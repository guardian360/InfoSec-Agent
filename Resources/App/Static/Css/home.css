--- conflicted
+++ resolved
@@ -1,14 +1,7 @@
 @import url(color-palette.css);
 
 body {
-<<<<<<< HEAD
     background-color: var(--primary);
-  }
-  
-  h2 {
-    color: var(--secundary);
-  }
-=======
     font-family: "DM Sans", sans-serif;
     padding: 0;
     margin: 0;
@@ -121,5 +114,4 @@
 }
 #left-nav .nav-item {
     padding-top: 15px;
-}
->>>>>>> ac3be923
+}