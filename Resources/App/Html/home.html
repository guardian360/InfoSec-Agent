<!DOCTYPE html>
<html lang="en-US">
    <head>
<<<<<<< HEAD
        <meta charset="UTF-8">
        <meta content="width=device-width, initial-scale=1" name="viewport" />
        <meta http-equiv="X-UA-Compatible" content="ie=edge">
        <link rel="stylesheet" type="text/css" href="/Resources/App/Static/Css/home.css"> 
        <link rel="stylesheet" type="text/css" href="/Resources/App/Static/Css/dashboard.css"> 

        <script src="/Resources/App/Static/Js/piechart.js" type="text/javascript" defer></script>
        <script src="https://cdnjs.cloudflare.com/ajax/libs/Chart.js/2.9.4/Chart.js"></script>
    </head>
    <body>
        <div class="dashboard-data">
            <div class="data-column risk-counters">
                <div class="security-status">
                    <p>Security status</p>
                    <p>Critical</p>
                </div>
                <div class="risk-counter high-risk">
                    <p>High risk issues</p>
                    <p>4</p>
                </div>
                <div class="risk-counter medium-risk">
                    <p>Medium risk issues</p>
                    <p>4</p>
                </div>
                <div class="risk-counter low-risk">
                    <p>Low risk issues</p>
                    <p>4</p>
                </div>
                <div class="risk-counter no-risk">
                    <p>Safe issues</p>
                    <p>4</p>
                </div>
            </div>
            <div class="data-column piechart">
                <canvas id="pieChart"></canvas>
            </div>
            <div class="data-column issue-buttons">
                <H2>You have some issues you can fix. 
                    To start resolving a issue either navigate to the issues page, or pick a suggested issue below
                </H2>
                <a class="issue-button">Suggested Issue</a>
                <a class="issue-button">Quick Fix</a>
            </div>
        </div>
        <div class="row">
        </div>
        <div class="row">
            <div class="column"></div>
            <div class="column"></div>
            <div class="column"></div>
          </div>
=======
      <meta charset="UTF-8" />
      <link rel="stylesheet" href="https://fonts.googleapis.com/css?family=Sofia">
      <link rel="stylesheet" type="text/css" href="/Resources/App/Static/Css/home.css">  
      <link rel="stylesheet" href="https://fonts.googleapis.com/css2?family=Material+Symbols+Outlined:opsz,wght,FILL,GRAD@20..48,100..700,0..1,-50..200"/> 
      <script src="/Resources/App/Static/Js/vertical-navbar.js" type="text/javascript" defer></script>
    </head>
    <body>
        <vertical-navbar></vertical-navbar>
>>>>>>> ac3be923
    </body>
</html><|MERGE_RESOLUTION|>--- conflicted
+++ resolved
@@ -1,17 +1,20 @@
 <!DOCTYPE html>
 <html lang="en-US">
     <head>
-<<<<<<< HEAD
         <meta charset="UTF-8">
         <meta content="width=device-width, initial-scale=1" name="viewport" />
         <meta http-equiv="X-UA-Compatible" content="ie=edge">
         <link rel="stylesheet" type="text/css" href="/Resources/App/Static/Css/home.css"> 
-        <link rel="stylesheet" type="text/css" href="/Resources/App/Static/Css/dashboard.css"> 
-
+        <link rel="stylesheet" type="text/css" href="/Resources/App/Static/Css/dashboard.css">
+        <link rel="stylesheet" href="https://fonts.googleapis.com/css?family=Sofia">
+        <link rel="stylesheet" href="https://fonts.googleapis.com/css2?family=Material+Symbols+Outlined:opsz,wght,FILL,GRAD@20..48,100..700,0..1,-50..200"/> 
+        
+        <script src="/Resources/App/Static/Js/vertical-navbar.js" type="text/javascript" defer></script>
         <script src="/Resources/App/Static/Js/piechart.js" type="text/javascript" defer></script>
         <script src="https://cdnjs.cloudflare.com/ajax/libs/Chart.js/2.9.4/Chart.js"></script>
     </head>
     <body>
+      <vertical-navbar></vertical-navbar>
         <div class="dashboard-data">
             <div class="data-column risk-counters">
                 <div class="security-status">
@@ -53,15 +56,5 @@
             <div class="column"></div>
             <div class="column"></div>
           </div>
-=======
-      <meta charset="UTF-8" />
-      <link rel="stylesheet" href="https://fonts.googleapis.com/css?family=Sofia">
-      <link rel="stylesheet" type="text/css" href="/Resources/App/Static/Css/home.css">  
-      <link rel="stylesheet" href="https://fonts.googleapis.com/css2?family=Material+Symbols+Outlined:opsz,wght,FILL,GRAD@20..48,100..700,0..1,-50..200"/> 
-      <script src="/Resources/App/Static/Js/vertical-navbar.js" type="text/javascript" defer></script>
-    </head>
-    <body>
-        <vertical-navbar></vertical-navbar>
->>>>>>> ac3be923
     </body>
 </html>