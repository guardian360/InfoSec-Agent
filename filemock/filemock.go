package filemock

import (
	"io"
	"os"
)

// File is an interface that represents a file. It provides a method for closing the file.
// The Close method should return an error if the file cannot be closed, and nil if the file is closed successfully.
type File interface {
	Close() error
	io.Closer
	Read(p []byte) (int, error)
	Write(p []byte) (int, error)
	Copy(destination File, source File) (int64, error)
}

// FileWrapper is a struct that wraps the os.File type. It provides a method for closing the file and encapsulates the os.File within it.
// This allows for additional functionality or modifications to be added without changing the behavior of the os.File type itself.
// The Close method should return an error if the file cannot be closed, and nil if the file is closed successfully.
type FileWrapper struct {
	file   *os.File
	Err    error
	Writer *os.File
	Reader *os.File
}

<<<<<<< HEAD
// NewFileWrapper is a constructor function that creates and returns a new instance of the FileWrapper struct.
// It takes an os.File pointer as an argument and wraps it in a FileWrapper to provide additional functionality.
=======
// Wrap creates a new FileWrapper struct
>>>>>>> 992f5c8e
//
// Parameter:
//   - file: A pointer to an os.File instance that needs to be wrapped.
//
<<<<<<< HEAD
// Returns:
//   - A pointer to a newly created FileWrapper instance that encapsulates the provided os.File.
func NewFileWrapper(file *os.File) *FileWrapper {
	return &FileWrapper{file: file}
=======
// Returns: a pointer to a new FileWrapper struct
func Wrap(file *os.File) *FileWrapper {
	return &FileWrapper{file: file, Writer: file, Reader: file}
>>>>>>> 992f5c8e
}

// Close is a method of the FileWrapper struct that attempts to close the encapsulated os.File instance.
// It delegates the operation to the Close method of the os.File instance.
//
// Parameters: None.
//
// Returns:
//   - An error if the os.File instance cannot be closed, typically due to an I/O problem.
//   - Nil if the os.File instance is closed successfully.
//
// Note: After the Close method is called, the FileWrapper and its encapsulated os.File instance should not be used.
func (f *FileWrapper) Close() error {
	return f.file.Close()
}

<<<<<<< HEAD
// FileMock is a struct that simulates a file for testing purposes. It contains fields that represent the state of the file.
//
// Fields:
//   - FileName: A string representing the name of the file.
//   - Open: A boolean indicating whether the file is open or closed.
//   - Err: An error that will be returned when attempting to close the file if it is set.
//
// This struct is typically used in tests to simulate various file-related scenarios without having to interact with the actual file system.
=======
// TODO: fix this docstring according to new documentation standard

// Read reads from the file
//
// Parameters: p - the buffer to read into
//
// Returns: the number of bytes read and an error if the file cannot be read from
func (f *FileWrapper) Read(p []byte) (int, error) {
	return f.file.Read(p)
}

// TODO: fix this docstring according to new documentation standard

// Write writes to the file
//
// Parameters: p - the buffer to write from
//
// Returns: the number of bytes written and an error if the file cannot be written to
func (f *FileWrapper) Write(p []byte) (int, error) {
	return f.file.Write(p)
}

func (f *FileWrapper) Copy(source File, destination File) (int64, error) {
	return io.Copy(destination, source)
}

>>>>>>> 992f5c8e
type FileMock struct {
	FileName string
	IsOpen   bool
	Buffer   []byte
	Bytes    int
	Err      error
}

// Close attempts to close the FileMock instance, simulating the behavior of a real file.
//
// If the FileMock instance is already closed or nil, it returns an appropriate error.
// If the FileMock instance has an error set (Err field), it returns that error.
// If the FileMock instance is open and no error is set, it closes the instance and returns nil.
//
// Parameters: None.
//
// Returns:
//   - os.ErrInvalid if the FileMock instance is nil.
//   - os.ErrClosed if the FileMock instance is already closed.
//   - The error set in the Err field of the FileMock instance, if any.
//   - Nil if the FileMock instance is open and no error is set.
//
<<<<<<< HEAD
// Note: After the Close method is called, the FileMock instance should not be used.
func (file *FileMock) Close() error {
	if file == nil {
=======
// Returns: an error if the file cannot be closed, nil if the file is closed successfully
func (f *FileMock) Close() error {
	if f == nil {
>>>>>>> 992f5c8e
		return os.ErrInvalid
	}
	if f.IsOpen {
		f.IsOpen = false
	} else {
		return os.ErrClosed
	}
	return f.Err
}

// TODO: fix this docstring according to new documentation standard

// Read reads from the mock file
//
// Parameters: p - the buffer to read into
//
// Returns: the number of bytes read and an error if the file cannot be read from
func (f *FileMock) Read(_ []byte) (int, error) {
	return f.Bytes, f.Err
}

// TODO: fix this docstring according to new documentation standard

// Write writes to the mock file
//
// Parameters: p - the buffer to write from
//
// Returns: the number of bytes written and an error if the file cannot be written to
func (f *FileMock) Write(_ []byte) (int, error) {
	return f.Bytes, f.Err
}

func (f *FileMock) Copy(source File, destination File) (int64, error) {
	var err error
	_, err = source.Read([]byte{})
	if err != nil {
		return 0, err
	}
	_, err = destination.Read([]byte{})
	if err != nil {
		return 0, err
	}
	return int64(f.Bytes), f.Err
}<|MERGE_RESOLUTION|>--- conflicted
+++ resolved
@@ -1,76 +1,37 @@
 package filemock
 
 import (
-	"io"
 	"os"
 )
 
-// File is an interface that represents a file. It provides a method for closing the file.
-// The Close method should return an error if the file cannot be closed, and nil if the file is closed successfully.
 type File interface {
 	Close() error
-	io.Closer
-	Read(p []byte) (int, error)
-	Write(p []byte) (int, error)
-	Copy(destination File, source File) (int64, error)
 }
 
-// FileWrapper is a struct that wraps the os.File type. It provides a method for closing the file and encapsulates the os.File within it.
-// This allows for additional functionality or modifications to be added without changing the behavior of the os.File type itself.
-// The Close method should return an error if the file cannot be closed, and nil if the file is closed successfully.
+// FileWrapper is a wrapper for the os.File type
 type FileWrapper struct {
-	file   *os.File
-	Err    error
-	Writer *os.File
-	Reader *os.File
+	file *os.File
 }
 
-<<<<<<< HEAD
-// NewFileWrapper is a constructor function that creates and returns a new instance of the FileWrapper struct.
-// It takes an os.File pointer as an argument and wraps it in a FileWrapper to provide additional functionality.
-=======
+// TODO: Fix this one
 // Wrap creates a new FileWrapper struct
->>>>>>> 992f5c8e
 //
-// Parameter:
-//   - file: A pointer to an os.File instance that needs to be wrapped.
+// Parameters: file - the file to wrap
 //
-<<<<<<< HEAD
-// Returns:
-//   - A pointer to a newly created FileWrapper instance that encapsulates the provided os.File.
-func NewFileWrapper(file *os.File) *FileWrapper {
-	return &FileWrapper{file: file}
-=======
 // Returns: a pointer to a new FileWrapper struct
 func Wrap(file *os.File) *FileWrapper {
 	return &FileWrapper{file: file, Writer: file, Reader: file}
->>>>>>> 992f5c8e
 }
 
-// Close is a method of the FileWrapper struct that attempts to close the encapsulated os.File instance.
-// It delegates the operation to the Close method of the os.File instance.
+// Close closes the file
 //
-// Parameters: None.
+// Parameters: _
 //
-// Returns:
-//   - An error if the os.File instance cannot be closed, typically due to an I/O problem.
-//   - Nil if the os.File instance is closed successfully.
-//
-// Note: After the Close method is called, the FileWrapper and its encapsulated os.File instance should not be used.
+// Returns: an error if the file cannot be closed, nil if the file is closed successfully
 func (f *FileWrapper) Close() error {
 	return f.file.Close()
 }
 
-<<<<<<< HEAD
-// FileMock is a struct that simulates a file for testing purposes. It contains fields that represent the state of the file.
-//
-// Fields:
-//   - FileName: A string representing the name of the file.
-//   - Open: A boolean indicating whether the file is open or closed.
-//   - Err: An error that will be returned when attempting to close the file if it is set.
-//
-// This struct is typically used in tests to simulate various file-related scenarios without having to interact with the actual file system.
-=======
 // TODO: fix this docstring according to new documentation standard
 
 // Read reads from the file
@@ -97,79 +58,27 @@
 	return io.Copy(destination, source)
 }
 
->>>>>>> 992f5c8e
+// TODO: Fix this one
 type FileMock struct {
 	FileName string
-	IsOpen   bool
-	Buffer   []byte
-	Bytes    int
+	Open     bool
 	Err      error
 }
 
-// Close attempts to close the FileMock instance, simulating the behavior of a real file.
+// TODO: Fix this one
+// Close closes the mock file
 //
-// If the FileMock instance is already closed or nil, it returns an appropriate error.
-// If the FileMock instance has an error set (Err field), it returns that error.
-// If the FileMock instance is open and no error is set, it closes the instance and returns nil.
+// Parameters: _
 //
-// Parameters: None.
-//
-// Returns:
-//   - os.ErrInvalid if the FileMock instance is nil.
-//   - os.ErrClosed if the FileMock instance is already closed.
-//   - The error set in the Err field of the FileMock instance, if any.
-//   - Nil if the FileMock instance is open and no error is set.
-//
-<<<<<<< HEAD
-// Note: After the Close method is called, the FileMock instance should not be used.
-func (file *FileMock) Close() error {
-	if file == nil {
-=======
 // Returns: an error if the file cannot be closed, nil if the file is closed successfully
 func (f *FileMock) Close() error {
 	if f == nil {
->>>>>>> 992f5c8e
 		return os.ErrInvalid
 	}
-	if f.IsOpen {
-		f.IsOpen = false
+	if f.Open {
+		f.Open = false
 	} else {
 		return os.ErrClosed
 	}
 	return f.Err
-}
-
-// TODO: fix this docstring according to new documentation standard
-
-// Read reads from the mock file
-//
-// Parameters: p - the buffer to read into
-//
-// Returns: the number of bytes read and an error if the file cannot be read from
-func (f *FileMock) Read(_ []byte) (int, error) {
-	return f.Bytes, f.Err
-}
-
-// TODO: fix this docstring according to new documentation standard
-
-// Write writes to the mock file
-//
-// Parameters: p - the buffer to write from
-//
-// Returns: the number of bytes written and an error if the file cannot be written to
-func (f *FileMock) Write(_ []byte) (int, error) {
-	return f.Bytes, f.Err
-}
-
-func (f *FileMock) Copy(source File, destination File) (int64, error) {
-	var err error
-	_, err = source.Read([]byte{})
-	if err != nil {
-		return 0, err
-	}
-	_, err = destination.Read([]byte{})
-	if err != nil {
-		return 0, err
-	}
-	return int64(f.Bytes), f.Err
 }