--- conflicted
+++ resolved
@@ -10,9 +10,6 @@
 	"golang.org/x/sys/windows/registry"
 )
 
-<<<<<<< HEAD
-// TestOpenRegistryKeyValidInput validates the functionality of the OpenRegistryKey function when provided with valid input.
-=======
 func TestMain(m *testing.M) {
 	// Setup
 	logger.SetupTests()
@@ -26,8 +23,7 @@
 	os.Exit(code)
 }
 
-// TestOpenRegistryKeyValidInput tests the OpenRegistryKey function with valid input
->>>>>>> 6bc5fc73
+// TestOpenRegistryKeyValidInput validates the functionality of the OpenRegistryKey function when provided with valid input.
 //
 // Parameter:
 //   - t *testing.T: The testing framework used to run the test.
