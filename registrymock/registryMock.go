--- conflicted
+++ resolved
@@ -65,16 +65,6 @@
 
 // MockRegistryKey is a mock implementation of the RegistryKey interface
 type MockRegistryKey struct {
-<<<<<<< HEAD
-	Name                 string
-	StringValue          string
-	BinaryValue          []byte
-	IntegerValue         uint64
-	SubKeys              []MockRegistryKey
-	StatReturn           *registry.KeyInfo
-	ReadValueNamesReturn []string
-	Err                  error
-=======
 	KeyName       string
 	StringValues  map[string]string
 	BinaryValues  map[string][]byte
@@ -82,22 +72,21 @@
 	SubKeys       []MockRegistryKey
 	StatReturn    *registry.KeyInfo
 	Err           error
->>>>>>> 34483ad3
 }
 
 // GetStringValue returns the string value of the key
 func (m *MockRegistryKey) GetStringValue(name string) (string, uint32, error) {
-	return m.StringValue, 0, nil
+	return m.StringValues[name], 0, nil
 }
 
 // GetBinaryValue returns the binary value of the key
 func (m *MockRegistryKey) GetBinaryValue(name string) ([]byte, uint32, error) {
-	return m.BinaryValue, 0, nil
+	return m.BinaryValues[name], 0, nil
 }
 
 // GetIntegerValue returns the integer value of the key
 func (m *MockRegistryKey) GetIntegerValue(name string) (uint64, uint32, error) {
-	return m.IntegerValue, 0, nil
+	return m.IntegerValues[name], 0, nil
 }
 
 // OpenKey opens a registry key with a path relative to the current key
@@ -111,10 +100,6 @@
 }
 
 // ReadValueNames reads the value names of the key
-<<<<<<< HEAD
-func (m *MockRegistryKey) ReadValueNames(count int) ([]string, error) {
-	return m.ReadValueNamesReturn, nil
-=======
 func (m *MockRegistryKey) ReadValueNames(maxCount int) ([]string, error) {
 	uniqueValueNames := make(map[string]string)
 	valueNames := make([]string, 0, len(m.StringValues)+len(m.BinaryValues)+len(m.IntegerValues))
@@ -145,7 +130,6 @@
 		count++
 	}
 	return valueNames, nil
->>>>>>> 34483ad3
 }
 
 // Close closes the registry key
@@ -166,7 +150,7 @@
 		if maxCount == count {
 			break
 		}
-		subKeyNames = append(subKeyNames, key.Name)
+		subKeyNames = append(subKeyNames, key.KeyName)
 		maxCount++
 	}
 	return subKeyNames, nil
