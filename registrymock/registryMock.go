package registrymock

import "golang.org/x/sys/windows/registry"

// RegistryKey is an interface for reading values from the Windows registry
type RegistryKey interface {
	GetStringValue(name string) (val string, valtype uint32, err error)
	GetBinaryValue(name string) (val []byte, valtype uint32, err error)
	GetIntegerValue(name string) (val uint64, valtype uint32, err error)
	OpenKey(path string, access uint32) (RegistryKey, error)
	ReadValueNames(count int) ([]string, error)
	ReadSubKeyNames(count int) ([]string, error)
	Close() error
	Stat() (*registry.KeyInfo, error)
}

type RegistryKeyWrapper struct {
	key registry.Key
}

func NewRegistryKeyWrapper(key registry.Key) *RegistryKeyWrapper {
	return &RegistryKeyWrapper{key: key}
}

func (r *RegistryKeyWrapper) GetStringValue(name string) (val string, valtype uint32, err error) {
	return r.key.GetStringValue(name)
}

func (r *RegistryKeyWrapper) GetBinaryValue(name string) (val []byte, valtype uint32, err error) {
	return r.key.GetBinaryValue(name)
}

func (r *RegistryKeyWrapper) GetIntegerValue(name string) (val uint64, valtype uint32, err error) {
	return r.key.GetIntegerValue(name)
}

func (r *RegistryKeyWrapper) OpenKey(path string, access uint32) (RegistryKey, error) {
	newKey, err := registry.OpenKey(r.key, path, access)
	return &RegistryKeyWrapper{key: newKey}, err
}

func (r *RegistryKeyWrapper) ReadValueNames(count int) ([]string, error) {
	return r.key.ReadValueNames(count)
}
func (r *RegistryKeyWrapper) Close() error {
	return r.key.Close()
}

func (r *RegistryKeyWrapper) Stat() (*registry.KeyInfo, error) {
	return r.key.Stat()
}

func (r *RegistryKeyWrapper) ReadSubKeyNames(count int) ([]string, error) {
	return r.key.ReadSubKeyNames(count)
}

// MockRegistryKey is a mock implementation of the RegistryKey interface
type MockRegistryKey struct {
<<<<<<< HEAD
	StringValue          string
	BinaryValue          []byte
	IntegerValue         uint64
	StatReturn           *registry.KeyInfo
	ReadValueNamesReturn []string
	Err                  error
=======
	Name         string
	StringValue  string
	BinaryValue  []byte
	IntegerValue uint64
	SubKeys      []MockRegistryKey
	Err          error
>>>>>>> 4904b270
}

// GetStringValue returns the string value of the key
func (m *MockRegistryKey) GetStringValue(name string) (string, uint32, error) {
	return m.StringValue, 0, nil
}

// GetBinaryValue returns the binary value of the key
func (m *MockRegistryKey) GetBinaryValue(name string) ([]byte, uint32, error) {
	return m.BinaryValue, 0, nil
}

// GetIntegerValue returns the integer value of the key
func (m *MockRegistryKey) GetIntegerValue(name string) (uint64, uint32, error) {
	return m.IntegerValue, 0, nil
}

// OpenKey opens a registry key
func (m *MockRegistryKey) OpenKey(path string, access uint32) (RegistryKey, error) {
	return m, nil
}

// ReadValueNames reads the value names of the key
func (m *MockRegistryKey) ReadValueNames(count int) ([]string, error) {
	return m.ReadValueNamesReturn, nil
}

// Close closes the registry key
func (m *MockRegistryKey) Close() error {
	return nil
}

// Stat returns the key info of the registry key
func (m *MockRegistryKey) Stat() (*registry.KeyInfo, error) {
	return m.StatReturn, nil
}

// ReadSubKeyNames reads the subkey names of the registry key
func (m *MockRegistryKey) ReadSubKeyNames(count int) ([]string, error) {
	var subKeyNames []string
	maxCount := 0
	for _, key := range m.SubKeys {
		if maxCount == count {
			break
		}
		subKeyNames = append(subKeyNames, key.Name)
		maxCount++
	}
	return subKeyNames, nil
}<|MERGE_RESOLUTION|>--- conflicted
+++ resolved
@@ -56,21 +56,14 @@
 
 // MockRegistryKey is a mock implementation of the RegistryKey interface
 type MockRegistryKey struct {
-<<<<<<< HEAD
+	Name                 string
 	StringValue          string
 	BinaryValue          []byte
 	IntegerValue         uint64
+	SubKeys              []MockRegistryKey
 	StatReturn           *registry.KeyInfo
 	ReadValueNamesReturn []string
 	Err                  error
-=======
-	Name         string
-	StringValue  string
-	BinaryValue  []byte
-	IntegerValue uint64
-	SubKeys      []MockRegistryKey
-	Err          error
->>>>>>> 4904b270
 }
 
 // GetStringValue returns the string value of the key
