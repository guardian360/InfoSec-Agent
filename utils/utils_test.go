package utils_test

import (
	"github.com/InfoSec-Agent/InfoSec-Agent/logger"
	"github.com/InfoSec-Agent/InfoSec-Agent/mocking"
	"github.com/InfoSec-Agent/InfoSec-Agent/utils"
	"os"
	"testing"

	"github.com/stretchr/testify/require"
)

<<<<<<< HEAD
// TestCopyFileSuccess validates the behavior of the CopyFile function when provided with a valid source and destination file.
=======
func TestMain(m *testing.M) {
	// Setup
	logger.SetupTests()

	// Run the tests
	code := m.Run()

	// Teardown

	// Exit with the code returned from the tests
	os.Exit(code)
}

// TestCopyFileSuccess tests the CopyFile function with a valid source and destination file
>>>>>>> c2314019
//
// This test function creates a source file and a destination file, then calls the CopyFile function with these files as arguments.
// It asserts that no error is returned by the CopyFile function, indicating that the file was successfully copied from the source to the destination.
//
// Parameters:
//   - t *testing.T: The testing framework used for assertions.
//
// No return values.
func TestCopyFileSuccess(t *testing.T) {
	mockSource := &mocking.FileMock{IsOpen: true, Bytes: 10, Err: nil}
	mockDestination := &mocking.FileMock{IsOpen: true, Bytes: 10, Err: nil}
	err := utils.CopyFile("", "", mockSource, mockDestination)
	require.NoError(t, err)
}

// TestCopyFileFailNonexistentSource validates the behavior of the CopyFile function when provided with a nonexistent source file.
//
// This test function calls the CopyFile function with a source file path that does not exist and a valid destination path.
// It asserts that an error is returned by the CopyFile function, indicating that the file could not be copied from the nonexistent source.
//
// Parameters:
//   - t *testing.T: The testing framework used for assertions.
//
// No return values.
func TestCopyFileFailNonexistentSource(t *testing.T) {
	mockSource := &mocking.FileMock{IsOpen: true, Bytes: 10, Err: os.ErrNotExist}
	mockDestination := &mocking.FileMock{IsOpen: true, Bytes: 10, Err: nil}
	err := utils.CopyFile("", "", mockSource, mockDestination)
	require.Error(t, err)
}

// TestCopyFileFailNonexistentDestination validates the behavior of the CopyFile function when provided with a nonexistent destination folder.
//
// This test function calls the CopyFile function with a valid source file and a destination path that does not exist.
// It asserts that an error is returned by the CopyFile function, indicating that the file could not be copied to the nonexistent destination.
//
// Parameters:
//   - t *testing.T: The testing framework used for assertions.
//
// No return values.
func TestCopyFileFailNonexistentDestination(t *testing.T) {
	mockSource := &mocking.FileMock{IsOpen: true, Bytes: 10, Err: nil}
	mockDestination := &mocking.FileMock{IsOpen: true, Bytes: 10, Err: os.ErrNotExist}
	err := utils.CopyFile("", "", mockSource, mockDestination)
	require.Error(t, err)
}

// TestPhishingDomainsReturnsResults validates the behavior of the GetPhishingDomains function by ensuring it returns results.
//
// This test function calls the GetPhishingDomains function and asserts that the returned slice is not empty.
// It is designed to ensure that the GetPhishingDomains function correctly retrieves a list of phishing domains.
//
// Parameters:
//   - t *testing.T: The testing framework used for assertions.
//
// No return values.
func TestPhishingDomainsReturnsResults(t *testing.T) {
	domains := utils.GetPhishingDomains()
	require.NotEmpty(t, domains)
}

// TestFirefoxFolder verifies the functionality of the FirefoxFolder function.
//
// This test function is designed to ensure that the FirefoxFolder function correctly retrieves the Firefox folder paths. It is not included in the test suite due to its dependency on the user's system and the presence of Firefox installation.
//
// Parameters: t *testing.T - The testing tool used for managing and reporting test cases.
//
// Returns: None. The function does not return any value.
// func TestFirefoxFolder(t *testing.T) {
// 	// This test should not be a part of the test suite, as it is dependent on the user's system
//	// (unless the test suite will be run on a virtual machine)
// 	// It will fail if the user does not have Firefox installed.
//	// It does work properly if you do have it installed.
//	folders, err := FirefoxFolder()
//	require.NoError(t, err)
//	require.NotEmpty(t, folders)
//}

// TestCurrentUsernameReturnsResult validates the behavior of the CurrentUsername function by ensuring it returns a valid result.
//
// This test function calls the CurrentUsername function and asserts that it returns a non-empty string and no error.
// It is designed to ensure that the CurrentUsername function correctly retrieves the username of the currently logged-in user.
//
// Parameters:
//   - t *testing.T: The testing framework used for assertions.
//
// No return values.
func TestCurrentUsernameReturnsResult(t *testing.T) {
	username, err := utils.CurrentUsername()
	require.NoError(t, err)
	require.NotEmpty(t, username)
}

// TestRemoveDuplicateStrRemovesDuplicates validates the functionality of the RemoveDuplicateStr function by ensuring it correctly removes duplicate string values from a given slice.
//
// This test function creates a slice with duplicate string values and passes it to the RemoveDuplicateStr function.
// It asserts that the returned slice contains only the unique string values from the input slice, in the order of their first occurrence.
//
// Parameters:
//   - t *testing.T: The testing framework used for assertions.
//
// No return values.
func TestRemoveDuplicateStrRemovesDuplicates(t *testing.T) {
	input := []string{"a", "b", "a", "c", "b"}
	expected := []string{"a", "b", "c"}
	result := utils.RemoveDuplicateStr(input)
	require.Equal(t, expected, result)
}

// TestRemoveDuplicateStrEmptyInput validates the behavior of the RemoveDuplicateStr function when provided with an empty input.
//
// This test function creates an empty string slice and passes it to the RemoveDuplicateStr function.
// It asserts that the returned slice is also empty, confirming that the function handles empty input correctly.
//
// Parameters:
//   - t *testing.T: The testing framework used for assertions.
//
// No return values.
func TestRemoveDuplicateStrEmptyInput(t *testing.T) {
	var input []string
	var expected []string
	result := utils.RemoveDuplicateStr(input)
	require.Equal(t, expected, result)
}

// TestCloseFileNoError validates the CloseFile function's ability to close a file without errors.
//
// This test function creates a mock file, then calls the CloseFile function with this file as an argument.
// It asserts that no error is returned by the CloseFile function, indicating that the file was successfully closed.
//
// Parameters:
//   - t *testing.T: The testing framework used for assertions.
//
// No return values.
func TestCloseFileNoError(t *testing.T) {
	file := &mocking.FileMock{IsOpen: true, Err: nil}
	err := utils.CloseFile(file)
	require.NoError(t, err)
}

// TestCloseFileWhenFileWasAlreadyClosed verifies the behavior of the CloseFile function when the file has already been closed.
//
// This test function asserts that the CloseFile function returns an error when it is called with a file that has already been closed.
// It is designed to ensure that the CloseFile function handles this edge case correctly, contributing to the robustness of the file handling process.
//
// Parameters:
//   - t *testing.T: The testing framework used for assertions.
//
// No return values.
func TestCloseFileWhenFileWasAlreadyClosed(t *testing.T) {
	file := &mocking.FileMock{IsOpen: true, Err: nil}
	err := file.Close()
	require.NoError(t, err)
	err = utils.CloseFile(file)
	require.Error(t, err)
}

// TestCloseFileWhenFileIsNil verifies the behavior of the CloseFile function when the provided file is nil.
//
// This test function asserts that the CloseFile function returns an error when it is called with a nil file.
// It is designed to ensure that the CloseFile function handles this edge case correctly, contributing to the robustness of the file handling process.
//
// Parameters:
//   - t *testing.T: The testing framework used for assertions.
//
// No return values.
func TestCloseFileWhenFileIsNil(t *testing.T) {
	var file *mocking.FileMock
	err := utils.CloseFile(file)
	require.Error(t, err)
}<|MERGE_RESOLUTION|>--- conflicted
+++ resolved
@@ -1,18 +1,16 @@
 package utils_test
 
 import (
+	"os"
+	"testing"
+
 	"github.com/InfoSec-Agent/InfoSec-Agent/logger"
 	"github.com/InfoSec-Agent/InfoSec-Agent/mocking"
 	"github.com/InfoSec-Agent/InfoSec-Agent/utils"
-	"os"
-	"testing"
 
 	"github.com/stretchr/testify/require"
 )
 
-<<<<<<< HEAD
-// TestCopyFileSuccess validates the behavior of the CopyFile function when provided with a valid source and destination file.
-=======
 func TestMain(m *testing.M) {
 	// Setup
 	logger.SetupTests()
@@ -26,8 +24,7 @@
 	os.Exit(code)
 }
 
-// TestCopyFileSuccess tests the CopyFile function with a valid source and destination file
->>>>>>> c2314019
+// TestCopyFileSuccess validates the behavior of the CopyFile function when provided with a valid source and destination file.
 //
 // This test function creates a source file and a destination file, then calls the CopyFile function with these files as arguments.
 // It asserts that no error is returned by the CopyFile function, indicating that the file was successfully copied from the source to the destination.
