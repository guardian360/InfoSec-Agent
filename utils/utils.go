// Package utils contains helper functions that can be used throughout the project
//
// Exported function(s): CopyFile, GetPhishingDomains, FirefoxFolder
package utils

import (
	"context"
	"errors"
	"io"
	"net/http"
	"os"
	"os/user"
	"path/filepath"
	"strings"

	"github.com/InfoSec-Agent/InfoSec-Agent/filemock"
	"github.com/InfoSec-Agent/InfoSec-Agent/logger"
)

// CopyFile is a utility function that copies a file from a source path to a destination path.
//
// Parameters:
//   - src string: The path to the source file that needs to be copied.
//   - dst string: The path to the destination where the source file should be copied to.
//
<<<<<<< HEAD
// Returns:
//   - error: An error object that wraps any error that occurs during the file copying process. If the file is copied successfully, it returns nil.
func CopyFile(src, dst string) error {
	sourceFile, err := os.Open(filepath.Clean(src))
=======
// dst - the destination file
//
// Returns: an error if the file cannot be copied, nil if the file is copied successfully
func CopyFile(src, dst string, mockSource filemock.File, mockDestination filemock.File) error {
	var sourceFile filemock.File
	var err error
	if mockSource != nil {
		sourceFile, err = mockSource, nil
	} else {
		var tmp *os.File
		tmp, err = os.Open(filepath.Clean(src))
		sourceFile = filemock.Wrap(tmp)
	}
>>>>>>> 992f5c8e
	if err != nil {
		return err
	}
	defer func(sourceFile filemock.File) {
		err = sourceFile.Close()
		if err != nil {
			logger.Log.ErrorWithErr("Error closing source file:", err)
		}
	}(sourceFile)
	var destinationFile filemock.File
	if mockDestination != nil {
		destinationFile, err = mockDestination, nil
	} else {
		var tmp *os.File
		tmp, err = os.Create(filepath.Clean(dst))
		destinationFile = filemock.Wrap(tmp)
	}
	if err != nil {
		return err
	}
	defer func(destinationFile filemock.File) {
		err = destinationFile.Close()
		if err != nil {
			logger.Log.ErrorWithErr("Error closing destination file:", err)
		}
	}(destinationFile)

	_, err = sourceFile.Copy(destinationFile, sourceFile)
	if err != nil {
		logger.Log.Println("Error copying file:", err)
		return err
	}
	return nil
}

// GetPhishingDomains retrieves a list of active phishing domains from a remote GitHub repository.
//
// This function sends a GET request to the URL of the phishing database hosted on GitHub. It reads the response body,
// which contains a list of active phishing domains, each on a new line. The function then splits this response into a slice
// of strings, where each string represents a single phishing domain.
//
// Returns:
//   - []string: A slice containing the phishing domains. If an error occurs during the retrieval or parsing of the domains, an empty slice is returned.
func GetPhishingDomains() []string {
	// Get the phishing domains from up-to-date GitHub list
	client := &http.Client{}
	url := "https://raw.githubusercontent.com/mitchellkrogza/Phishing.Database/master/phishing-domains-ACTIVE.txt"
	req, err := http.NewRequestWithContext(context.Background(), http.MethodGet, url, nil)
	req.Header.Add("User-Agent", "Mozilla/5.0")
	if err != nil {
		logger.Log.FatalWithErr("Error creating HTTP request:", err)
	}
	resp, err := client.Do(req)
	defer func(Body io.ReadCloser) {
		err = Body.Close()
		if err != nil {
			logger.Log.ErrorWithErr("Error closing response body: %v", err)
		}
	}(resp.Body)

	if resp.StatusCode != http.StatusOK {
		logger.Log.Printf("HTTP request failed with status code: %d", resp.StatusCode)
	}

	// Parse the response of potential scam domains and split it into a list of domains
	scamDomainsResponse, err := io.ReadAll(resp.Body)
	if err != nil {
		logger.Log.ErrorWithErr("Error reading response body:", err)
	}
	return strings.Split(string(scamDomainsResponse), "\n")
}

// FirefoxFolder retrieves the paths to all Firefox profile folders for the currently logged-in user.
//
// This function uses the os/user package to access the current user's information and constructs the path to the Firefox profile directory.
// It then reads the directory and filters out all non-directory files. For each directory, it checks if a 'logins.json' file exists.
// If such a file exists, the directory is considered a Firefox profile folder and its path is added to the returned list.
//
// Returns:
//   - []string: A slice containing the paths to all Firefox profile folders. If no profile folders are found or an error occurs, an empty slice is returned.
//   - error: An error object that wraps any error that occurs during the retrieval of the Firefox profile folders. If the folders are retrieved successfully, it returns nil.
func FirefoxFolder() ([]string, error) {
	// Get the current user
	currentUser, err := user.Current()
	if err != nil {
		logger.Log.ErrorWithErr("Error getting current user:", err)
		return nil, err
	}
	// Specify the path to the firefox profile directory
	profilesDir := currentUser.HomeDir + "\\AppData\\Roaming\\Mozilla\\Firefox\\Profiles"

	dir, err := os.Open(filepath.Clean(profilesDir))
	if err != nil {
		logger.Log.ErrorWithErr("Error getting profiles directory:", err)
		return nil, err
	}
	defer func(dir *os.File) {
		err = dir.Close()
		if err != nil {
			logger.Log.ErrorWithErr("Error closing directory: %v", err)
		}
	}(dir)

	// Read the contents of the directory
	files, err := dir.Readdir(0)
	if err != nil {
		logger.Log.ErrorWithErr("Error reading contents:", err)
		return nil, err
	}

	// Iterate through the files and get only directories
	var folders []string
	for _, file := range files {
		if file.IsDir() {
			folders = append(folders, file.Name())
		}
	}
	var profileList []string
	var content []byte
	// Loop through all the folders to check if they have a logins.json file.
	for _, folder := range folders {
		content, err = os.ReadFile(filepath.Clean(profilesDir + "\\" + folder + "\\logins.json"))
		if err != nil {
			continue
		}
		if content != nil {
			profileList = append(profileList, profilesDir+"\\"+folder)
		}
	}
	return profileList, nil
}

// CurrentUsername retrieves the username of the currently logged-in user in a Windows environment.
//
// This function uses the os/user package to access the current user's information.
// It then parses the Username field to extract the actual username, discarding the domain if present.
//
// Returns:
//   - string: The username of the currently logged-in user. If the username cannot be retrieved, an empty string is returned.
//   - error: An error object that wraps any error that occurs during the retrieval of the username. If the username is retrieved successfully, it returns nil.
func CurrentUsername() (string, error) {
	currentUser, err := user.Current()
	if currentUser.Username == "" || err != nil {
		return "", errors.New("failed to retrieve current username")
	}
	return strings.Split(currentUser.Username, "\\")[1], nil
}

// RemoveDuplicateStr is a utility function that eliminates duplicate string values from a given slice.
//
// Parameters:
//   - strSlice []string: The input slice from which duplicate string values need to be removed.
//
// Returns:
//   - []string: A new slice that contains the unique string values from the input slice. The order of the elements is preserved based on their first occurrence in the input slice.
func RemoveDuplicateStr(strSlice []string) []string {
	// Keep a map of found values, where true means the value has (already) been found
	allKeys := make(map[string]bool)
	var list []string
	for _, item := range strSlice {
		if _, value := allKeys[item]; !value {
			// If the value is found for the first time, append it to the list of results
			allKeys[item] = true
			list = append(list, item)
		}
	}
	return list
}

// CloseFile is a utility function that closes a given file and logs any errors that occur during the process.
//
// Parameters:
//   - file *filemock.File: The file that needs to be closed. It is an instance of a File from the filemock package.
//
// Returns:
//   - error: An error object that wraps any error that occurs during file closure. If the file is closed successfully, it returns nil.
func CloseFile(file filemock.File) error {
	err := file.Close()
	if err != nil {
		logger.Log.ErrorWithErr("Error closing file: %s", err)
		return err
	}
	return nil
}<|MERGE_RESOLUTION|>--- conflicted
+++ resolved
@@ -13,22 +13,16 @@
 	"path/filepath"
 	"strings"
 
+	"github.com/InfoSec-Agent/InfoSec-Agent/logger"
+
 	"github.com/InfoSec-Agent/InfoSec-Agent/filemock"
-	"github.com/InfoSec-Agent/InfoSec-Agent/logger"
 )
 
-// CopyFile is a utility function that copies a file from a source path to a destination path.
-//
-// Parameters:
-//   - src string: The path to the source file that needs to be copied.
-//   - dst string: The path to the destination where the source file should be copied to.
-//
-<<<<<<< HEAD
-// Returns:
-//   - error: An error object that wraps any error that occurs during the file copying process. If the file is copied successfully, it returns nil.
-func CopyFile(src, dst string) error {
-	sourceFile, err := os.Open(filepath.Clean(src))
-=======
+// TODO: Fix this one
+// CopyFile copies a file from the source to the destination
+//
+// Parameters: src - the source file
+//
 // dst - the destination file
 //
 // Returns: an error if the file cannot be copied, nil if the file is copied successfully
@@ -42,50 +36,40 @@
 		tmp, err = os.Open(filepath.Clean(src))
 		sourceFile = filemock.Wrap(tmp)
 	}
->>>>>>> 992f5c8e
-	if err != nil {
-		return err
-	}
-	defer func(sourceFile filemock.File) {
+	if err != nil {
+		return err
+	}
+	defer func(sourceFile *os.File) {
 		err = sourceFile.Close()
 		if err != nil {
-			logger.Log.ErrorWithErr("Error closing source file:", err)
+			logger.Log.Printf("error closing source file: %v", err)
 		}
 	}(sourceFile)
-	var destinationFile filemock.File
-	if mockDestination != nil {
-		destinationFile, err = mockDestination, nil
-	} else {
-		var tmp *os.File
-		tmp, err = os.Create(filepath.Clean(dst))
-		destinationFile = filemock.Wrap(tmp)
-	}
-	if err != nil {
-		return err
-	}
-	defer func(destinationFile filemock.File) {
+
+	destinationFile, err := os.Create(filepath.Clean(dst))
+	if err != nil {
+		return err
+	}
+	defer func(destinationFile *os.File) {
 		err = destinationFile.Close()
 		if err != nil {
-			logger.Log.ErrorWithErr("Error closing destination file:", err)
+			logger.Log.Printf("error closing destination file: %v", err)
 		}
 	}(destinationFile)
 
-	_, err = sourceFile.Copy(destinationFile, sourceFile)
-	if err != nil {
-		logger.Log.Println("Error copying file:", err)
-		return err
-	}
+	_, err = io.Copy(destinationFile, sourceFile)
+	if err != nil {
+		return err
+	}
+
 	return nil
 }
 
-// GetPhishingDomains retrieves a list of active phishing domains from a remote GitHub repository.
-//
-// This function sends a GET request to the URL of the phishing database hosted on GitHub. It reads the response body,
-// which contains a list of active phishing domains, each on a new line. The function then splits this response into a slice
-// of strings, where each string represents a single phishing domain.
-//
-// Returns:
-//   - []string: A slice containing the phishing domains. If an error occurs during the retrieval or parsing of the domains, an empty slice is returned.
+// GetPhishingDomains gets the phishing domains from a remote GitHub list
+//
+// Parameters: _
+//
+// Returns: a list of phishing domains
 func GetPhishingDomains() []string {
 	// Get the phishing domains from up-to-date GitHub list
 	client := &http.Client{}
@@ -93,13 +77,13 @@
 	req, err := http.NewRequestWithContext(context.Background(), http.MethodGet, url, nil)
 	req.Header.Add("User-Agent", "Mozilla/5.0")
 	if err != nil {
-		logger.Log.FatalWithErr("Error creating HTTP request:", err)
+		logger.Log.Fatal(err)
 	}
 	resp, err := client.Do(req)
 	defer func(Body io.ReadCloser) {
 		err = Body.Close()
 		if err != nil {
-			logger.Log.ErrorWithErr("Error closing response body: %v", err)
+			logger.Log.Printf("error closing response body: %v", err)
 		}
 	}(resp.Body)
 
@@ -110,25 +94,21 @@
 	// Parse the response of potential scam domains and split it into a list of domains
 	scamDomainsResponse, err := io.ReadAll(resp.Body)
 	if err != nil {
-		logger.Log.ErrorWithErr("Error reading response body:", err)
+		logger.Log.Println("Error reading response body:", err)
 	}
 	return strings.Split(string(scamDomainsResponse), "\n")
 }
 
-// FirefoxFolder retrieves the paths to all Firefox profile folders for the currently logged-in user.
-//
-// This function uses the os/user package to access the current user's information and constructs the path to the Firefox profile directory.
-// It then reads the directory and filters out all non-directory files. For each directory, it checks if a 'logins.json' file exists.
-// If such a file exists, the directory is considered a Firefox profile folder and its path is added to the returned list.
-//
-// Returns:
-//   - []string: A slice containing the paths to all Firefox profile folders. If no profile folders are found or an error occurs, an empty slice is returned.
-//   - error: An error object that wraps any error that occurs during the retrieval of the Firefox profile folders. If the folders are retrieved successfully, it returns nil.
+// FirefoxFolder gets the path to the Firefox profile folder
+//
+// Parameters: _
+//
+// Returns: a list of paths to the Firefox profile folder, and an optional error which should be nil on success
 func FirefoxFolder() ([]string, error) {
 	// Get the current user
 	currentUser, err := user.Current()
 	if err != nil {
-		logger.Log.ErrorWithErr("Error getting current user:", err)
+		logger.Log.Println("Error:", err)
 		return nil, err
 	}
 	// Specify the path to the firefox profile directory
@@ -136,20 +116,20 @@
 
 	dir, err := os.Open(filepath.Clean(profilesDir))
 	if err != nil {
-		logger.Log.ErrorWithErr("Error getting profiles directory:", err)
+		logger.Log.Println("Error:", err)
 		return nil, err
 	}
 	defer func(dir *os.File) {
 		err = dir.Close()
 		if err != nil {
-			logger.Log.ErrorWithErr("Error closing directory: %v", err)
+			logger.Log.Printf("error closing directory: %v", err)
 		}
 	}(dir)
 
 	// Read the contents of the directory
 	files, err := dir.Readdir(0)
 	if err != nil {
-		logger.Log.ErrorWithErr("Error reading contents:", err)
+		logger.Log.Println("Error:", err)
 		return nil, err
 	}
 
@@ -175,14 +155,11 @@
 	return profileList, nil
 }
 
-// CurrentUsername retrieves the username of the currently logged-in user in a Windows environment.
-//
-// This function uses the os/user package to access the current user's information.
-// It then parses the Username field to extract the actual username, discarding the domain if present.
-//
-// Returns:
-//   - string: The username of the currently logged-in user. If the username cannot be retrieved, an empty string is returned.
-//   - error: An error object that wraps any error that occurs during the retrieval of the username. If the username is retrieved successfully, it returns nil.
+// CurrentUsername retrieves the current Windows username
+//
+// Parameters: _
+//
+// Returns: The current Windows username
 func CurrentUsername() (string, error) {
 	currentUser, err := user.Current()
 	if currentUser.Username == "" || err != nil {
@@ -191,13 +168,11 @@
 	return strings.Split(currentUser.Username, "\\")[1], nil
 }
 
-// RemoveDuplicateStr is a utility function that eliminates duplicate string values from a given slice.
-//
-// Parameters:
-//   - strSlice []string: The input slice from which duplicate string values need to be removed.
-//
-// Returns:
-//   - []string: A new slice that contains the unique string values from the input slice. The order of the elements is preserved based on their first occurrence in the input slice.
+// RemoveDuplicateStr removes duplicate strings from a slice
+//
+// Parameters: strSlice (string slice) - the slice to remove duplicates from
+//
+// Returns: A slice with the duplicates removed
 func RemoveDuplicateStr(strSlice []string) []string {
 	// Keep a map of found values, where true means the value has (already) been found
 	allKeys := make(map[string]bool)
@@ -212,17 +187,15 @@
 	return list
 }
 
-// CloseFile is a utility function that closes a given file and logs any errors that occur during the process.
-//
-// Parameters:
-//   - file *filemock.File: The file that needs to be closed. It is an instance of a File from the filemock package.
-//
-// Returns:
-//   - error: An error object that wraps any error that occurs during file closure. If the file is closed successfully, it returns nil.
+// CloseFile closes a file and handles associated errors
+//
+// Parameters: file *filemock.File - the file to close
+//
+// Returns: _
 func CloseFile(file filemock.File) error {
 	err := file.Close()
 	if err != nil {
-		logger.Log.ErrorWithErr("Error closing file: %s", err)
+		logger.Log.Printf("error closing file: %s", err)
 		return err
 	}
 	return nil
