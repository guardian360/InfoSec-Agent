// Package utils contains helper functions that can be used throughout the project
//
// Exported function(s): CopyFile, GetPhishingDomains, FirefoxFolder
package utils

import (
	"context"
	"errors"
	"io"
	"net/http"
	"os"
	"os/user"
	"path/filepath"
	"strings"

	"github.com/InfoSec-Agent/InfoSec-Agent/logger"
	"github.com/InfoSec-Agent/InfoSec-Agent/mocking"
)

// CopyFile is a utility function that copies a file from a source path to a destination path.
//
// Parameters:
//   - src string: The path to the source file that needs to be copied.
//   - dst string: The path to the destination where the source file should be copied to.
//
// dst - the destination file
//
// Returns:
//   - error: An error object that wraps any error that occurs during the file copying process. If the file is copied successfully, it returns nil.
func CopyFile(src, dst string, mockSource mocking.File, mockDestination mocking.File) error {
	var sourceFile mocking.File
	var err error
	if mockSource != nil {
		sourceFile, err = mockSource, nil
	} else {
		var tmp *os.File
		tmp, err = os.Open(filepath.Clean(src))
		sourceFile = mocking.Wrap(tmp)
	}
	if err != nil {
		return err
	}
	defer func(sourceFile mocking.File) {
		err = sourceFile.Close()
		if err != nil {
			logger.Log.ErrorWithErr("Error closing source file:", err)
		}
	}(sourceFile)
	var destinationFile mocking.File
	if mockDestination != nil {
		destinationFile, err = mockDestination, nil
	} else {
		var tmp *os.File
		tmp, err = os.Create(filepath.Clean(dst))
		destinationFile = mocking.Wrap(tmp)
	}
	if err != nil {
		return err
	}
	defer func(destinationFile mocking.File) {
		err = destinationFile.Close()
		if err != nil {
			logger.Log.ErrorWithErr("Error closing destination file:", err)
		}
	}(destinationFile)

	_, err = sourceFile.Copy(destinationFile, sourceFile)
	if err != nil {
		logger.Log.Println("Error copying file:", err)
		return err
	}
	return nil
}

// GetPhishingDomains retrieves a list of active phishing domains from a remote GitHub repository.
//
// This function sends a GET request to the URL of the phishing database hosted on GitHub. It reads the response body,
// which contains a list of active phishing domains, each on a new line. The function then splits this response into a slice
// of strings, where each string represents a single phishing domain.
//
// Returns:
//   - []string: A slice containing the phishing domains. If an error occurs during the retrieval or parsing of the domains, an empty slice is returned.
func GetPhishingDomains() []string {
	// Get the phishing domains from up-to-date GitHub list
	client := &http.Client{}
	url := "https://raw.githubusercontent.com/mitchellkrogza/Phishing.Database/master/phishing-domains-ACTIVE.txt"
	req, err := http.NewRequestWithContext(context.Background(), http.MethodGet, url, nil)
	req.Header.Add("User-Agent", "Mozilla/5.0")
	if err != nil {
		logger.Log.FatalWithErr("Error creating HTTP request:", err)
	}
	resp, err := client.Do(req)
	defer func(Body io.ReadCloser) {
		err = Body.Close()
		if err != nil {
			logger.Log.ErrorWithErr("Error closing response body: %v", err)
		}
	}(resp.Body)

	if resp.StatusCode != http.StatusOK {
		logger.Log.Printf("HTTP request failed with status code: %d", resp.StatusCode)
	}

	// Parse the response of potential scam domains and split it into a list of domains
	scamDomainsResponse, err := io.ReadAll(resp.Body)
	if err != nil {
		logger.Log.ErrorWithErr("Error reading response body:", err)
	}
	return strings.Split(string(scamDomainsResponse), "\n")
}

<<<<<<< HEAD
// FirefoxProfileFinder is an interface that wraps the FirefoxFolder method
type FirefoxProfileFinder interface {
	FirefoxFolder() ([]string, error)
}

// RealProfileFinder is a struct that implements the FirefoxProfileFinder interface
type RealProfileFinder struct{}

// FirefoxFolder gets the path to the Firefox profile folder
=======
// FirefoxFolder retrieves the paths to all Firefox profile folders for the currently logged-in user.
>>>>>>> 54e87385
//
// This function uses the os/user package to access the current user's information and constructs the path to the Firefox profile directory.
// It then reads the directory and filters out all non-directory files. For each directory, it checks if a 'logins.json' file exists.
// If such a file exists, the directory is considered a Firefox profile folder and its path is added to the returned list.
//
<<<<<<< HEAD
// Returns: a list of paths to the Firefox profile folder, and an optional error which should be nil on success
func (r RealProfileFinder) FirefoxFolder() ([]string, error) {
=======
// Returns:
//   - []string: A slice containing the paths to all Firefox profile folders. If no profile folders are found or an error occurs, an empty slice is returned.
//   - error: An error object that wraps any error that occurs during the retrieval of the Firefox profile folders. If the folders are retrieved successfully, it returns nil.
func FirefoxFolder() ([]string, error) {
>>>>>>> 54e87385
	// Get the current user
	currentUser, err := user.Current()
	if err != nil {
		logger.Log.ErrorWithErr("Error getting current user:", err)
		return nil, err
	}
	// Specify the path to the firefox profile directory
	profilesDir := currentUser.HomeDir + "\\AppData\\Roaming\\Mozilla\\Firefox\\Profiles"

	dir, err := os.Open(filepath.Clean(profilesDir))
	if err != nil {
		logger.Log.ErrorWithErr("Error getting profiles directory:", err)
		return nil, err
	}
	defer func(dir *os.File) {
		err = dir.Close()
		if err != nil {
			logger.Log.ErrorWithErr("Error closing directory: %v", err)
		}
	}(dir)

	// Read the contents of the directory
	files, err := dir.Readdir(0)
	if err != nil {
		logger.Log.ErrorWithErr("Error reading contents:", err)
		return nil, err
	}

	// Iterate through the files and get only directories
	var folders []string
	for _, file := range files {
		if file.IsDir() {
			folders = append(folders, file.Name())
		}
	}
	var profileList []string
	var content []byte
	// Loop through all the folders to check if they have a logins.json file.
	for _, folder := range folders {
		content, err = os.ReadFile(filepath.Clean(profilesDir + "\\" + folder + "\\logins.json"))
		if err != nil {
			continue
		}
		if content != nil {
			profileList = append(profileList, profilesDir+"\\"+folder)
		}
	}
	return profileList, nil
}

<<<<<<< HEAD
// MockProfileFinder is a struct that implements the FirefoxProfileFinder interface for testing
type MockProfileFinder struct {
	MockFirefoxFolder func() ([]string, error)
}

// FirefoxFolder is a mock function
func (m MockProfileFinder) FirefoxFolder() ([]string, error) {
	return m.MockFirefoxFolder()
}

// CurrentUsername retrieves the current Windows username
=======
// CurrentUsername retrieves the username of the currently logged-in user in a Windows environment.
>>>>>>> 54e87385
//
// This function uses the os/user package to access the current user's information.
// It then parses the Username field to extract the actual username, discarding the domain if present.
//
// Returns:
//   - string: The username of the currently logged-in user. If the username cannot be retrieved, an empty string is returned.
//   - error: An error object that wraps any error that occurs during the retrieval of the username. If the username is retrieved successfully, it returns nil.
func CurrentUsername() (string, error) {
	currentUser, err := user.Current()
	if currentUser.Username == "" || err != nil {
		return "", errors.New("failed to retrieve current username")
	}
	return strings.Split(currentUser.Username, "\\")[1], nil
}

// RemoveDuplicateStr is a utility function that eliminates duplicate string values from a given slice.
//
// Parameters:
//   - strSlice []string: The input slice from which duplicate string values need to be removed.
//
// Returns:
//   - []string: A new slice that contains the unique string values from the input slice. The order of the elements is preserved based on their first occurrence in the input slice.
func RemoveDuplicateStr(strSlice []string) []string {
	// Keep a map of found values, where true means the value has (already) been found
	allKeys := make(map[string]bool)
	var list []string
	for _, item := range strSlice {
		if _, value := allKeys[item]; !value {
			// If the value is found for the first time, append it to the list of results
			allKeys[item] = true
			list = append(list, item)
		}
	}
	return list
}

// CloseFile is a utility function that closes a given file and logs any errors that occur during the process.
//
// Parameters:
//   - file *filemock.File: The file that needs to be closed. It is an instance of a File from the filemock package.
//
// Returns:
//   - error: An error object that wraps any error that occurs during file closure. If the file is closed successfully, it returns nil.
func CloseFile(file mocking.File) error {
	err := file.Close()
	if err != nil {
		logger.Log.ErrorWithErr("Error closing file: %s", err)
		return err
	}
	return nil
}<|MERGE_RESOLUTION|>--- conflicted
+++ resolved
@@ -109,7 +109,6 @@
 	return strings.Split(string(scamDomainsResponse), "\n")
 }
 
-<<<<<<< HEAD
 // FirefoxProfileFinder is an interface that wraps the FirefoxFolder method
 type FirefoxProfileFinder interface {
 	FirefoxFolder() ([]string, error)
@@ -118,24 +117,16 @@
 // RealProfileFinder is a struct that implements the FirefoxProfileFinder interface
 type RealProfileFinder struct{}
 
-// FirefoxFolder gets the path to the Firefox profile folder
-=======
 // FirefoxFolder retrieves the paths to all Firefox profile folders for the currently logged-in user.
->>>>>>> 54e87385
 //
 // This function uses the os/user package to access the current user's information and constructs the path to the Firefox profile directory.
 // It then reads the directory and filters out all non-directory files. For each directory, it checks if a 'logins.json' file exists.
 // If such a file exists, the directory is considered a Firefox profile folder and its path is added to the returned list.
 //
-<<<<<<< HEAD
-// Returns: a list of paths to the Firefox profile folder, and an optional error which should be nil on success
-func (r RealProfileFinder) FirefoxFolder() ([]string, error) {
-=======
 // Returns:
 //   - []string: A slice containing the paths to all Firefox profile folders. If no profile folders are found or an error occurs, an empty slice is returned.
 //   - error: An error object that wraps any error that occurs during the retrieval of the Firefox profile folders. If the folders are retrieved successfully, it returns nil.
-func FirefoxFolder() ([]string, error) {
->>>>>>> 54e87385
+func (r RealProfileFinder) FirefoxFolder() ([]string, error) {
 	// Get the current user
 	currentUser, err := user.Current()
 	if err != nil {
@@ -186,7 +177,6 @@
 	return profileList, nil
 }
 
-<<<<<<< HEAD
 // MockProfileFinder is a struct that implements the FirefoxProfileFinder interface for testing
 type MockProfileFinder struct {
 	MockFirefoxFolder func() ([]string, error)
@@ -198,9 +188,6 @@
 }
 
 // CurrentUsername retrieves the current Windows username
-=======
-// CurrentUsername retrieves the username of the currently logged-in user in a Windows environment.
->>>>>>> 54e87385
 //
 // This function uses the os/user package to access the current user's information.
 // It then parses the Username field to extract the actual username, discarding the domain if present.
