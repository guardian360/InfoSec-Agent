--- conflicted
+++ resolved
@@ -52,24 +52,10 @@
 //
 // After iterating through all check results, the function returns the dataList and nil for the error.
 func GetData(jsonFilePath string, checkResults []checks.Check) ([]Data, error) {
-<<<<<<< HEAD
-	// Open the JSON file
-	file, err := os.Open(jsonFilePath)
-	if err != nil {
-		return nil, err
-	}
-	defer file.Close()
-	// interface
-	// Decode the JSON data
-	var jsonData JSONData
-	decoder := json.NewDecoder(file)
-	err = decoder.Decode(&jsonData)
-=======
 	byteValue, _ := os.ReadFile(jsonFilePath)
 
 	var data map[string]map[string]interface{}
 	err := json.Unmarshal(byteValue, &data)
->>>>>>> 17a45f4f
 	if err != nil {
 		logger.Log.ErrorWithErr("Error parsing JSON:", err)
 		return nil, err
