--- conflicted
+++ resolved
@@ -1,13 +1,13 @@
 package scan_test
 
 import (
+	"database/sql"
 	"os"
 	"testing"
 
-<<<<<<< HEAD
+	"github.com/ncruces/zenity"
+
 	"github.com/InfoSec-Agent/InfoSec-Agent/backend/checks"
-=======
->>>>>>> 2d0fb304
 	"github.com/InfoSec-Agent/InfoSec-Agent/backend/logger"
 	"github.com/InfoSec-Agent/InfoSec-Agent/backend/scan"
 	"github.com/ncruces/zenity"
@@ -62,26 +62,16 @@
 	require.NoError(t, err)
 }
 
-<<<<<<< HEAD
 // TestGetSeverity tests the GetSeverity function to ensure it returns the correct severity level for a given issue ID and result ID pair.
 //
 // This test function creates a new SQLite database connection and calls the GetSeverity function with known issue IDs and result IDs.
 // It then asserts that the returned severity level matches the expected value for each issue ID and result ID pair.
-=======
-// TestDirectoryExists tests the DirectoryExists function to ensure it correctly identifies whether a directory exists.
-//
-// This test function calls the DirectoryExists function with a path to an existing directory and asserts that the function returns true.
-// It also tests the function with a path to a non-existing directory and asserts that the function returns false.
->>>>>>> 2d0fb304
-//
-// Parameters:
-//   - t *testing.T: The testing framework used for assertions.
-//
-// No return values.
-<<<<<<< HEAD
+//
+// Parameters:
+//   - t *testing.T: The testing framework used for assertions.
+//
+// No return values.
 func TestGetSeverity(t *testing.T) {
-	// logger.SetupTests()
-
 	// Arrange database connection
 	db, err := sql.Open("sqlite", "../../reporting-page/database.db")
 	if err != nil {
@@ -103,31 +93,12 @@
 //
 // This test function creates a new SQLite database connection and calls the GetJSONKey function with known issue IDs and result IDs.
 // It then asserts that the returned JSON key matches the expected value for each issue ID and result ID pair.
-=======
-func TestDirectoryExists(t *testing.T) {
-	// Test for existing directory
-	exists := scan.DirectoryExists("../../reporting-page")
-	require.True(t, exists)
-
-	// Test for non-existing directory
-	exists = scan.DirectoryExists("non-existing-directory")
-	require.False(t, exists)
-}
-
-// TestGeneratePath tests the GeneratePath function to ensure it correctly generates the path.
-//
-// This test function calls the GeneratePath function with a given path and asserts that the returned path matches the expected value.
-// It also tests the function with an empty string and asserts that the returned path is the current user's home directory.
->>>>>>> 2d0fb304
-//
-// Parameters:
-//   - t *testing.T: The testing framework used for assertions.
-//
-// No return values.
-<<<<<<< HEAD
+//
+// Parameters:
+//   - t *testing.T: The testing framework used for assertions.
+//
+// No return values.
 func TestGetJSONKey(t *testing.T) {
-	// logger.SetupTests()
-
 	// Arrange database connection
 	db, err := sql.Open("sqlite", "../../reporting-page/database.db")
 	if err != nil {
@@ -155,8 +126,6 @@
 //
 // No return values.
 func TestGetDataBaseData(t *testing.T) {
-	// logger.SetupTests()
-
 	scanResult := []checks.Check{
 		{
 			IssueID:  1,
@@ -219,7 +188,36 @@
 	// Test for invalid database path
 	result, _ := scan.GetDataBaseData(scanResult, "")
 	require.Equal(t, wrongPathExpectedData, result)
-=======
+}
+
+// TestDirectoryExists tests the DirectoryExists function to ensure it correctly identifies whether a directory exists.
+//
+// This test function calls the DirectoryExists function with a path to an existing directory and asserts that the function returns true.
+// It also tests the function with a path to a non-existing directory and asserts that the function returns false.
+//
+// Parameters:
+//   - t *testing.T: The testing framework used for assertions.
+//
+// No return values.
+func TestDirectoryExists(t *testing.T) {
+	// Test for existing directory
+	exists := scan.DirectoryExists("../../reporting-page")
+	require.True(t, exists)
+
+	// Test for non-existing directory
+	exists = scan.DirectoryExists("non-existing-directory")
+	require.False(t, exists)
+}
+
+// TestGeneratePath tests the GeneratePath function to ensure it correctly generates the path.
+//
+// This test function calls the GeneratePath function with a given path and asserts that the returned path matches the expected value.
+// It also tests the function with an empty string and asserts that the returned path is the current user's home directory.
+//
+// Parameters:
+//   - t *testing.T: The testing framework used for assertions.
+//
+// No return values.
 func TestGeneratePath(t *testing.T) {
 	// Test for valid generated path
 	path := scan.GeneratePath("\\test")
@@ -232,5 +230,4 @@
 	// Test that given no path, it returns the path to the current user's home directory
 	path = scan.GeneratePath("")
 	require.Equal(t, currHomeDir, path)
->>>>>>> 2d0fb304
 }