--- conflicted
+++ resolved
@@ -63,13 +63,9 @@
 //
 // Returns: string: A notification message based on the severity of the issues found during the scan.
 func PopupMessage(scanResult []checks.Check, path string) string {
-<<<<<<< HEAD
 	logger.Log.Trace("Generating popup message")
 
-	dbData, err := database.GetData(scanResult, path)
-=======
 	dbData, err := database.GetData(path, scanResult)
->>>>>>> 584f49a7
 	if err != nil {
 		logger.Log.ErrorWithErr("Error getting database data", err)
 		return localization.Localize(Language, "Dialogs.Popup.Default")
