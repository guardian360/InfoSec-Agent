// Package tray implements the basic functionality of the system tray application
//
// Exported function(s): OnReady, OnQuit, ChangeScanInterval, ScanNow, ChangeLanguage,
// RefreshMenu
package tray

import (
	"github.com/InfoSec-Agent/InfoSec-Agent/backend/gamification"
	"github.com/InfoSec-Agent/InfoSec-Agent/backend/logger"
	"github.com/InfoSec-Agent/InfoSec-Agent/backend/usersettings"

	"github.com/InfoSec-Agent/InfoSec-Agent/backend/checks"
	"github.com/InfoSec-Agent/InfoSec-Agent/backend/icon"
	"github.com/InfoSec-Agent/InfoSec-Agent/backend/localization"
	"github.com/InfoSec-Agent/InfoSec-Agent/backend/scan"

	"github.com/getlantern/systray"
	"github.com/ncruces/zenity"

	"errors"
	"fmt"
	"os"
	"os/exec"
	"os/signal"
	"strconv"
	"syscall"
	"time"
)

// Language is used to represent the index of the currently selected language.
// The language indices are as follows:
//
// 0: German
//
// 1: English (UK)
//
// 2: English (US)
//
// 3: Spanish
//
// 4: French
//
// 5: Dutch
//
// 6: Portuguese
//
// Default language is English (UK)
var Language = 1

var MenuItems []MenuItem
var ReportingPageOpen = false
var mQuit *systray.MenuItem

// MenuItem represents a single item in the system tray menu.
//
// This struct encapsulates the title, tooltip text, and the actual system tray menu item object for a single menu item.
// The 'MenuTitle' field is a string that represents the title of the menu item. This is the text that is displayed in the system tray menu.
// The 'menuTooltip' field is a string that represents the tooltip text for the menu item. This is the text that is displayed when the user hovers over the menu item in the system tray menu.
// The 'sysMenuItem' field is a pointer to a systray.MenuItem object. This is the actual menu item object that is added to the system tray menu.
//
// Fields:
//   - MenuTitle string: The title of the menu item. This is the text that is displayed in the system tray menu.
//   - menuTooltip string: The tooltip text for the menu item. This is the text that is displayed when the user hovers over the menu item in the system tray menu.
//   - sysMenuItem *systray.MenuItem: The actual menu item object that is added to the system tray menu.
type MenuItem struct {
	MenuTitle   string
	menuTooltip string
	sysMenuItem *systray.MenuItem
}

// OnReady orchestrates the runtime behavior of the system tray application.
//
// This function sets up the system tray with various menu items such as 'Reporting Page', 'Change Scan Interval', 'Scan Now', 'Change Language', and 'Quit'.
// It then enters a loop where it listens for various events such as clicks on the menu items, system termination signals, and elapse of the scan interval. Depending on the event, it performs actions such as opening the reporting page, changing the scan interval, initiating an immediate scan, changing the application language, refreshing the menu, or quitting the application.
//
// Parameters: None.
//
// Returns: None. The function runs indefinitely, orchestrating the behavior of the system tray application.
func OnReady() {
	// Icon data can be found in the "icon" package
	systray.SetIcon(icon.Data)
	systray.SetTooltip("InfoSec Agent")

	settings := usersettings.LoadUserSettings()
	scanInterval := settings.ScanInterval

	// Generate the menu for the system tray application
	mReportingPage := systray.AddMenuItem(localization.Localize(Language, "Tray.ReportingPageTitle"),
		localization.Localize(Language, "Tray.ReportingPageTooltip"))
	MenuItems = append(MenuItems, MenuItem{MenuTitle: "Tray.ReportingPageTitle",
		menuTooltip: "Tray.ReportingPageTooltip", sysMenuItem: mReportingPage})

	systray.AddSeparator()
	mChangeScanInterval := systray.AddMenuItem(localization.Localize(Language, "Tray.ScanIntervalTitle"),
		localization.Localize(Language, "Tray.ScanIntervalTooltip"))
	MenuItems = append(MenuItems, MenuItem{MenuTitle: "Tray.ScanIntervalTitle",
		menuTooltip: "Tray.ScanIntervalTooltip", sysMenuItem: mChangeScanInterval})

	mScanNow := systray.AddMenuItem(localization.Localize(Language, "Tray.ScanNowTitle"),
		localization.Localize(Language, "Tray.ScanNowTooltip"))
	MenuItems = append(MenuItems, MenuItem{MenuTitle: "Tray.ScanNowTitle",
		menuTooltip: "Tray.ScanNowTooltip", sysMenuItem: mScanNow})

	systray.AddSeparator()
	mChangeLanguage := systray.AddMenuItem(localization.Localize(Language, "Tray.ChangeLanguageTitle"),
		localization.Localize(Language, "Tray.ChangeLanguageTooltip"))
	MenuItems = append(MenuItems, MenuItem{MenuTitle: "Tray.ChangeLanguageTitle",
		menuTooltip: "Tray.ChangeLanguageTooltip", sysMenuItem: mChangeLanguage})

	systray.AddSeparator()
	mQuit = systray.AddMenuItem(localization.Localize(Language, "Tray.QuitTitle"),
		localization.Localize(Language, "Tray.QuitTooltip"))
	MenuItems = append(MenuItems, MenuItem{MenuTitle: "Tray.QuitTitle",
		menuTooltip: "Tray.QuitTooltip", sysMenuItem: mQuit})

	// Set up a channel to receive OS signals, used for termination
	// Can be used to notify the application about system termination signals,
	// allowing it to perform possible cleanup tasks before exiting.
	sigc := make(chan os.Signal, 1)
	signal.Notify(sigc, syscall.SIGTERM, syscall.SIGINT)

	ticker := time.NewTicker(30 * time.Minute)

	// Iterate over each menu option/signal
	for {
		select {
		case <-mReportingPage.ClickedCh:
			err := OpenReportingPage("")
			if err != nil {
				logger.Log.ErrorWithErr("Error opening reporting page:", err)
			}
		case <-mChangeScanInterval.ClickedCh:
			ChangeScanInterval()
		case <-mScanNow.ClickedCh:
			result, err := ScanNow(true)
			if err != nil {
				logger.Log.ErrorWithErr("Error scanning:", err)
			} else {
				// Notify the user that a scan has been completed
				err = Popup(result, "./reporting-page/database.db")
				if err != nil {
					logger.Log.ErrorWithErr("Error notifying user:", err)
				}
			}
		case <-mChangeLanguage.ClickedCh:
			ChangeLanguage()
			RefreshMenu()
		case <-mQuit.ClickedCh:
			systray.Quit()
		case <-sigc:
			systray.Quit()
		case <-ticker.C:
			periodicScan(scanInterval)
		}
	}
}

// OnQuit manages the cleanup operations that need to be performed when the application is about to terminate.
//
// This function is called when the application is exiting. It is responsible for performing any necessary cleanup operations such as closing open files, terminating active connections, or releasing resources. The specific cleanup operations depend on the resources and services used by the application.
//
// Parameters: None.
//
// Returns: None. The function performs cleanup operations in-place.
func OnQuit() {
	// Perform cleanup tasks here
	// Currently, there are no cleanup tasks to perform
	logger.Log.Info("Quitting the application")
}

// OpenReportingPage launches the reporting page of the application using a Wails application.
//
// This function checks if a reporting page is already open. If it is, it returns an error. If not, it changes the current working directory to the reporting page directory and builds the reporting-page executable using the Wails framework.
// It then runs the executable, opening the reporting page. If the 'Quit' option is selected from the system tray while the reporting page is open, the function kills the reporting-page process and sets the ReportingPageOpen flag to false.
//
// Parameters:
//   - path string: The relative path to the reporting-page directory. This is used to change the current working directory to the reporting-page directory.
//
// Returns:
//   - error: An error object if an error occurred during the process, otherwise nil.
func OpenReportingPage(path string) error {
	if ReportingPageOpen {
		return errors.New("reporting-page is already running")
	}

	logger.Log.Debug("opening reporting page")

	// TODO: use build tags to differentiate between development and release versions
	// Get the current working directory
	// Consideration: Wails can also send (termination) signals to the back-end, might be worth investigating
	originalDir, err := os.Getwd()
	logger.Log.Debug("current directory: " + originalDir)
	if err != nil {
		return fmt.Errorf("error getting current directory: %w", err)
	}

	// Change directory to reporting-page folder
	err = os.Chdir(path + "reporting-page")
	if err != nil {
		return fmt.Errorf("error changing directory: %w", err)
	}

	// Restore the original working directory
	defer func() {
		err = os.Chdir(originalDir)
		if err != nil {
			logger.Log.ErrorWithErr("error changing directory:", err)
		}
		ReportingPageOpen = false
	}()

	//TODO: In a release version, there (should be) no need to build the application, just run it
	const build = false
	if build {
		err = BuildReportingPage()
		if err != nil {
			return err
		}
	}

	// Set up the reporting-page executable
	runCmd := exec.Command("build/bin/InfoSec-Agent-Reporting-Page")
	runCmd.Stdout = os.Stdout
	runCmd.Stderr = os.Stderr

	// Set up a listener for the quit function from the system tray
	go func() {
		<-mQuit.ClickedCh
		if err = runCmd.Process.Kill(); err != nil {
			logger.Log.ErrorWithErr("error interrupting reporting-page process:", err)
		}
		ReportingPageOpen = false
		systray.Quit()
	}()

	// Run the reporting page executable
	ReportingPageOpen = true
	if err = runCmd.Run(); err != nil {
		ReportingPageOpen = false
		return fmt.Errorf("error running reporting-page: %w", err)
	}

	logger.Log.Debug("reporting page opened")
	return nil
}

// BuildReportingPage builds the reporting page executable using a Wails application
//
// Parameters:
//   - path string: The relative path to the reporting-page directory. This is used to change the current working directory to the reporting-page directory.
//
// Returns:
//   - error: An error object if an error occurred during the process, otherwise nil.
func BuildReportingPage() error {
	// Build reporting page
	buildCmd := exec.Command("wails", "build")
	buildCmd.Stdout = os.Stdout
	buildCmd.Stderr = os.Stderr
	if err := buildCmd.Run(); err != nil {
		return fmt.Errorf("error building reporting-page: %w", err)
	}
	logger.Log.Debug("reporting page built successfully")
	return nil
}

// ChangeScanInterval prompts the user to set a new scan interval through a dialog window.
//
// This function displays a dialog window asking the user to input the desired scan interval in hours. If the user input is valid, the function updates the scan interval accordingly. If the input is invalid or less than or equal to zero, the function defaults to a 24-hour interval.
//
// For testing purposes, an optional string parameter 'testInput' can be provided. If 'testInput' is provided, the function uses this as the user's input instead of displaying the dialog window.
//
// Parameters:
//   - testInput ...string: Optional parameter used for testing. If provided, the function uses this as the user's input instead of displaying the dialog window.
//
// Returns: None.
func ChangeScanInterval(testInput ...string) {
	var res string
	test := len(testInput) > 0
	// If testInput is provided, use it for testing
	if test {
		res = testInput[0]
	} else {
		scanInterval := usersettings.LoadUserSettings().ScanInterval

		// Get user input by creating a dialog window
		var err error
		res, err = zenity.Entry(localization.Localize(Language, "Dialogs.ScanInterval.Content"),
			zenity.Title(localization.Localize(Language, "Dialogs.ScanInterval.Title")),
			zenity.OKLabel(localization.Localize(Language, "Dialogs.OK")),
			zenity.CancelLabel(localization.Localize(Language, "Dialogs.Cancel")),
			zenity.EntryText(strconv.Itoa(scanInterval)),
			zenity.DefaultItems("24"))
		if err != nil {
			logger.Log.ErrorWithErr("Error creating dialog:", err)
			return
		}
	}

	// Parse the user input
	interval, err := strconv.Atoi(res)
	scanInterval := usersettings.LoadUserSettings().ScanInterval
	if err != nil || interval <= 0 {
		if !test {
			err = zenity.Info(fmt.Sprintf(localization.Localize(Language, "Dialogs.ScanInterval.InvalidChangeContent"), scanInterval),
				zenity.Title(localization.Localize(Language, "Dialogs.ScanInterval.InvalidChangeTitle")),
				zenity.OKLabel(localization.Localize(Language, "Dialogs.OK")),
				zenity.CancelLabel(localization.Localize(Language, "Dialogs.Cancel")))
			if err != nil {
				logger.Log.ErrorWithErr("Error creating invalid interval confirmation dialog:", err)
			}
		}
		interval = scanInterval
		updateScanInterval(interval, test)
		return
	}
	if !test {
		err = zenity.Info(fmt.Sprintf(localization.Localize(Language, "Dialogs.ScanInterval.ChangedContent"), interval),
			zenity.Title(localization.Localize(Language, "Dialogs.ScanInterval.ChangedTitle")),
			zenity.OKLabel(localization.Localize(Language, "Dialogs.OK")),
			zenity.CancelLabel(localization.Localize(Language, "Dialogs.Cancel")))
		if err != nil {
			logger.Log.ErrorWithErr("Error creating interval confirmation dialog:", err)
		}
	}
	updateScanInterval(interval, test)
}

// ScanNow initiates an immediate security scan, bypassing the scheduled intervals.
//
// This function triggers a security scan regardless of the scheduled intervals. It is useful for situations where an immediate scan is required, such as after a significant system change or when manually requested by the user.
// During the scan, a progress dialog is displayed to keep the user informed about the scan progress. Once the scan is complete, the dialog is closed and the results of the scan are returned.
//
// Parameters:
//   - dialogPresent bool: A boolean value indicating whether a progress dialog should be displayed during the scan. If true, a dialog is shown; if false, no dialog is displayed.
//
// Returns:
//   - []checks.Check: A list of checks performed during the scan.
//   - error: An error object if an error occurred during the scan, otherwise nil.
func ScanNow(dialogPresent bool) ([]checks.Check, error) {
<<<<<<< HEAD
	// ScanCounter is not concretely used at the moment
	// might be useful in the future
	ScanCounter++
	logger.Log.Info("Scanning now. Scan:" + strconv.Itoa(ScanCounter))
=======
>>>>>>> 55ef685e
	var result []checks.Check
	var err error
	var dialog zenity.ProgressDialog
	if dialogPresent {
		dialog, result, err = runScanWithDialog()
		if err != nil {
			logger.Log.ErrorWithErr("Error running scan with dialog:", err)
			return result, err
		}
		// Defer closing the dialog until the scan completes
		defer func(dialog zenity.ProgressDialog) {
			err = dialog.Close()
			if err != nil {
				logger.Log.ErrorWithErr("Error closing dialog:", err)
			}
		}(dialog)
	} else {
		result, err = scan.Scan(nil, Language)
		if err != nil {
			logger.Log.ErrorWithErr("Error calling scan:", err)
			return result, err
		}
	}
	// Update the game state based on the scan results
	_, err = gamification.UpdateGameState(result, "reporting-page/database.db")

	if err != nil {
		logger.Log.ErrorWithErr("Error calculating points:", err)
		return result, err
	}

	//fmt.Print(gs)

	return result, nil
}

// ChangeLanguage allows the user to select a new language for the application via a dialog window.
//
// This function presents a dialog window with a list of available languages. The user can select a language from this list, and the application's language setting is updated accordingly.
// The function maps each language to an index, which is used internally for localization. If the function is called with a test input, it uses the test input instead of displaying the dialog window.
//
// The language indices are as follows:
// 0: Deutsch
// 1: English (UK)
// 2: English (US)
// 3: Español
// 4: Français
// 5: Nederlands
// 6: Português
//
// Parameters:
//
//   - testInput ...string: Optional parameter used for testing. If provided, the function uses this as the user's language selection instead of displaying the dialog window.
//
// Returns: None. The function updates the 'language' variable in-place.
func ChangeLanguage(testInput ...string) {
	var res string
	test := testInput != nil
	if test {
		res = testInput[0]
	} else {
		languages := []string{"Deutsch", "English (UK)", "English (US)", "Español", "Français", "Nederlands", "Português"}
		defaultLanguage := languages[Language]

		var err error
		res, err = zenity.List(localization.Localize(Language, "Dialogs.Language.Content"), languages,
			zenity.Title(localization.Localize(Language, "Dialogs.Language.Title")),
			zenity.DefaultItems(defaultLanguage),
			zenity.OKLabel(localization.Localize(Language, "Dialogs.OK")),
			zenity.CancelLabel(localization.Localize(Language, "Dialogs.Cancel")))
		if err != nil {
			logger.Log.ErrorWithErr("Error creating dialog:", err)
			return
		}
	}

	// Assign each language to an index for the localization package
	switch res {
	case "Deutsch":
		Language = 0
	case "English (UK)":
		Language = 1
	case "English (US)":
		Language = 2
	case "Español":
		Language = 3
	case "Français":
		Language = 4
	case "Nederlands":
		Language = 5
	case "Português":
		Language = 6
	default:
		Language = 1
	}

	if test {
		return
	}
	err := usersettings.SaveUserSettings(usersettings.UserSettings{
		Language:     Language,
		ScanInterval: usersettings.LoadUserSettings().ScanInterval,
	})
	if err != nil {
		logger.Log.Warning("Language setting not saved to file")
	}
}

// RefreshMenu updates the system tray menu items to reflect the current language setting.
//
// This function iterates over each menu item in the system tray and updates its title and tooltip text to match the current language setting.
// The language setting is determined by the 'language' variable, which stores the index of the currently active language.
// The function uses the 'Localize' function from the 'localization' package to translate the title and tooltip text of each menu item.
//
// Parameters: None.
//
// Returns: None. The function updates the system tray menu items in-place.
func RefreshMenu() {
	for _, item := range MenuItems {
		item.sysMenuItem.SetTitle(localization.Localize(Language, item.MenuTitle))
		item.sysMenuItem.SetTooltip(localization.Localize(Language, item.menuTooltip))
	}
}

// changeNextScan updates the next scan time based on the current time and the scan interval.
//
// Parameters:
//   - settings usersettings.UserSettings: The user settings object containing the current scan interval and next scan time.
//   - value int: The new scan interval in hours.
//
// Returns: None.
func changeNextScan(settings usersettings.UserSettings, value int) {
	settings.NextScan = time.Now().Add(time.Duration(value) * time.Hour)
	err := usersettings.SaveUserSettings(settings)
	if err != nil {
		logger.Log.Warning("Next scan time not saved to file")
	}
}

// periodicScan checks if a scan is due based on the scan interval and the current time.
// If a scan is due, it performs a scan and notifies the user using a pop-up.
//
// Parameters:
//   - scanInterval int: The scan interval in hours.
//
// Returns: None.
func periodicScan(scanInterval int) {
	settings := usersettings.LoadUserSettings()
	if time.Now().After(settings.NextScan) {
		result, err := ScanNow(false)
		if err != nil {
			logger.Log.ErrorWithErr("Error performing periodic scan:", err)
		} else {
			// Notify the user that a scan has been completed
			err = Popup(result, "./reporting-page/database.db")
			if err != nil {
				logger.Log.ErrorWithErr("Error notifying user:", err)
			}
		}
		// Update the next scan time
		changeNextScan(settings, scanInterval)
	}
}

// runScanWithDialog runs a scan with a progress dialog to keep the user informed about the scan progress.
// It returns the progress dialog, the scan results, and any error that occurred during the scan.
//
// Parameters: None.
//
// Returns:
//   - zenity.ProgressDialog: A progress dialog that displays the scan progress to the user.
//   - []checks.Check: A slice of checks representing the scan results.
//   - error: An error object that describes the error (if any) that occurred during the scan.
func runScanWithDialog() (zenity.ProgressDialog, []checks.Check, error) {
	dialog, err := zenity.Progress(
		zenity.Title(localization.Localize(Language, "Dialogs.Scan.Title")),
		zenity.OKLabel(localization.Localize(Language, "Dialogs.OK")),
		zenity.CancelLabel(localization.Localize(Language, "Dialogs.Cancel")))
	if err != nil {
		logger.Log.ErrorWithErr("Error creating dialog:", err)
	}
	result, err := scan.Scan(dialog, Language)
	if err != nil {
		logger.Log.ErrorWithErr("Error calling scan:", err)
		return dialog, result, err
	}

	err = dialog.Complete()
	if err != nil {
		logger.Log.ErrorWithErr("Error completing dialog:", err)
		return dialog, result, err
	}
	return dialog, result, err
}

// updateScanInterval updates the scan interval in the user settings file.
//
// Parameters:
//   - interval int: The new scan interval in hours.
//
// Returns: None.
func updateScanInterval(interval int, test bool) {
	logger.Log.Printf("INFO: Scan interval changed to " + strconv.Itoa(interval) + " hours")
	if !test {
		err := usersettings.SaveUserSettings(usersettings.UserSettings{
			Language:     usersettings.LoadUserSettings().Language,
			ScanInterval: interval,
			NextScan:     time.Now().Add(time.Duration(interval) * time.Hour),
		})
		if err != nil {
			logger.Log.Warning("Scan interval setting not saved to file")
		}
	}
}<|MERGE_RESOLUTION|>--- conflicted
+++ resolved
@@ -337,13 +337,11 @@
 //   - []checks.Check: A list of checks performed during the scan.
 //   - error: An error object if an error occurred during the scan, otherwise nil.
 func ScanNow(dialogPresent bool) ([]checks.Check, error) {
-<<<<<<< HEAD
 	// ScanCounter is not concretely used at the moment
 	// might be useful in the future
 	ScanCounter++
 	logger.Log.Info("Scanning now. Scan:" + strconv.Itoa(ScanCounter))
-=======
->>>>>>> 55ef685e
+
 	var result []checks.Check
 	var err error
 	var dialog zenity.ProgressDialog
