// Package tray implements the basic functionality of the system tray application
//
// Exported function(s): OnReady, OnQuit, ChangeScanInterval, ScanNow, ChangeLanguage,
// RefreshMenu
package tray

import (
	"github.com/InfoSec-Agent/InfoSec-Agent/backend/checks"
	"github.com/InfoSec-Agent/InfoSec-Agent/backend/config"
	"github.com/InfoSec-Agent/InfoSec-Agent/backend/gamification"
	"github.com/InfoSec-Agent/InfoSec-Agent/backend/icon"
	"github.com/InfoSec-Agent/InfoSec-Agent/backend/localization"
	"github.com/InfoSec-Agent/InfoSec-Agent/backend/logger"
	"github.com/InfoSec-Agent/InfoSec-Agent/backend/scan"
	"github.com/InfoSec-Agent/InfoSec-Agent/backend/usersettings"

	"github.com/getlantern/systray"
	"github.com/ncruces/zenity"

	"errors"
	"fmt"
	"os"
	"os/exec"
	"os/signal"
	"strconv"
	"syscall"
	"time"
)

// Language is used to represent the index of the currently selected language.
// The language indices are as follows:
//
// 0: German
//
// 1: English (UK)
//
// 2: English (US)
//
// 3: Spanish
//
// 4: French
//
// 5: Dutch
//
// 6: Portuguese
//
// Default language is English (UK)
var Language = 1

var MenuItems []MenuItem
var ReportingPageOpen = false
var mQuit *systray.MenuItem

// MenuItem represents a single item in the system tray menu.
//
// This struct encapsulates the title, tooltip text, and the actual system tray menu item object for a single menu item.
// The 'MenuTitle' field is a string that represents the title of the menu item. This is the text that is displayed in the system tray menu.
// The 'menuTooltip' field is a string that represents the tooltip text for the menu item. This is the text that is displayed when the user hovers over the menu item in the system tray menu.
// The 'sysMenuItem' field is a pointer to a systray.MenuItem object. This is the actual menu item object that is added to the system tray menu.
//
// Fields:
//   - MenuTitle string: The title of the menu item. This is the text that is displayed in the system tray menu.
//   - menuTooltip string: The tooltip text for the menu item. This is the text that is displayed when the user hovers over the menu item in the system tray menu.
//   - sysMenuItem *systray.MenuItem: The actual menu item object that is added to the system tray menu.
type MenuItem struct {
	MenuTitle   string
	menuTooltip string
	sysMenuItem *systray.MenuItem
}

// OnReady orchestrates the runtime behavior of the system tray application.
//
// This function sets up the system tray with various menu items such as 'Reporting Page', 'Change Scan Interval', 'Scan Now', 'Change Language', and 'Quit'.
// It then enters a loop where it listens for various events such as clicks on the menu items, system termination signals, and elapse of the scan interval. Depending on the event, it performs actions such as opening the reporting page, changing the scan interval, initiating an immediate scan, changing the application language, refreshing the menu, or quitting the application.
//
// Parameters: None.
//
// Returns: None. The function runs indefinitely, orchestrating the behavior of the system tray application.
func OnReady() {
	// Icon data can be found in the "icon" package
	systray.SetIcon(icon.Data)
	systray.SetTooltip("InfoSec Agent")

	settings := usersettings.LoadUserSettings()
	scanInterval := settings.ScanInterval

	// Generate the menu for the system tray application
	mReportingPage := systray.AddMenuItem(localization.Localize(Language, "Tray.ReportingPageTitle"),
		localization.Localize(Language, "Tray.ReportingPageTooltip"))
	MenuItems = append(MenuItems, MenuItem{MenuTitle: "Tray.ReportingPageTitle",
		menuTooltip: "Tray.ReportingPageTooltip", sysMenuItem: mReportingPage})

	systray.AddSeparator()
	mChangeScanInterval := systray.AddMenuItem(localization.Localize(Language, "Tray.ScanIntervalTitle"),
		localization.Localize(Language, "Tray.ScanIntervalTooltip"))
	MenuItems = append(MenuItems, MenuItem{MenuTitle: "Tray.ScanIntervalTitle",
		menuTooltip: "Tray.ScanIntervalTooltip", sysMenuItem: mChangeScanInterval})

	mScanNow := systray.AddMenuItem(localization.Localize(Language, "Tray.ScanNowTitle"),
		localization.Localize(Language, "Tray.ScanNowTooltip"))
	MenuItems = append(MenuItems, MenuItem{MenuTitle: "Tray.ScanNowTitle",
		menuTooltip: "Tray.ScanNowTooltip", sysMenuItem: mScanNow})

	systray.AddSeparator()
	mChangeLanguage := systray.AddMenuItem(localization.Localize(Language, "Tray.ChangeLanguageTitle"),
		localization.Localize(Language, "Tray.ChangeLanguageTooltip"))
	MenuItems = append(MenuItems, MenuItem{MenuTitle: "Tray.ChangeLanguageTitle",
		menuTooltip: "Tray.ChangeLanguageTooltip", sysMenuItem: mChangeLanguage})

	systray.AddSeparator()
	mQuit = systray.AddMenuItem(localization.Localize(Language, "Tray.QuitTitle"),
		localization.Localize(Language, "Tray.QuitTooltip"))
	MenuItems = append(MenuItems, MenuItem{MenuTitle: "Tray.QuitTitle",
		menuTooltip: "Tray.QuitTooltip", sysMenuItem: mQuit})

	// Set up a channel to receive OS signals, used for termination
	// Can be used to notify the application about system termination signals,
	// allowing it to perform possible cleanup tasks before exiting.
	sigc := make(chan os.Signal, 1)
	signal.Notify(sigc, syscall.SIGTERM, syscall.SIGINT)

	ticker := time.NewTicker(30 * time.Minute)

	// Iterate over each menu option/signal
	for {
		select {
		case <-mReportingPage.ClickedCh:
			err := OpenReportingPage()
			if err != nil {
				logger.Log.ErrorWithErr("Error opening reporting page:", err)
			}
		case <-mChangeScanInterval.ClickedCh:
			ChangeScanInterval()
		case <-mScanNow.ClickedCh:
			result, err := ScanNow(true)
			if err != nil {
				logger.Log.ErrorWithErr("Error scanning:", err)
			} else {
				// Notify the user that a scan has been completed
				err = Popup(result, "./reporting-page/database.db")
				if err != nil {
					logger.Log.ErrorWithErr("Error notifying user:", err)
				}
			}
		case <-mChangeLanguage.ClickedCh:
			ChangeLanguage()
			RefreshMenu()
		case <-mQuit.ClickedCh:
			systray.Quit()
		case <-sigc:
			systray.Quit()
		case <-ticker.C:
			periodicScan(scanInterval)
		}
	}
}

// OnQuit manages the cleanup operations that need to be performed when the application is about to terminate.
//
// This function is called when the application is exiting. It is responsible for performing any necessary cleanup operations such as closing open files, terminating active connections, or releasing resources. The specific cleanup operations depend on the resources and services used by the application.
//
// Parameters: None.
//
// Returns: None. The function performs cleanup operations in-place.
func OnQuit() {
	// Perform cleanup tasks here
	// Currently, there are no cleanup tasks to perform
	logger.Log.Info("Quitting the application")
}

// OpenReportingPage launches the reporting page of the application using a Wails application.
//
// This function checks if a reporting page is already open. If it is, it returns an error. If not, it changes the current working directory to the reporting page directory and builds the reporting-page executable using the Wails framework.
// It then runs the executable, opening the reporting page. If the 'Quit' option is selected from the system tray while the reporting page is open, the function kills the reporting-page process and sets the ReportingPageOpen flag to false.
//
// Parameters:
//   - path string: The relative path to the reporting-page directory. This is used to change the current working directory to the reporting-page directory.
//
// Returns:
//   - error: An error object if an error occurred during the process, otherwise nil.
func OpenReportingPage() error {
	if ReportingPageOpen {
		return errors.New("reporting-page is already running")
	}

	logger.Log.Debug("opening reporting page")

	if config.BuildReportingPage {
		err := BuildReportingPage()
		if err != nil {
			return err
		}
	}

	// Set up the reporting-page executable
	runCmd := exec.Command(config.ReportingPagePath) // #nosec G204
	runCmd.Stdout = os.Stdout
	runCmd.Stderr = os.Stderr

	// Set up a listener for the quit function from the system tray
	go func() {
		<-mQuit.ClickedCh
		if err := runCmd.Process.Kill(); err != nil {
			logger.Log.ErrorWithErr("error interrupting reporting-page process:", err)
		}
		ReportingPageOpen = false
		systray.Quit()
	}()

	defer func() {
		ReportingPageOpen = false
	}()

	// Run the reporting page executable
	ReportingPageOpen = true
	if err := runCmd.Run(); err != nil {
		ReportingPageOpen = false
		return fmt.Errorf("error running reporting-page: %w", err)
	}

	logger.Log.Debug("reporting page opened")
	return nil
}

// BuildReportingPage builds the reporting page executable using a Wails application
//
// Parameters:
//   - path string: The relative path to the reporting-page directory. This is used to change the current working directory to the reporting-page directory.
//
// Returns:
//   - error: An error object if an error occurred during the process, otherwise nil.
func BuildReportingPage() error {
	// Change directory to reporting-page folder
	err := os.Chdir("reporting-page")
	if err != nil {
		return fmt.Errorf("error changing directory: %w", err)
	}

	// Restore the original working directory
	defer func() {
		err = os.Chdir("..")
		if err != nil {
			logger.Log.ErrorWithErr("error changing directory:", err)
		}
	}()

	// Build reporting page
	buildCmd := exec.Command("wails", "build")
	buildCmd.Stdout = os.Stdout
	buildCmd.Stderr = os.Stderr
	if err = buildCmd.Run(); err != nil {
		return fmt.Errorf("error building reporting-page: %w", err)
	}
	logger.Log.Debug("reporting page built successfully")
	return nil
}

// ChangeScanInterval prompts the user to set a new scan interval through a dialog window.
//
// This function displays a dialog window asking the user to input the desired scan interval in hours. If the user input is valid, the function updates the scan interval accordingly. If the input is invalid or less than or equal to zero, the function defaults to a 24-hour interval.
//
// For testing purposes, an optional string parameter 'testInput' can be provided. If 'testInput' is provided, the function uses this as the user's input instead of displaying the dialog window.
//
// Parameters:
//   - testInput ...string: Optional parameter used for testing. If provided, the function uses this as the user's input instead of displaying the dialog window.
//
// Returns: None.
func ChangeScanInterval(testInput ...string) {
	var res string
	test := len(testInput) > 0
	// If testInput is provided, use it for testing
	if test {
		res = testInput[0]
	} else {
		scanInterval := usersettings.LoadUserSettings().ScanInterval

		// Get user input by creating a dialog window
		var err error
		res, err = zenity.Entry(localization.Localize(Language, "Dialogs.ScanInterval.Content"),
			zenity.Title(localization.Localize(Language, "Dialogs.ScanInterval.Title")),
			zenity.OKLabel(localization.Localize(Language, "Dialogs.OK")),
			zenity.CancelLabel(localization.Localize(Language, "Dialogs.Cancel")),
			zenity.EntryText(strconv.Itoa(scanInterval)),
			zenity.DefaultItems("7"))
		if err != nil {
			logger.Log.ErrorWithErr("Error creating dialog:", err)
			return
		}
	}

	// Parse the user input
	interval, err := strconv.Atoi(res)
	scanInterval := usersettings.LoadUserSettings().ScanInterval
	if err != nil || interval <= 0 {
		if !test {
			err = zenity.Info(fmt.Sprintf(localization.Localize(Language, "Dialogs.ScanInterval.InvalidChangeContent"), scanInterval),
				zenity.Title(localization.Localize(Language, "Dialogs.ScanInterval.InvalidChangeTitle")),
				zenity.OKLabel(localization.Localize(Language, "Dialogs.OK")),
				zenity.CancelLabel(localization.Localize(Language, "Dialogs.Cancel")))
			if err != nil {
				logger.Log.ErrorWithErr("Error creating invalid interval confirmation dialog:", err)
			}
		}
		interval = scanInterval
		updateScanInterval(interval, test)
		return
	}
	if !test {
		err = zenity.Info(fmt.Sprintf(localization.Localize(Language, "Dialogs.ScanInterval.ChangedContent"), interval),
			zenity.Title(localization.Localize(Language, "Dialogs.ScanInterval.ChangedTitle")),
			zenity.OKLabel(localization.Localize(Language, "Dialogs.OK")),
			zenity.CancelLabel(localization.Localize(Language, "Dialogs.Cancel")))
		if err != nil {
			logger.Log.ErrorWithErr("Error creating interval confirmation dialog:", err)
		}
	}
	updateScanInterval(interval, test)
}

// ScanNow initiates an immediate security scan, bypassing the scheduled intervals.
//
// This function triggers a security scan regardless of the scheduled intervals. It is useful for situations where an immediate scan is required, such as after a significant system change or when manually requested by the user.
// During the scan, a progress dialog is displayed to keep the user informed about the scan progress. Once the scan is complete, the dialog is closed and the results of the scan are returned.
//
// Parameters:
//   - dialogPresent bool: A boolean value indicating whether a progress dialog should be displayed during the scan. If true, a dialog is shown; if false, no dialog is displayed.
//
// Returns:
//   - []checks.Check: A list of checks performed during the scan.
//   - error: An error object if an error occurred during the scan, otherwise nil.
func ScanNow(dialogPresent bool) ([]checks.Check, error) {
	var result []checks.Check
	var err error
	var dialog zenity.ProgressDialog
	if dialogPresent {
		dialog, result, err = runScanWithDialog()
		if err != nil {
			logger.Log.ErrorWithErr("Error running scan with dialog:", err)
			return result, err
		}
		// Defer closing the dialog until the scan completes
		defer func(dialog zenity.ProgressDialog) {
			err = dialog.Close()
			if err != nil {
				logger.Log.ErrorWithErr("Error closing dialog:", err)
			}
		}(dialog)
	} else {
		result, err = scan.Scan(nil, Language)
		if err != nil {
			logger.Log.ErrorWithErr("Error calling scan:", err)
			return result, err
		}
	}
	// Update the game state based on the scan results
	_, err = gamification.UpdateGameState(result, "reporting-page/database.db")
	if err != nil {
		logger.Log.ErrorWithErr("Error calculating points:", err)
	}

	return result, nil
}

// ChangeLanguage allows the user to select a new language for the application via a dialog window.
//
// This function presents a dialog window with a list of available languages. The user can select a language from this list, and the application's language setting is updated accordingly.
// The function maps each language to an index, which is used internally for localization. If the function is called with a test input, it uses the test input instead of displaying the dialog window.
//
// The language indices are as follows:
// 0: Deutsch
// 1: English (UK)
// 2: English (US)
// 3: Español
// 4: Français
// 5: Nederlands
// 6: Português
//
// Parameters:
//
//   - testInput ...string: Optional parameter used for testing. If provided, the function uses this as the user's language selection instead of displaying the dialog window.
//
// Returns: None. The function updates the 'language' variable in-place.
func ChangeLanguage(testInput ...string) {
	var res string
	test := testInput != nil
	if test {
		res = testInput[0]
	} else {
		languages := []string{"Deutsch", "English (UK)", "English (US)", "Español", "Français", "Nederlands", "Português"}
		defaultLanguage := languages[Language]

		var err error
		res, err = zenity.List(localization.Localize(Language, "Dialogs.Language.Content"), languages,
			zenity.Title(localization.Localize(Language, "Dialogs.Language.Title")),
			zenity.DefaultItems(defaultLanguage),
			zenity.OKLabel(localization.Localize(Language, "Dialogs.OK")),
			zenity.CancelLabel(localization.Localize(Language, "Dialogs.Cancel")))
		if err != nil {
			logger.Log.ErrorWithErr("Error creating dialog:", err)
			return
		}
	}

	// Assign each language to an index for the localization package
	switch res {
	case "Deutsch":
		Language = 0
	case "English (UK)":
		Language = 1
	case "English (US)":
		Language = 2
	case "Español":
		Language = 3
	case "Français":
		Language = 4
	case "Nederlands":
		Language = 5
	case "Português":
		Language = 6
	default:
		Language = 1
	}

	if test {
		return
	}
	current := usersettings.LoadUserSettings()
	current.Language = Language
	err := usersettings.SaveUserSettings(current)
	if err != nil {
		logger.Log.Warning("Language setting not saved to file")
	}
}

// RefreshMenu updates the system tray menu items to reflect the current language setting.
//
// This function iterates over each menu item in the system tray and updates its title and tooltip text to match the current language setting.
// The language setting is determined by the 'language' variable, which stores the index of the currently active language.
// The function uses the 'Localize' function from the 'localization' package to translate the title and tooltip text of each menu item.
//
// Parameters: None.
//
// Returns: None. The function updates the system tray menu items in-place.
func RefreshMenu() {
	for _, item := range MenuItems {
		item.sysMenuItem.SetTitle(localization.Localize(Language, item.MenuTitle))
		item.sysMenuItem.SetTooltip(localization.Localize(Language, item.menuTooltip))
	}
}

// changeNextScan updates the next scan time based on the current time and the scan interval.
//
// Parameters:
//   - settings usersettings.UserSettings: The user settings object containing the current scan interval and next scan time.
//   - value int: The new scan interval in hours.
//
// Returns: None.
func changeNextScan(settings usersettings.UserSettings, value int) {
	settings.NextScan = time.Now().Add(time.Duration(value) * time.Hour)
	err := usersettings.SaveUserSettings(settings)
	if err != nil {
		logger.Log.Warning("Next scan time not saved to file")
	}
}

// periodicScan checks if a scan is due based on the scan interval and the current time.
// If a scan is due, it performs a scan and notifies the user using a pop-up.
//
// Parameters:
//   - scanInterval int: The scan interval in hours.
//
// Returns: None.
func periodicScan(scanInterval int) {
	settings := usersettings.LoadUserSettings()
	if time.Now().After(settings.NextScan) {
		result, err := ScanNow(false)
		if err != nil {
			logger.Log.ErrorWithErr("Error performing periodic scan:", err)
		} else {
			// Notify the user that a scan has been completed
			err = Popup(result, "./reporting-page/database.db")
			if err != nil {
				logger.Log.ErrorWithErr("Error notifying user:", err)
			}
		}
		// Update the next scan time
		changeNextScan(settings, scanInterval)
	}
}

// runScanWithDialog runs a scan with a progress dialog to keep the user informed about the scan progress.
// It returns the progress dialog, the scan results, and any error that occurred during the scan.
//
// Parameters: None.
//
// Returns:
//   - zenity.ProgressDialog: A progress dialog that displays the scan progress to the user.
//   - []checks.Check: A slice of checks representing the scan results.
//   - error: An error object that describes the error (if any) that occurred during the scan.
func runScanWithDialog() (zenity.ProgressDialog, []checks.Check, error) {
	dialog, err := zenity.Progress(
		zenity.Title(localization.Localize(Language, "Dialogs.Scan.Title")),
		zenity.OKLabel(localization.Localize(Language, "Dialogs.OK")),
		zenity.CancelLabel(localization.Localize(Language, "Dialogs.Cancel")))
	if err != nil {
		logger.Log.ErrorWithErr("Error creating dialog:", err)
	}
	result, err := scan.Scan(dialog, Language)
	if err != nil {
		logger.Log.ErrorWithErr("Error calling scan:", err)
		return dialog, result, err
	}

	err = dialog.Complete()
	if err != nil {
		logger.Log.ErrorWithErr("Error completing dialog:", err)
		return dialog, result, err
	}
	return dialog, result, err
}

// updateScanInterval updates the scan interval in the user settings file.
//
// Parameters:
//   - interval int: The new scan interval in hours.
//
// Returns: None.
func updateScanInterval(interval int, test bool) {
	logger.Log.Printf("INFO: Scan interval changed to " + strconv.Itoa(interval) + " day(s)")
	if !test {
<<<<<<< HEAD
		err := usersettings.SaveUserSettings(usersettings.UserSettings{
			Language:     usersettings.LoadUserSettings().Language,
			ScanInterval: interval,
			NextScan:     time.Now().Add(time.Duration(interval) * (time.Hour * 24)),
		})
=======
		current := usersettings.LoadUserSettings()
		current.ScanInterval = interval
		current.NextScan = time.Now().Add(time.Duration(interval) * time.Hour)
		err := usersettings.SaveUserSettings(current)
>>>>>>> 7fa99b78
		if err != nil {
			logger.Log.Warning("Scan interval setting not saved to file")
		}
	}
}<|MERGE_RESOLUTION|>--- conflicted
+++ resolved
@@ -528,18 +528,10 @@
 func updateScanInterval(interval int, test bool) {
 	logger.Log.Printf("INFO: Scan interval changed to " + strconv.Itoa(interval) + " day(s)")
 	if !test {
-<<<<<<< HEAD
-		err := usersettings.SaveUserSettings(usersettings.UserSettings{
-			Language:     usersettings.LoadUserSettings().Language,
-			ScanInterval: interval,
-			NextScan:     time.Now().Add(time.Duration(interval) * (time.Hour * 24)),
-		})
-=======
 		current := usersettings.LoadUserSettings()
 		current.ScanInterval = interval
 		current.NextScan = time.Now().Add(time.Duration(interval) * time.Hour)
 		err := usersettings.SaveUserSettings(current)
->>>>>>> 7fa99b78
 		if err != nil {
 			logger.Log.Warning("Scan interval setting not saved to file")
 		}
