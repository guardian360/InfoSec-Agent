// Package gamification handles the gamification within the application, to reward users for performing security checks and staying secure.
//
// Exported function(s): UpdateGameState, PointCalculation, LighthouseStateTransition
package gamification

import (
	"time"

	"github.com/InfoSec-Agent/InfoSec-Agent/backend/database"

	"github.com/InfoSec-Agent/InfoSec-Agent/backend/checks"
	"github.com/InfoSec-Agent/InfoSec-Agent/backend/logger"
	"github.com/InfoSec-Agent/InfoSec-Agent/backend/usersettings"
)

// GameState is a struct that represents the state of the gamification.
// This consists of the user's points, a history of all previous points, and a lighthouse state.
type GameState struct {
	Points          int
	PointsHistory   []int
	TimeStamps      []time.Time
	LighthouseState int
}

// UpdateGameState updates the game state based on the scan results and the current game state.
//
// Parameters:
//   - scanResults ([]checks.Check): The results of the scans.
//   - databasePath (string): The path to the database file.
//   - getter (PointCalculationGetter): An object that implements the PointCalculationGetter interface.
//   - userGetter (usersettings.SaveUserSettingsGetter): An object that implements the SaveUserSettingsGetter interface.
//
// Returns: The updated game state with the new points amount and new lighthouse state.
<<<<<<< HEAD
func UpdateGameState(scanResults []checks.Check, databasePath string) (GameState, error) {
	logger.Log.Trace("Updating game state")
=======
func UpdateGameState(scanResults []checks.Check, databasePath string, getter PointCalculationGetter, userGetter usersettings.SaveUserSettingsGetter) (GameState, error) {
>>>>>>> 584f49a7
	gs := GameState{Points: 0, PointsHistory: nil, TimeStamps: nil, LighthouseState: 0}

	// Loading the game state from the user settings and putting it in the game state struct
	userSettings := usersettings.LoadUserSettings()
	gs.Points = userSettings.Points
	gs.PointsHistory = userSettings.PointsHistory
	gs.TimeStamps = userSettings.TimeStamps
	gs.LighthouseState = userSettings.LighthouseState

	gs, err := getter.PointCalculation(gs, scanResults, databasePath)
	if err != nil {
		logger.Log.ErrorWithErr("Error calculating points", err)
		return gs, err
	}
	gs = LighthouseStateTransition(gs)

	// Saving the game state in the user settings
	current := usersettings.LoadUserSettings()
	current.Points = gs.Points
	current.PointsHistory = gs.PointsHistory
	current.TimeStamps = gs.TimeStamps
	current.LighthouseState = gs.LighthouseState
	err = userGetter.SaveUserSettings(current)
	if err != nil {
		logger.Log.Warning("Gamification settings not saved to file")
	}
	return gs, nil
}

// PointCalculationGetter is an interface that defines a method for calculating points
// based on the game state, scan results, and a file path.
//
// The PointCalculation method takes a GameState struct, a slice of checks.Check, and a string
// representing a file path. It returns an updated GameState and an error.
//
// This interface is implemented by any type that needs to calculate points for the gamification system.
type PointCalculationGetter interface {
	PointCalculation(gs GameState, scanResults []checks.Check, filePath string) (GameState, error)
}

// RealPointCalculationGetter is a struct that implements the PointCalculationGetter interface.
//
// It provides a real-world implementation of the PointCalculation method, which calculates the number of points
// for the user based on the check results.
type RealPointCalculationGetter struct{}

// PointCalculation calculates the number of points for the user based on the check results.
//
// Parameters:
//   - gs (GameState): The current game state, which includes the user's points and lighthouse state.
//   - scanResults ([]checks.Check): The results of the scans.
//   - databasePath (string): The path to the database file.
//
// Returns:
//   - GameState: The updated game state with the new points amount.
<<<<<<< HEAD
func PointCalculation(gs GameState, scanResults []checks.Check, databasePath string) (GameState, error) {
	logger.Log.Trace("Calculating gamification points")
=======
func (r RealPointCalculationGetter) PointCalculation(gs GameState, scanResults []checks.Check, jsonFilePath string) (GameState, error) {
>>>>>>> 584f49a7
	gs.Points = 0

	dataList, err := database.GetData(jsonFilePath, scanResults)
	if err != nil {
<<<<<<< HEAD
		logger.Log.ErrorWithErr("Error opening database", err)
		return gs, err
	}

	for _, result := range scanResults {
		if result.Error != nil {
			logger.Log.ErrorWithErr("Error reading scan result", result.Error)
			continue
		}
		sev, err1 := database.GetSeverity(db, result.IssueID, result.ResultID)
		if err1 != nil {
			logger.Log.ErrorWithErr("Error getting severity", err1)
			return gs, err1
		}
		logger.Log.Debug("Issue ID: " + strconv.Itoa(result.IssueID) + " Severity: " + strconv.Itoa(sev))
		// When severity is of the Informative level , we do not want to adjust the points
		if sev != 4 {
=======
		logger.Log.ErrorWithErr("Error getting data from database:", err)
		return gs, err
	}
	for _, data := range dataList {
		sev := data.Severity
		if sev >= 0 && sev < 4 {
>>>>>>> 584f49a7
			gs.Points += sev
		}
	}
	logger.Log.Trace("Calculated points: " + strconv.Itoa(gs.Points))
	gs.PointsHistory = append(gs.PointsHistory, gs.Points)
	gs.TimeStamps = append(gs.TimeStamps, time.Now())

<<<<<<< HEAD
	// Close the database
	logger.Log.Debug("Closing database")
	defer func(db *sql.DB) {
		err = db.Close()
		if err != nil {
			logger.Log.ErrorWithErr("Error closing database", err)
		}
	}(db)

=======
>>>>>>> 584f49a7
	return gs, nil
}

// LighthouseStateTransition determines the lighthouse state based on the user's points (the less points, the better)
//
// Parameters:
//   - gs (GameState): The current game state, which includes the user's points and lighthouse state.
//
// Returns:
//   - GameState: The updated game state with the new lighthouse state.
func LighthouseStateTransition(gs GameState) GameState {
	switch {
	case gs.Points < 10 && SufficientActivity(gs):
		gs.LighthouseState = 5 // The best state
	case gs.Points < 20 && SufficientActivity(gs):
		gs.LighthouseState = 4
	case gs.Points < 30 && SufficientActivity(gs):
		gs.LighthouseState = 3
	case gs.Points < 40 && SufficientActivity(gs):
		gs.LighthouseState = 2
	case gs.Points < 50 && SufficientActivity(gs):
		gs.LighthouseState = 1
	default:
		gs.LighthouseState = 1
	}
	logger.Log.Trace("Calculated lighthouse state: " + strconv.Itoa(gs.LighthouseState))
	return gs
}

// sufficientActivity checks if the user has been active enough to transition to another lighthouse state
//
// Parameters:
//   - gs (GameState): The game state of the user.
//   - duration (time.Duration): The duration of time that the user needs to be active.
//
// Returns:
//   - bool: whether the user has been active enough.
func SufficientActivity(gs GameState) bool {
	// The duration threshold of which the user has been active
	// Note that we define active as having performed a security check more than [1 week ago]
	requiredDuration := 7 * 24 * time.Hour

	if len(gs.TimeStamps) == 0 {
		return false
	}

	// The oldest record is the first timestamp made
	oldestRecord := gs.TimeStamps[0]
	return time.Since(oldestRecord) > requiredDuration
}<|MERGE_RESOLUTION|>--- conflicted
+++ resolved
@@ -4,11 +4,11 @@
 package gamification
 
 import (
+	"strconv"
 	"time"
 
+	"github.com/InfoSec-Agent/InfoSec-Agent/backend/checks"
 	"github.com/InfoSec-Agent/InfoSec-Agent/backend/database"
-
-	"github.com/InfoSec-Agent/InfoSec-Agent/backend/checks"
 	"github.com/InfoSec-Agent/InfoSec-Agent/backend/logger"
 	"github.com/InfoSec-Agent/InfoSec-Agent/backend/usersettings"
 )
@@ -31,12 +31,8 @@
 //   - userGetter (usersettings.SaveUserSettingsGetter): An object that implements the SaveUserSettingsGetter interface.
 //
 // Returns: The updated game state with the new points amount and new lighthouse state.
-<<<<<<< HEAD
-func UpdateGameState(scanResults []checks.Check, databasePath string) (GameState, error) {
+func UpdateGameState(scanResults []checks.Check, databasePath string, getter PointCalculationGetter, userGetter usersettings.SaveUserSettingsGetter) (GameState, error) {
 	logger.Log.Trace("Updating game state")
-=======
-func UpdateGameState(scanResults []checks.Check, databasePath string, getter PointCalculationGetter, userGetter usersettings.SaveUserSettingsGetter) (GameState, error) {
->>>>>>> 584f49a7
 	gs := GameState{Points: 0, PointsHistory: nil, TimeStamps: nil, LighthouseState: 0}
 
 	// Loading the game state from the user settings and putting it in the game state struct
@@ -92,42 +88,18 @@
 //
 // Returns:
 //   - GameState: The updated game state with the new points amount.
-<<<<<<< HEAD
-func PointCalculation(gs GameState, scanResults []checks.Check, databasePath string) (GameState, error) {
+func (r RealPointCalculationGetter) PointCalculation(gs GameState, scanResults []checks.Check, jsonFilePath string) (GameState, error) {
 	logger.Log.Trace("Calculating gamification points")
-=======
-func (r RealPointCalculationGetter) PointCalculation(gs GameState, scanResults []checks.Check, jsonFilePath string) (GameState, error) {
->>>>>>> 584f49a7
 	gs.Points = 0
 
 	dataList, err := database.GetData(jsonFilePath, scanResults)
 	if err != nil {
-<<<<<<< HEAD
-		logger.Log.ErrorWithErr("Error opening database", err)
-		return gs, err
-	}
-
-	for _, result := range scanResults {
-		if result.Error != nil {
-			logger.Log.ErrorWithErr("Error reading scan result", result.Error)
-			continue
-		}
-		sev, err1 := database.GetSeverity(db, result.IssueID, result.ResultID)
-		if err1 != nil {
-			logger.Log.ErrorWithErr("Error getting severity", err1)
-			return gs, err1
-		}
-		logger.Log.Debug("Issue ID: " + strconv.Itoa(result.IssueID) + " Severity: " + strconv.Itoa(sev))
-		// When severity is of the Informative level , we do not want to adjust the points
-		if sev != 4 {
-=======
-		logger.Log.ErrorWithErr("Error getting data from database:", err)
+		logger.Log.ErrorWithErr("Error getting data from database", err)
 		return gs, err
 	}
 	for _, data := range dataList {
 		sev := data.Severity
 		if sev >= 0 && sev < 4 {
->>>>>>> 584f49a7
 			gs.Points += sev
 		}
 	}
@@ -135,18 +107,6 @@
 	gs.PointsHistory = append(gs.PointsHistory, gs.Points)
 	gs.TimeStamps = append(gs.TimeStamps, time.Now())
 
-<<<<<<< HEAD
-	// Close the database
-	logger.Log.Debug("Closing database")
-	defer func(db *sql.DB) {
-		err = db.Close()
-		if err != nil {
-			logger.Log.ErrorWithErr("Error closing database", err)
-		}
-	}(db)
-
-=======
->>>>>>> 584f49a7
 	return gs, nil
 }
 
