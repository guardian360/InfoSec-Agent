--- conflicted
+++ resolved
@@ -105,15 +105,10 @@
 //   - settings (UserSettings): The user settings to be saved.
 //
 // Returns: An error if any occurred while saving the user settings. If no error occurred, the function returns nil.
-<<<<<<< HEAD
-func SaveUserSettings(settings UserSettings) error {
+func (r RealSaveUserSettingsGetter) SaveUserSettings(settings UserSettings) error {
 	logger.Log.Debug("Saving user settings")
 
 	logger.Log.Trace("Getting user config directory")
-=======
-func (r RealSaveUserSettingsGetter) SaveUserSettings(settings UserSettings) error {
-	logger.Log.Debug("Getting user config directory")
->>>>>>> 584f49a7
 	appDataPath, err := os.UserConfigDir()
 	if err != nil {
 		err = errors.New("Error getting user config directory: " + err.Error())
