--- conflicted
+++ resolved
@@ -43,16 +43,10 @@
     "HighRisk": "Problèmes à Haut Risque",
     "MediumRisk": "Problèmes à Risque Moyen",
     "LowRisk": "Problèmes à Faible Risque",
-<<<<<<< HEAD
     "InfoRisk": "Informatif",
     "Safe": "Constatations acceptables",
-    "RiskAreas": "Domaines de Risques de Sécurité/Confidentialité",
-=======
-    "InfoRisk": "Informative",
-    "Safe": "Problèmes sans Risque",
     "SecurityRiskAreas": "Domaines à risque de sécurité",
     "PrivacyRiskAreas": "Domaines à risque de confidentialité",    
->>>>>>> 90f895aa
     "Applications": "Applications",
     "Browser": "Navigateur",
     "Devices": "Appareils",
