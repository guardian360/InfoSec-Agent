{
  "Tray": 
  {
    "ReportingPageTitle": "Rapportagepagina",
    "ReportingPageTooltip": "Open de rapportagepagina",
    "ScanIntervalTitle": "Interval voor scannen wijzigen",
    "ScanIntervalTooltip": "Wijzig het interval voor scannen",
    "ScanNowTitle": "Nu scannen",
    "ScanNowTooltip": "Scan nu uw apparaat",
    "ChangeLanguageTitle": "Taal wijzigen",
    "ChangeLanguageTooltip": "Wijzig de taal van de applicatie",
    "QuitTitle": "Afsluiten",
    "QuitTooltip": "Sluit voorbeeldbladtoepassing af"
  },
  "Navigation": 
  {
    "Home": "Startpagina",
    "SecurityDashboard": "Beveiligingsdashboard",
    "PrivacyDashboard": "Privacydashboard",
    "Issues": "Problemen",
    "Integration": "Integratie",
    "About": "Over"
  },
  "Dashboard": 
  {
    "Issues": "Problemen",
    "SuggestedIssue": "Voorgesteld Probleem",
    "QuickFix": "Snelle Oplossing",
    "ScanNow": "Nu Scannen",
    "Medals": "Medailles",
    "SecurityStatus": "Veiligheidsstatus",
    "PrivacyStatus": "Privacy status",
    "Critical": "Kritiek",
    "MediumConcern": "Gemiddelde Bezorgdheid",
    "LowConcern": "Lage Bezorgdheid",
    "InfoConcern": "Informatief",
    "NoConcern": "Veilig",
    "RiskLevelCounters": "Risiconiveautellers",
    "RiskLevelDistribution": "Risiconiveaudistributie",
    "TotalRisksOverview": "Totale risico-overzicht",
    "SecurityRisksOverview": "Overzicht van beveiligingsrisico's",
    "PrivacyRisksOverview": "Overzicht van privacyrisico's",
    "HighRisk": "Hoogrisico-problemen",
    "MediumRisk": "Gemiddeldrisico-problemen",
    "LowRisk": "Laagrisico-problemen",
<<<<<<< HEAD
    "InfoRisk": "Informatief",
    "Safe": "Acceptabele bevindingen",
    "RiskAreas": "Gebieden van Veiligheids-/Privacyrisico's",
=======
    "InfoRisk": "Informative",
    "Safe": "Problemen zonder risico",
    "SecurityRiskAreas": "Gebieden met beveiligingsrisico's",
    "PrivacyRiskAreas": "Gebieden met privacyrisico's",    
>>>>>>> 90f895aa
    "Applications": "Applicaties",
    "Browser": "Browser",
    "Devices": "Apparaten",
    "OperatingSystem": "Besturingssysteem",
    "Passwords": "Wachtwoorden",
    "Permissions": "Machtigingen",
    "Other": "Andere",
    "ChooseIssueDescription": "Acties",
    "BarGraphDescription": "Deze grafiek toont de verdeling van problemen van verschillende risiconiveaus die in de afgelopen 5 scans zijn gevonden.",
    "SelectRisks": "Risico's selecteren",
    "ChangeInterval": "Interval wijzigen"
  },
  "Issues":
  {
    "IssueTable": "Problementabel",
    "AcceptableFindings": "Acceptabele bevindingen",
    "Name": "Naam",
    "Type": "Type",
    "Risk": "Risiconiveau",
    "Information": "Informatie",
    "Solution": "Oplossing",
    "Previous": "&laquo; Vorige stap",
    "Next": "Volgende stap &raquo;",
    "Back": "Terug naar het overzicht van problemen"
  },
  "About":
  { 
    "about-title": "Over Infosec Agent",
    "infosec-info": "Het InfoSec Agent-project heeft als doel de beveiliging en privacy van Windows-gebruikers te verbeteren. Momenteel zijn er toepassingen beschikbaar die dit doen, maar ze zijn voornamelijk gericht op grote bedrijven. Het doel van dit project is om dit toegankelijk te maken voor iedereen. Er wordt een applicatie ontwikkeld die informatie verzamelt over het systeem van de gebruiker om eventuele beveiligings- of privacygerelateerde kwetsbaarheden te ontdekken. De resultaten worden aan de gebruiker gepresenteerd in een speciaal dashboard, met de huidige status van het systeem, inclusief aanbevolen acties om het te verbeteren.",
    "little-brother-info": "Dit project is een gezamenlijke inspanning van negen studenten van de Universiteit Utrecht in Nederland, in samenwerking met het Nederlandse IT-bedrijf Guardian360. Het dient als het Softwareproject voor het Bachelorprogramma in Computerwetenschappen aan de UU.",
    "about-contribute": "Bijdragen",
    "contribute-info": "InfoSec-Agent is een open-sourceproject dat is gelicentieerd onder de GPL-3.0-licentie. Echter, vanwege de oorsprong als opdracht van de Universiteit Utrecht, zullen openbare bijdragen aan deze repository pas worden samengevoegd na voltooiing van deze opdracht, die gepland staat voor 24 juni 2024. Voel je vrij om eventuele bugs of problemen te melden die je tegenkomt. Jouw feedback is waardevol en helpt het InfoSec-Agent-project te verbeteren. Je kunt ons mailen op <a href=\"mailto:infosecagentuu@gmail.com\">infosecagentuu@gmail.com</a>"
  }  
}<|MERGE_RESOLUTION|>--- conflicted
+++ resolved
@@ -43,16 +43,10 @@
     "HighRisk": "Hoogrisico-problemen",
     "MediumRisk": "Gemiddeldrisico-problemen",
     "LowRisk": "Laagrisico-problemen",
-<<<<<<< HEAD
     "InfoRisk": "Informatief",
     "Safe": "Acceptabele bevindingen",
-    "RiskAreas": "Gebieden van Veiligheids-/Privacyrisico's",
-=======
-    "InfoRisk": "Informative",
-    "Safe": "Problemen zonder risico",
     "SecurityRiskAreas": "Gebieden met beveiligingsrisico's",
     "PrivacyRiskAreas": "Gebieden met privacyrisico's",    
->>>>>>> 90f895aa
     "Applications": "Applicaties",
     "Browser": "Browser",
     "Devices": "Apparaten",
