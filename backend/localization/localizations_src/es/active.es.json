{
  "Tray": 
  {
    "ReportingPageTitle": "Página de informes",
    "ReportingPageTooltip": "Abrir la página de informes",
    "ScanIntervalTitle": "Cambiar intervalo de escaneo",
    "ScanIntervalTooltip": "Cambiar el intervalo de escaneo",
    "ScanNowTitle": "Escanear ahora",
    "ScanNowTooltip": "Escanear su dispositivo ahora",
    "ChangeLanguageTitle": "Cambiar idioma",
    "ChangeLanguageTooltip": "Cambiar el idioma de la aplicación",
    "QuitTitle": "Salir",
    "QuitTooltip": "Salir de la aplicación de la bandeja de ejemplo"
  },
  "Navigation": 
  {
    "Home": "Inicio",
    "SecurityDashboard": "Panel de seguridad",
    "PrivacyDashboard": "Panel de privacidad",
    "Issues": "Problemas",
    "Integration": "Integración",
    "About": "Acerca de"
  },
  "Dashboard": 
  {
    "Issues": "Problemas",
    "SuggestedIssue": "Problema Sugerido",
    "QuickFix": "Solución Rápida",
    "ScanNow": "Escanear Ahora",
    "Medals": "Medallas",
    "SecurityStatus": "Estado de Seguridad",
    "PrivacyStatus": "Privacy status",
    "Critical": "Crítico",
    "MediumConcern": "Preocupación Media",
    "LowConcern": "Preocupación Baja",
    "InfoConcern": "Informativo",
    "NoConcern": "Seguro",
    "RiskLevelCounters": "Contadores de niveles de riesgo",
    "RiskLevelDistribution": "Distribución de niveles de riesgo",
    "TotalRisksOverview": "Resumen total de riesgos",
    "SecurityRisksOverview": "Resumen de riesgos de seguridad",
    "PrivacyRisksOverview": "Resumen de riesgos de privacidad",
    "HighRisk": "Problemas de Alto Riesgo",
    "MediumRisk": "Problemas de Riesgo Medio",
    "LowRisk": "Problemas de Bajo Riesgo",
<<<<<<< HEAD
    "InfoRisk": "Informativo",
    "Safe": "Hallazgos aceptables",
    "RiskAreas": "Áreas de Riesgos de Seguridad/Privacidad",
=======
    "InfoRisk": "Informative",
    "Safe": "Problemas sin Riesgo",
    "SecurityRiskAreas": "Áreas de riesgo de seguridad",
    "PrivacyRiskAreas": "Áreas de riesgo de privacidad",    
>>>>>>> 90f895aa
    "Applications": "Aplicaciones",
    "Browser": "Navegador",
    "Devices": "Dispositivos",
    "OperatingSystem": "Sistema Operativo",
    "Passwords": "Contraseñas",
    "Permissions": "Permisos",
    "Other": "Otros",
    "ChooseIssueDescription": "Acciones",
    "BarGraphDescription": "Este gráfico muestra la distribución de problemas de diferentes niveles de riesgo encontrados en los últimos 5 escaneos.",
    "SelectRisks": "Seleccionar riesgos",
    "ChangeInterval": "Cambiar intervalo"
  },
  "Issues":
  {
    "IssueTable": "Tabla de problemas",
    "AcceptableFindings": "Hallazgos aceptables",
    "Name": "Nombre",
    "Type": "Tipo",
    "Risk": "Nivel de riesgo",
    "Information": "Información",
    "Solution": "Solución",
    "Previous": "&laquo; Paso anterior",
    "Next": "Siguiente paso &raquo;",
    "Back": "Volver a la vista general de problemas"
  },
  "About": {
    "about-title": "Acerca de Infosec Agent",
    "infosec-info": "El proyecto InfoSec Agent tiene como objetivo mejorar la seguridad y privacidad de los usuarios de computadoras con Windows. Actualmente, existen aplicaciones disponibles que realizan esta función, pero están dirigidas principalmente a grandes empresas. El objetivo de este proyecto es hacerlo accesible para todos. Se está desarrollando una aplicación que recopila información sobre el sistema del usuario para descubrir cualquier vulnerabilidad relacionada con la seguridad o la privacidad. Los resultados se presentarán al usuario en un panel especial, mostrando el estado actual del sistema, incluidas las acciones recomendadas para mejorarlo.",
    "little-brother-info": "Este proyecto es un esfuerzo colaborativo que involucra a nueve estudiantes de la Universidad de Utrecht en los Países Bajos, en asociación con la empresa de TI holandesa Guardian360. Sirve como Proyecto de Software para el Programa de Licenciatura en Ciencias de la Computación en la UU.",
    "about-contribute": "Contribuir",
    "contribute-info": "InfoSec-Agent es un proyecto de código abierto con licencia bajo la Licencia GPL-3.0. Sin embargo, debido a su origen como tarea de la Universidad de Utrecht, las contribuciones públicas a este repositorio solo se fusionarán después de la finalización de esta tarea, que está programada para el 24 de junio de 2024. No dude en informarnos sobre cualquier error o problema que encuentre. Su retroalimentación es valiosa y ayuda a mejorar el proyecto InfoSec-Agent. Puede enviarnos un correo electrónico a <a href=\"mailto:infosecagentuu@gmail.com\">infosecagentuu@gmail.com</a>."
  }
}<|MERGE_RESOLUTION|>--- conflicted
+++ resolved
@@ -43,16 +43,10 @@
     "HighRisk": "Problemas de Alto Riesgo",
     "MediumRisk": "Problemas de Riesgo Medio",
     "LowRisk": "Problemas de Bajo Riesgo",
-<<<<<<< HEAD
     "InfoRisk": "Informativo",
     "Safe": "Hallazgos aceptables",
-    "RiskAreas": "Áreas de Riesgos de Seguridad/Privacidad",
-=======
-    "InfoRisk": "Informative",
-    "Safe": "Problemas sin Riesgo",
     "SecurityRiskAreas": "Áreas de riesgo de seguridad",
     "PrivacyRiskAreas": "Áreas de riesgo de privacidad",    
->>>>>>> 90f895aa
     "Applications": "Aplicaciones",
     "Browser": "Navegador",
     "Devices": "Dispositivos",
