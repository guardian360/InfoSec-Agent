--- conflicted
+++ resolved
@@ -4,45 +4,6 @@
 	"github.com/InfoSec-Agent/InfoSec-Agent/backend/mocking"
 )
 
-<<<<<<< HEAD
-// OpenRegistryKey is a function that opens a specified registry key and handles any associated errors.
-//
-// Parameters:
-//   - k: A RegistryKey object representing the base registry key from which the specified path will be opened.
-//   - path: A string representing the path to the registry key to be opened, relative to the base registry key.
-//
-// Returns:
-//   - A RegistryKey object representing the opened registry key.
-//   - An error object that encapsulates any error that occurred while trying to open the registry key. If no error occurred, this will be nil.
-//
-// Note: This function is designed to handle errors that may occur when opening a registry key, such as the key not existing. If an error occurs, it will be wrapped with additional context and returned, allowing the caller to handle it appropriately.
-func OpenRegistryKey(k mocking.RegistryKey, path string) (mocking.RegistryKey, error) {
-	key, err := k.OpenKey(path, registry.READ)
-
-	if err != nil {
-		return key, fmt.Errorf("error opening registry key: %w", err)
-	}
-
-	return key, nil
-}
-
-// CloseRegistryKey is a function that closes a specified registry key and logs any associated errors.
-//
-// Parameter:
-//   - key: A RegistryKey object representing the registry key to be closed.
-//
-// Returns: None. If an error occurs while closing the registry key, the error is logged and not returned.
-//
-// Note: This function is designed to handle errors that may occur when closing a registry key. If an error occurs, it is logged with additional context, allowing for easier debugging and error tracking.
-func CloseRegistryKey(key mocking.RegistryKey) {
-	err := key.Close()
-	if err != nil {
-		logger.Log.ErrorWithErr("Error closing registry key", err)
-	}
-}
-
-=======
->>>>>>> 38e8ee4b
 // CheckKey retrieves the value of a specified element within a given registry key.
 //
 // Parameters:
