--- conflicted
+++ resolved
@@ -42,9 +42,6 @@
 	PasswordComplexityID
 	CredentialGuardID
 	NetBIOSID
-<<<<<<< HEAD
+	WPADID
 	ScreenLockID
-=======
-	WPADID
->>>>>>> 7890f7fa
 )