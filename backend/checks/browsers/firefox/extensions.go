--- conflicted
+++ resolved
@@ -62,14 +62,8 @@
 		output = append(output, addon.DefaultLocale.Name+","+addon.Type+","+addon.DefaultLocale.Creator+","+
 			""+strconv.FormatBool(addon.Active))
 		// Determine if the addon is an ad blocker
-<<<<<<< HEAD
-		if adblockerFirefox(addon.DefaultLocale.Name) {
-			resultID--
-=======
 		if AdblockerFirefox(addon.DefaultLocale.Name) {
-			addBlocker = true
 			resultID = 0
->>>>>>> 6b127425
 		}
 	}
 	return checks.NewCheckResult(checks.ExtensionFirefoxID, 0, output...),
