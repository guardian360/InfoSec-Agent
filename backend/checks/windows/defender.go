// Package windows provides functions related to security/privacy checks of windows settings
package windows

import (
	"errors"

	"github.com/InfoSec-Agent/InfoSec-Agent/backend/checks"
	"github.com/InfoSec-Agent/InfoSec-Agent/backend/mocking"
)

// Defender is a function that checks the status of the Windows Defender.
//
// Parameters:
//   - defenderKey mocking.RegistryKey: A registry key object for accessing the Windows Defender Real-Time Protection registry key.
//
// Returns:
//   - Check: A struct containing the result of the check. The result indicates whether Windows Defender and its periodic scan feature are enabled or disabled.
//
<<<<<<< HEAD
// The function works by opening and reading the value of the Real-Time Protection registry key. Based on this value, it determines the status of the Windows Defender.
func Defender(defenderKey mocking.RegistryKey) checks.Check {
	// Open the Windows Defender real-time protection registry key
	realTimeKey, err := checks.OpenRegistryKey(defenderKey,
=======
// The function works by opening and reading the values of the Windows Defender and Real-Time Protection registry keys. Based on these values, it determines the status of Windows Defender and its periodic scan feature. The function returns a Check instance containing a string that describes the status of Windows Defender and its periodic scan feature.
func Defender(scanKey mocking.RegistryKey, defenderKey mocking.RegistryKey) checks.Check {
	// Open the Windows Defender registry key
	windowsDefenderKey, err := mocking.OpenRegistryKey(scanKey, `SOFTWARE\Microsoft\Windows Defender`)
	if err != nil {
		return checks.NewCheckErrorf(checks.WindowsDefenderID, "error opening registry key", err)
	}
	// Close the key after we have received all relevant information
	defer mocking.CloseRegistryKey(windowsDefenderKey)

	// Open the Windows Defender real-time protection registry key, representing the periodic scan
	realTimeKey, err := mocking.OpenRegistryKey(defenderKey,
>>>>>>> 2417aaf8
		`SOFTWARE\Microsoft\Windows Defender\Real-Time Protection`)
	if err != nil {
		return checks.NewCheckErrorf(checks.WindowsDefenderID, "error opening registry key", err)
	}
	// Close the key after we have received all relevant information
	defer mocking.CloseRegistryKey(realTimeKey)

	realTimeDefender, _, err := realTimeKey.GetIntegerValue("DisableRealtimeMonitoring")

	// Based on the values of this key, determine the status of Windows Defender
	if err != nil || realTimeDefender == 0 {
		return checks.NewCheckResult(checks.WindowsDefenderID, 0)
	}
	if realTimeDefender == 1 {
		return checks.NewCheckResult(checks.WindowsDefenderID, 1)
	}
	return checks.NewCheckError(checks.WindowsDefenderID, errors.New("unexpected error occurred while checking Windows Defender status"))
}<|MERGE_RESOLUTION|>--- conflicted
+++ resolved
@@ -16,25 +16,10 @@
 // Returns:
 //   - Check: A struct containing the result of the check. The result indicates whether Windows Defender and its periodic scan feature are enabled or disabled.
 //
-<<<<<<< HEAD
-// The function works by opening and reading the value of the Real-Time Protection registry key. Based on this value, it determines the status of the Windows Defender.
+// The function works by opening and reading the values of the Windows Defender and Real-Time Protection registry keys. Based on these values, it determines the status of Windows Defender and its periodic scan feature. The function returns a Check instance containing a string that describes the status of Windows Defender and its periodic scan feature.
 func Defender(defenderKey mocking.RegistryKey) checks.Check {
-	// Open the Windows Defender real-time protection registry key
-	realTimeKey, err := checks.OpenRegistryKey(defenderKey,
-=======
-// The function works by opening and reading the values of the Windows Defender and Real-Time Protection registry keys. Based on these values, it determines the status of Windows Defender and its periodic scan feature. The function returns a Check instance containing a string that describes the status of Windows Defender and its periodic scan feature.
-func Defender(scanKey mocking.RegistryKey, defenderKey mocking.RegistryKey) checks.Check {
-	// Open the Windows Defender registry key
-	windowsDefenderKey, err := mocking.OpenRegistryKey(scanKey, `SOFTWARE\Microsoft\Windows Defender`)
-	if err != nil {
-		return checks.NewCheckErrorf(checks.WindowsDefenderID, "error opening registry key", err)
-	}
-	// Close the key after we have received all relevant information
-	defer mocking.CloseRegistryKey(windowsDefenderKey)
-
 	// Open the Windows Defender real-time protection registry key, representing the periodic scan
 	realTimeKey, err := mocking.OpenRegistryKey(defenderKey,
->>>>>>> 2417aaf8
 		`SOFTWARE\Microsoft\Windows Defender\Real-Time Protection`)
 	if err != nil {
 		return checks.NewCheckErrorf(checks.WindowsDefenderID, "error opening registry key", err)
