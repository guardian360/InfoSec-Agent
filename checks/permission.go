--- conflicted
+++ resolved
@@ -72,21 +72,17 @@
 	}
 	// Remove duplicate results
 	filteredResults := RemoveDuplicateStr(results)
-<<<<<<< HEAD
-	if len(filteredResults) == 0 {
-		return NewCheckResult(permissionID, 1)
-	} else {
-		return NewCheckResult(permissionID, 0, filteredResults...)
-	}
-=======
 	prettyResults := []string{}
 	for _, result := range filteredResults {
 		cleanedFilename := strings.TrimSuffix(result, ".exe")
 		cleanedFilename = strings.ReplaceAll(cleanedFilename, ".", " ")
 		prettyResults = append(prettyResults, cleanedFilename)
 	}
-	return NewCheckResult(permissionID, 0, prettyResults...)
->>>>>>> 9a925870
+	if len(prettyResults) == 0 {
+		return NewCheckResult(permissionID, 1)
+	} else {
+		return NewCheckResult(permissionID, 0, filteredResults...)
+	}
 }
 
 // appKeyName is a helper function that returns the appropriate registry key name for a given application name.
