package checks

import (
	"github.com/InfoSec-Agent/InfoSec-Agent/registrymock"
	"github.com/InfoSec-Agent/InfoSec-Agent/utils"
	"strings"
)

// Permission checks if the user has given permission to an application to access a certain capability
//
// Parameters: permission (string) represents the permission to check
//
// Returns: A list of applications that have the given permission
func Permission(permission string, registryKey registrymock.RegistryKey) Check {
	// Open the registry key for the given permission
<<<<<<< HEAD
	key, err := registrymock.OpenRegistryKey(registryKey, `Software\Microsoft\Windows\CurrentVersion\CapabilityAccessManager\ConsentStore\`+permission)
=======
	key, err := registrymock.OpenRegistryKey(registrymock.CURRENT_USER,
		`Software\Microsoft\Windows\CurrentVersion\CapabilityAccessManager\ConsentStore\`+permission)
>>>>>>> 34483ad3
	if err != nil {
		return NewCheckErrorf(permission, "error opening registry key", err)
	}
	// Close the key after we have received all relevant information
	defer registrymock.CloseRegistryKey(key)

	// Get the names of all sub-keys (which represent applications)
	applicationNames, err := key.ReadSubKeyNames(-1)
	if err != nil {
		return NewCheckErrorf(permission, "error reading subkey names", err)
	}

	var results []string

	// Iterate through the application names and append them to the results
	for _, appName := range applicationNames {
		// The registry key for packaged/non-packaged applications is different, so they get handled separately
		if appName == "NonPackaged" {
			key, err = registrymock.OpenRegistryKey(registrymock.CURRENT_USER,
				`Software\Microsoft\Windows\CurrentVersion\CapabilityAccessManager\ConsentStore\`+permission+`\NonPackaged`)
			defer registrymock.CloseRegistryKey(key)
			nonPackagedApplicationNames, err := key.ReadSubKeyNames(-1)
			v, vint, err := key.GetStringValue("Value")

			// Check if the application has the specified permission
			if vint == 1 && err == nil && v == "Allow" {
				for _, nonPackagedAppName := range nonPackagedApplicationNames {
					exeString := strings.Split(nonPackagedAppName, "#")
					results = append(results, exeString[len(exeString)-1])
				}
			}
		} else {
			key, err = registrymock.OpenRegistryKey(registrymock.CURRENT_USER,
				`Software\Microsoft\Windows\CurrentVersion\CapabilityAccessManager\ConsentStore\`+permission+`\`+appName)
			defer registrymock.CloseRegistryKey(key)
			v, vint, err := key.GetStringValue("Value")

			// Check if the application has the specified permission
			if vint == 1 && err == nil && v == "Allow" {
				winApp := strings.Split(appName, "_")
				results = append(results, winApp[0])
			}
		}
	}
	// Remove duplicate results
	filteredResults := utils.RemoveDuplicateStr(results)
	return NewCheckResult(permission, filteredResults...)
}<|MERGE_RESOLUTION|>--- conflicted
+++ resolved
@@ -13,12 +13,7 @@
 // Returns: A list of applications that have the given permission
 func Permission(permission string, registryKey registrymock.RegistryKey) Check {
 	// Open the registry key for the given permission
-<<<<<<< HEAD
 	key, err := registrymock.OpenRegistryKey(registryKey, `Software\Microsoft\Windows\CurrentVersion\CapabilityAccessManager\ConsentStore\`+permission)
-=======
-	key, err := registrymock.OpenRegistryKey(registrymock.CURRENT_USER,
-		`Software\Microsoft\Windows\CurrentVersion\CapabilityAccessManager\ConsentStore\`+permission)
->>>>>>> 34483ad3
 	if err != nil {
 		return NewCheckErrorf(permission, "error opening registry key", err)
 	}
@@ -37,7 +32,7 @@
 	for _, appName := range applicationNames {
 		// The registry key for packaged/non-packaged applications is different, so they get handled separately
 		if appName == "NonPackaged" {
-			key, err = registrymock.OpenRegistryKey(registrymock.CURRENT_USER,
+			key, err = registrymock.OpenRegistryKey(registrymock.NewRegistryKeyWrapper(registry.CURRENT_USER),
 				`Software\Microsoft\Windows\CurrentVersion\CapabilityAccessManager\ConsentStore\`+permission+`\NonPackaged`)
 			defer registrymock.CloseRegistryKey(key)
 			nonPackagedApplicationNames, err := key.ReadSubKeyNames(-1)
@@ -51,7 +46,7 @@
 				}
 			}
 		} else {
-			key, err = registrymock.OpenRegistryKey(registrymock.CURRENT_USER,
+			key, err = registrymock.OpenRegistryKey(registrymock.NewRegistryKeyWrapper(registry.CURRENT_USER),
 				`Software\Microsoft\Windows\CurrentVersion\CapabilityAccessManager\ConsentStore\`+permission+`\`+appName)
 			defer registrymock.CloseRegistryKey(key)
 			v, vint, err := key.GetStringValue("Value")
