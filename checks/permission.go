package checks

import (
	"strings"

	"github.com/InfoSec-Agent/InfoSec-Agent/mocking"
	"github.com/InfoSec-Agent/InfoSec-Agent/utils"
)

const nonpackaged = "NonPackaged"

// Permission is a function that checks if a user has granted a specific permission to an application.
//
// Parameters:
//   - permission (string): The specific permission to check.
//   - registryKey (registrymock.RegistryKey): The registry key to use for the check.
//
<<<<<<< HEAD
// Returns:
//   - Check: A Check instance encapsulating the results of the permission check. The Result field of the Check instance will contain a list of applications that have been granted the specified permission.
//
// This function opens the registry key for the given permission and retrieves the names of all sub-keys, which represent applications. It then iterates through these applications, checking if they have been granted the specified permission. If the permission value is "Allow", the application name is added to the results. The function also handles non-packaged applications separately. Finally, it removes any duplicate results before returning them.
func Permission(permission string, registryKey registrymock.RegistryKey) Check {
=======
// Returns: A list of applications that have the given permission
func Permission(permissionID int, permission string, registryKey mocking.RegistryKey) Check {
>>>>>>> c2314019
	var err error
	var appKey mocking.RegistryKey
	var nonPackagedApplicationNames []string
	// Open the registry key for the given permission
	key, err := mocking.OpenRegistryKey(registryKey,
		`Software\Microsoft\Windows\CurrentVersion\CapabilityAccessManager\ConsentStore\`+permission)
	if err != nil {
		return NewCheckErrorf(permissionID, "error opening registry key", err)
	}
	// Close the key after we have received all relevant information
	defer mocking.CloseRegistryKey(key)

	// Get the names of all sub-keys (which represent applications)
	applicationNames, err := key.ReadSubKeyNames(-1)
	if err != nil {
		return NewCheckErrorf(permissionID, "error reading subkey names", err)
	}

	var results []string
	var val string
	// Iterate through the application names and append them to the results
	for _, appName := range applicationNames {
		appKey, err = mocking.OpenRegistryKey(key, appKeyName(appName))
		defer mocking.CloseRegistryKey(appKey)
		if err != nil {
			return NewCheckErrorf(permissionID, "error opening registry key", err)
		}
		if appName == nonpackaged {
			val, _, err = key.GetStringValue("Value")
		} else {
			val, _, err = appKey.GetStringValue("Value")
		}
		if err != nil {
			return NewCheckErrorf(permissionID, "error reading value", err)
		}
		// If the value is not "Allow", the application does not have permission
		if val != "Allow" {
			continue
		}
		if appName == nonpackaged {
			nonPackagedApplicationNames, err = nonPackagedAppNames(appKey)
			if err != nil {
				return NewCheckErrorf(permissionID, "error reading subkey names", err)
			}
			results = append(results, nonPackagedApplicationNames...)
		} else {
			winApp := strings.Split(appName, "_")
			results = append(results, winApp[0])
		}
	}
	// Remove duplicate results
	filteredResults := utils.RemoveDuplicateStr(results)
	return NewCheckResult(permissionID, 0, filteredResults...)
}

// appKeyName is a helper function that returns the appropriate registry key name for a given application name.
//
// Parameters:
//   - appName (string): The name of the application for which the registry key name is required.
//
// Returns:
//   - string: The appropriate registry key name for the given application name.
//
// This function is used to handle a special case where the application name is "NonPackaged". In such a case, it returns the string "NonPackaged" as the registry key name. For all other application names, it returns the application name itself as the registry key name. This function is used in the context of checking permissions for applications.
func appKeyName(appName string) string {
	if appName == nonpackaged {
		return nonpackaged
	}
	return appName
}

<<<<<<< HEAD
// nonPackagedAppNames is a helper function that retrieves the names of non-packaged applications from a given registry key.
//
// Parameters:
//   - appKey (registrymock.RegistryKey): The registry key that contains the sub-keys representing non-packaged applications.
//
// Returns:
//   - []string: A slice of strings representing the names of non-packaged applications.
//   - error: An error object that describes the error, if any occurred during the operation.
//
// This function reads the names of all sub-keys from the provided registry key, which represent non-packaged applications. It then iterates through these names, splitting each one at the '#' character and appending the last segment to the results. This is done because the names of non-packaged applications are stored in the format 'path#applicationName'. The function returns the list of application names, or an error if one occurred during the operation.
func nonPackagedAppNames(appKey registrymock.RegistryKey) ([]string, error) {
=======
// nonPackagedAppNames returns the names of non-packaged applications
func nonPackagedAppNames(appKey mocking.RegistryKey) ([]string, error) {
>>>>>>> c2314019
	nonPackagedApplicationNames, err := appKey.ReadSubKeyNames(-1)
	if err != nil {
		return nil, err
	}
	var results []string
	for _, nonPackagedAppName := range nonPackagedApplicationNames {
		exeString := strings.Split(nonPackagedAppName, "#")
		results = append(results, exeString[len(exeString)-1])
	}
	return results, nil
}<|MERGE_RESOLUTION|>--- conflicted
+++ resolved
@@ -12,19 +12,15 @@
 // Permission is a function that checks if a user has granted a specific permission to an application.
 //
 // Parameters:
+//   - permissionID (int): The ID of the permission check.
 //   - permission (string): The specific permission to check.
-//   - registryKey (registrymock.RegistryKey): The registry key to use for the check.
+//   - registryKey (mocking.RegistryKey): The registry key to use for the check.
 //
-<<<<<<< HEAD
 // Returns:
 //   - Check: A Check instance encapsulating the results of the permission check. The Result field of the Check instance will contain a list of applications that have been granted the specified permission.
 //
 // This function opens the registry key for the given permission and retrieves the names of all sub-keys, which represent applications. It then iterates through these applications, checking if they have been granted the specified permission. If the permission value is "Allow", the application name is added to the results. The function also handles non-packaged applications separately. Finally, it removes any duplicate results before returning them.
-func Permission(permission string, registryKey registrymock.RegistryKey) Check {
-=======
-// Returns: A list of applications that have the given permission
 func Permission(permissionID int, permission string, registryKey mocking.RegistryKey) Check {
->>>>>>> c2314019
 	var err error
 	var appKey mocking.RegistryKey
 	var nonPackagedApplicationNames []string
@@ -96,22 +92,17 @@
 	return appName
 }
 
-<<<<<<< HEAD
 // nonPackagedAppNames is a helper function that retrieves the names of non-packaged applications from a given registry key.
 //
 // Parameters:
-//   - appKey (registrymock.RegistryKey): The registry key that contains the sub-keys representing non-packaged applications.
+//   - appKey (mocking.RegistryKey): The registry key that contains the sub-keys representing non-packaged applications.
 //
 // Returns:
 //   - []string: A slice of strings representing the names of non-packaged applications.
 //   - error: An error object that describes the error, if any occurred during the operation.
 //
 // This function reads the names of all sub-keys from the provided registry key, which represent non-packaged applications. It then iterates through these names, splitting each one at the '#' character and appending the last segment to the results. This is done because the names of non-packaged applications are stored in the format 'path#applicationName'. The function returns the list of application names, or an error if one occurred during the operation.
-func nonPackagedAppNames(appKey registrymock.RegistryKey) ([]string, error) {
-=======
-// nonPackagedAppNames returns the names of non-packaged applications
 func nonPackagedAppNames(appKey mocking.RegistryKey) ([]string, error) {
->>>>>>> c2314019
 	nonPackagedApplicationNames, err := appKey.ReadSubKeyNames(-1)
 	if err != nil {
 		return nil, err
