// Package chromium is responsible for running checks on Chromium based browsers.
//
// Exported function(s): ExtensionsChromium, HistoryChromium
package chromium

import (
	"context"
	"encoding/json"
	"errors"
	"fmt"
	"io"
	"net/http"
	"os"
	"path/filepath"
	"strings"

	"github.com/InfoSec-Agent/InfoSec-Agent/logger"

	"github.com/InfoSec-Agent/InfoSec-Agent/checks"
)

// Response is a struct that represents the JSON response from the Microsoft Edge Addons Store
//
// Fields: Name (string) - The name of the extension
type Response struct {
	Name string `json:"name"`
}

// constants to store information of the browsers
const edge = "Edge"
const chrome = "Chrome"
const edgePath = "Microsoft/Edge"
const chromePath = "Google/Chrome"

// ExtensionsChromium checks for the presence of an adblocker extension in a specified Chromium-based browser.
//
// Parameters:
//   - browser: A string representing the name of the Chromium-based browser to check.
//     Currently, this function supports "Chrome" and "Edge".
//
// Returns:
//   - A checks.Check object representing the result of the check. If an adblocker is installed,
//     the result will be "Adblocker installed". If no adblocker is found, the result will be
//     "No adblocker installed". If an error occurs during the check, the function will return
//     a checks.CheckError with the error message.
//
// This function works by reading the extensions directory of the specified browser in the user's home directory,
// and checking each installed extension against a list of known adblocker names.
// The function uses the extensionNameChromium helper function to fetch the name of each extension from the
// Chrome Web Store or the Microsoft Edge Addons Store.
func ExtensionsChromium(browser string) checks.Check {
	var browserPath string
	var returnID int
	// Set the browser path and the return browser name based on the browser to check
	// Currently, supports checking of Google Chrome and Microsoft Edge
	if browser == chrome {
		browserPath = chromePath
		returnID = checks.ExtensionChromiumID
	}
	if browser == edge {
		browserPath = edgePath
		returnID = checks.ExtensionEdgeID
	}
	var extensionIDs []string
	var extensionNames []string
	// Get the current user's home directory, where the extensions are stored
	user, err := os.UserHomeDir()
	if err != nil {
		checks.NewCheckErrorf(returnID, "Error: ", err)
	}

	extensionsDir := filepath.Join(user, "AppData", "Local", browserPath, "User Data", "Default", "Extensions")
	files, err := os.ReadDir(extensionsDir)
	if err != nil {
		checks.NewCheckErrorf(returnID, "Error: ", err)
	}

	// Construct a list of all extensions ID's
	for _, f := range files {
		if f.IsDir() {
			extensionIDs = append(extensionIDs, f.Name())
		}
	}

	var extensionName1 string
	var extensionName2 string
	for _, id := range extensionIDs {
		// Get the name of the extension from the Chrome Web Store
		extensionName1, err = extensionNameChromium(id,
			"https://chromewebstore.google.com/detail/%s", browser)
		if err != nil {
			logger.Log.ErrorWithErr("Error getting extension name: ", err)
		}
		if strings.Count(extensionName1, "/") > 4 {
			parts := strings.Split(extensionName1, "/")
			extensionNames = append(extensionNames, parts[len(parts)-2])
		}
		if browser == edge {
			// Get the name of the extension from the Microsoft Edge Addons Store
			extensionName2, err = extensionNameChromium(id,
				"https://microsoftedge.microsoft.com/addons/getproductdetailsbycrxid/%s", browser)
			if err != nil {
				logger.Log.ErrorWithErr("Error getting extension name: ", err)
			}
			extensionNames = append(extensionNames, extensionName2)
		}
	}
	if adblockerInstalled(extensionNames) {
		return checks.NewCheckResult(returnID, 0, "Adblocker installed")
	}
	return checks.NewCheckResult(returnID, 1, "No adblocker installed")
}

// extensionNameChromium fetches the name of an extension from the Chrome Web Store or the Microsoft Edge Addons Store.
//
// Parameters:
//   - extensionID: The unique identifier of the extension.
//   - url: The URL template of the store to visit, where the extension ID will be inserted.
//   - browser: The name of the browser to check (either "Chrome" or "Edge").
//
// Returns:
//   - The name of the extension.
//   - An error, which will be nil if the operation was successful.
//
<<<<<<< HEAD
// This function sends a HTTP request to the store's URL and parses the response to extract the extension name.
// For Edge, the response is in JSON format and requires decoding.
// If the HTTP request fails or the browser is unknown, the function returns an error.
func extensionNameChromium(extensionID string, url string, browser string) (string, error) {
=======
//	url (string) - The URL of the store to visit
//
//	browser (string) - The name of the browser to check
//
// Returns: The name of the extension and an optional error (string,error)
// error should be nil on success
func getExtensionNameChromium(extensionID string, url string, browser string) (string, error) {
>>>>>>> c2314019
	client := &http.Client{}
	urlToVisit := fmt.Sprintf(url, extensionID)
	// Generate a new request to visit the extension/addon store
	req, err := http.NewRequestWithContext(context.Background(), http.MethodGet, urlToVisit, nil)
	if err != nil {
		logger.Log.ErrorWithErr("Error creating request: ", err)
		return "", err
	}
	req.Header.Add("User-Agent", "Mozilla/5.0")
	resp, err := client.Do(req)
	if err != nil {
		logger.Log.ErrorWithErr("Error sending request: ", err)
		return "", err
	}
	// Close the response body after the necessary data is retrieved
	defer func(Body io.ReadCloser) {
		err = Body.Close()
		if err != nil {
			logger.Log.ErrorWithErr("Error closing body: ", err)
		}
	}(resp.Body)

	if browser == chrome && resp.StatusCode != http.StatusOK {
		return "", fmt.Errorf("HTTP request failed with status code: %d", resp.StatusCode)
	}
	if browser == chrome {
		return resp.Request.URL.String(), nil
	}
	if browser == edge {
		if strings.Contains(resp.Request.URL.String(), "chromewebstore.google.com") {
			return resp.Request.URL.String(), nil
		}
		// For Edge, the data is stored in a JSON format, so decoding is required
		var data Response
		err = json.NewDecoder(resp.Body).Decode(&data)
		if err != nil {
			return "", err
		}
		return data.Name, nil
	}
	return "", errors.New("unknown browser")
}

// adblockerInstalled determines whether an adblocker extension is installed.
//
// Parameters:
//   - extensionNames: A slice of strings representing the names of the installed extensions.
//
// Returns:
//   - A boolean value indicating whether an adblocker is installed. Returns true if an adblocker is found among the installed extensions, and false otherwise.
//
// This function works by iterating over the provided list of extension names and checking each one against a predefined list of known adblocker names. If a match is found, the function returns true. If no match is found after checking all extension names, the function returns false.
func adblockerInstalled(extensionNames []string) bool {
	// List of adblocker (related) terms to check for in the name of the extension/addon
	adblockerNames := []string{
		"adblock",
		"adblox",
		"advertentieblokker",
		"ad skip",
		"adkrig",
		"adblokker",
		"advertentieblokkering",
		"ad lock",
		"adlock",
		"privacy badger",
		"ublock",
		"adguard",
		"adaware",
		"adaware adblock",
		"ghostery",
	}
	// If any of these terms appear in the name, it is assumed the extension is an adblocker
	for _, extensionName := range extensionNames {
		for _, adblockerName := range adblockerNames {
			if strings.Contains(strings.ToLower(extensionName), adblockerName) {
				return true
			}
		}
	}
	return false
}<|MERGE_RESOLUTION|>--- conflicted
+++ resolved
@@ -86,7 +86,7 @@
 	var extensionName2 string
 	for _, id := range extensionIDs {
 		// Get the name of the extension from the Chrome Web Store
-		extensionName1, err = extensionNameChromium(id,
+		extensionName1, err = getExtensionNameChromium(id,
 			"https://chromewebstore.google.com/detail/%s", browser)
 		if err != nil {
 			logger.Log.ErrorWithErr("Error getting extension name: ", err)
@@ -97,7 +97,7 @@
 		}
 		if browser == edge {
 			// Get the name of the extension from the Microsoft Edge Addons Store
-			extensionName2, err = extensionNameChromium(id,
+			extensionName2, err = getExtensionNameChromium(id,
 				"https://microsoftedge.microsoft.com/addons/getproductdetailsbycrxid/%s", browser)
 			if err != nil {
 				logger.Log.ErrorWithErr("Error getting extension name: ", err)
@@ -111,7 +111,7 @@
 	return checks.NewCheckResult(returnID, 1, "No adblocker installed")
 }
 
-// extensionNameChromium fetches the name of an extension from the Chrome Web Store or the Microsoft Edge Addons Store.
+// getExtensionNameChromium fetches the name of an extension from the Chrome Web Store or the Microsoft Edge Addons Store.
 //
 // Parameters:
 //   - extensionID: The unique identifier of the extension.
@@ -122,20 +122,10 @@
 //   - The name of the extension.
 //   - An error, which will be nil if the operation was successful.
 //
-<<<<<<< HEAD
 // This function sends a HTTP request to the store's URL and parses the response to extract the extension name.
 // For Edge, the response is in JSON format and requires decoding.
 // If the HTTP request fails or the browser is unknown, the function returns an error.
-func extensionNameChromium(extensionID string, url string, browser string) (string, error) {
-=======
-//	url (string) - The URL of the store to visit
-//
-//	browser (string) - The name of the browser to check
-//
-// Returns: The name of the extension and an optional error (string,error)
-// error should be nil on success
 func getExtensionNameChromium(extensionID string, url string, browser string) (string, error) {
->>>>>>> c2314019
 	client := &http.Client{}
 	urlToVisit := fmt.Sprintf(url, extensionID)
 	// Generate a new request to visit the extension/addon store
