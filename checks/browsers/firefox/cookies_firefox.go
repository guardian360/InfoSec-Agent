--- conflicted
+++ resolved
@@ -26,11 +26,7 @@
 func CookieFirefox() checks.Check {
 	var output []string
 	// Determine the directory in which the Firefox profile is stored
-<<<<<<< HEAD
-	ffdirectory, err := utils.RealProfileFinder{}.FirefoxFolder()
-=======
-	ffdirectory, err := browserutils.FirefoxFolder()
->>>>>>> c7967e20
+	ffdirectory, err := browserutils.RealProfileFinder{}.FirefoxFolder()
 	if err != nil {
 		return checks.NewCheckErrorf(checks.CookiesFirefoxID, "No firefox directory found", err)
 	}
