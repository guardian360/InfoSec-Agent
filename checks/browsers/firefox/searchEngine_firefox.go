package firefox

import (
	"encoding/binary"
	"io"
	"log"
	"os"
	"path/filepath"
	"regexp"

	"github.com/InfoSec-Agent/InfoSec-Agent/filemock"

	"github.com/InfoSec-Agent/InfoSec-Agent/checks"
	"github.com/InfoSec-Agent/InfoSec-Agent/utils"
	"github.com/pierrec/lz4"
)

// SearchEngineFirefox checks the standard search engine in firefox.
//
// Parameters: _
//
// Returns: The standard search engine for firefox
func SearchEngineFirefox() checks.Check {
	// Determine the directory in which the Firefox profile is stored
	var ffdirectory []string
	var err error
	ffdirectory, err = utils.FirefoxFolder()
	if err != nil {
		return checks.NewCheckErrorf(checks.SearchFirefoxID, "No firefox directory found", err)
	}
	filePath := ffdirectory[0] + "/search.json.mozlz4"

	// Create a temporary file to copy the compressed json to
	tempSearch := filepath.Join(os.TempDir(), "tempSearch.json.mozlz4")
	defer func(name string) {
		err = os.Remove(name)
		if err != nil {
			log.Println("Error deleting temporary file")
		}
	}(tempSearch)

	// Copy the compressed json to a temporary location
	copyError := utils.CopyFile(filePath, tempSearch)
	if copyError != nil {
		return checks.NewCheckErrorf(checks.SearchFirefoxID, "Unable to make a copy of the file", copyError)
	}

	fileInfo, err := os.Stat(tempSearch)
	if err != nil {
		return checks.NewCheckErrorf(checks.SearchFirefoxID, "Unable to retrieve information about the file", err)
	}
	fileSize := fileInfo.Size()

	// Holds the information from the copied file
	// TODO: Look at searchEngine_chromium.go for how to implement filemock.File
	file, err := os.Open(filepath.Clean(tempSearch))
	if err != nil {
		return checks.NewCheckErrorf(checks.SearchFirefoxID, "Unable to open the file", err)
	}
	defer func(file filemock.File) {
		err = utils.CloseFile(file)
		if err != nil {
			log.Println("Error closing file")
		}
	}(file)

	// Holds the custom magig number for the mozzila lz4 compression
	magicNumber := make([]byte, 8)

	// Retrieves the magicNumber from the file
	_, err = file.Read(magicNumber)
	if err != nil {
		return checks.NewCheckErrorf(checks.SearchFirefoxID, "Unable to read the file", err)
	}

	// Holds the size of the file after decompressing it
	uncompressSize := make([]byte, 4)

	// Skip the first 8 bytes to take the bytes 8-11 that hold the size after decompression
	_, err = file.Seek(8, io.SeekStart)
	if err != nil {
		return checks.NewCheckErrorf(checks.SearchFirefoxID, "Unable to skip the first 8 bytes", err)
	}

	// Retrieves bytes 8-11 to find the size of the file
	_, err = file.Read(uncompressSize)
	if err != nil {
		return checks.NewCheckErrorf(checks.SearchFirefoxID, "Unable to read the file", err)
	}

	// Transforms the size of the file after decompression from Little Endian to a normal 32-bit integer
	unCompressedSize := binary.LittleEndian.Uint32(uncompressSize)

	// Skip the first 12 bytes because that is the start of the data
	_, err = file.Seek(12, io.SeekStart)
	if err != nil {
		return checks.NewCheckErrorf(checks.SearchFirefoxID, "Unable to skip the first 12 bytes", err)
	}

	// Byte slice to hold the compressed data without the header (first 12 bytes)
	compressedData := make([]byte, fileSize-12)

	_, err = file.Read(compressedData)
	if err != nil {
		return checks.NewCheckErrorf(checks.SearchFirefoxID, "Unable to read the file", err)
	}

	data := make([]byte, unCompressedSize)
	_, err = lz4.UncompressBlock(compressedData, data)
	if err != nil {
		return checks.NewCheckErrorf(checks.SearchFirefoxID, "Unable to uncompress", err)
	}
	output := string(data)
	return checks.NewCheckResult("SearchEngineFirefox", results(output))
}

func results(output string) string {
	var result string
	var re *regexp.Regexp
	var matches string
	// Regex to check if the defaultEngineId is empty which means that the engine is Google
	re = regexp.MustCompile(`"defaultEngineId":""`)
	// Performs the regex on the string and returns either google or goes into the next check
	matches = re.FindString(output)
	if matches != "" {
		result = "Google"
	} else {
		// This pattern looks for the values of the other known search engines and returns them
		pattern := `defaultEngineId":"(?:ddg|bing|ebay|wikipedia|amazon)@search\.mozilla\.org`
		re = regexp.MustCompile(pattern)
		matches = re.FindString(output)
		if matches == "" {
<<<<<<< HEAD
			return checks.NewCheckResult(checks.SearchFirefoxID, 1, "Other Search Engine")
		}
		result = matches[18:]
	}
	return checks.NewCheckResult(checks.SearchFirefoxID, 0, result)
=======
			return "Other Search Engine"
		}
		result = matches[18:]
	}
	return result
>>>>>>> f0db83fc
}<|MERGE_RESOLUTION|>--- conflicted
+++ resolved
@@ -111,7 +111,7 @@
 		return checks.NewCheckErrorf(checks.SearchFirefoxID, "Unable to uncompress", err)
 	}
 	output := string(data)
-	return checks.NewCheckResult("SearchEngineFirefox", results(output))
+	return checks.NewCheckResult(check.SearchEngineFirefoxID, results(output))
 }
 
 func results(output string) string {
@@ -130,17 +130,9 @@
 		re = regexp.MustCompile(pattern)
 		matches = re.FindString(output)
 		if matches == "" {
-<<<<<<< HEAD
-			return checks.NewCheckResult(checks.SearchFirefoxID, 1, "Other Search Engine")
-		}
-		result = matches[18:]
-	}
-	return checks.NewCheckResult(checks.SearchFirefoxID, 0, result)
-=======
 			return "Other Search Engine"
 		}
 		result = matches[18:]
 	}
 	return result
->>>>>>> f0db83fc
 }