--- conflicted
+++ resolved
@@ -28,11 +28,7 @@
 	// Determine the directory in which the Firefox profile is stored
 	var ffDirectory []string
 	var err error
-<<<<<<< HEAD
-	ffdirectory, err = profileFinder.FirefoxFolder()
-=======
 	ffDirectory, err = browserutils.RealProfileFinder{}.FirefoxFolder()
->>>>>>> 4d42f9de
 	if err != nil {
 		return checks.NewCheckErrorf(checks.SearchFirefoxID, "No firefox directory found", err)
 	}
