package firefox

import (
	"encoding/binary"
	"io"
	"log"
	"os"
	"path/filepath"
	"regexp"

	"github.com/InfoSec-Agent/InfoSec-Agent/checks/browsers/browserutils"

	"github.com/InfoSec-Agent/InfoSec-Agent/mocking"

	"github.com/InfoSec-Agent/InfoSec-Agent/checks"
	"github.com/pierrec/lz4"
)

// SearchEngineFirefox is a function that retrieves the default search engine used in the Firefox browser.
//
// Parameters: None
//
// Returns:
//   - checks.Check: A Check object that encapsulates the result of the search engine check. The Check object includes a string that represents the default search engine in the Firefox browser. If an error occurs during the check, the Check object will encapsulate this error.
//
// This function first determines the directory in which the Firefox profile is stored. It then opens and reads the 'search.json.mozlz4' file, which contains information about the default search engine. The function decompresses the file, extracts the default search engine information, and returns this information as a Check object. If an error occurs at any point during this process, it is encapsulated in the Check object and returned.
func SearchEngineFirefox() checks.Check {
	// Determine the directory in which the Firefox profile is stored
	var ffdirectory []string
	var err error
<<<<<<< HEAD
	ffdirectory, err = utils.RealProfileFinder{}.FirefoxFolder()
=======
	ffdirectory, err = browserutils.FirefoxFolder()
>>>>>>> c7967e20
	if err != nil {
		return checks.NewCheckErrorf(checks.SearchFirefoxID, "No firefox directory found", err)
	}
	filePath := ffdirectory[0] + "/search.json.mozlz4"

	// Create a temporary file to copy the compressed json to
	tempSearch := filepath.Join(os.TempDir(), "tempSearch.json.mozlz4")
	defer func(name string) {
		err = os.Remove(name)
		if err != nil {
			log.Println("Error deleting temporary file")
		}
	}(tempSearch)

	// Copy the compressed json to a temporary location
	copyError := browserutils.CopyFile(filePath, tempSearch, nil, nil)
	if copyError != nil {
		return checks.NewCheckErrorf(checks.SearchFirefoxID, "Unable to make a copy of the file", copyError)
	}

	fileInfo, err := os.Stat(tempSearch)
	if err != nil {
		return checks.NewCheckErrorf(checks.SearchFirefoxID, "Unable to retrieve information about the file", err)
	}
	fileSize := fileInfo.Size()

	// Holds the information from the copied file
	file, err := os.Open(filepath.Clean(tempSearch))
	if err != nil {
		return checks.NewCheckErrorf(checks.SearchFirefoxID, "Unable to open the file", err)
	}
	defer func(file *os.File) {
		tmpFile := mocking.Wrap(file)
		err = browserutils.CloseFile(tmpFile)
		if err != nil {
			log.Println("Error closing file")
		}
	}(file)

	// Holds the custom magic number for the mozilla lz4 compression
	magicNumber := make([]byte, 8)

	// Retrieves the magicNumber from the file
	_, err = file.Read(magicNumber)
	if err != nil {
		return checks.NewCheckErrorf(checks.SearchFirefoxID, "Unable to read the file", err)
	}

	// Holds the size of the file after decompressing it
	uncompressSize := make([]byte, 4)

	// Skip the first 8 bytes to take the bytes 8-11 that hold the size after decompression
	_, err = file.Seek(8, io.SeekStart)
	if err != nil {
		return checks.NewCheckErrorf(checks.SearchFirefoxID, "Unable to skip the first 8 bytes", err)
	}

	// Retrieves bytes 8-11 to find the size of the file
	_, err = file.Read(uncompressSize)
	if err != nil {
		return checks.NewCheckErrorf(checks.SearchFirefoxID, "Unable to read the file", err)
	}

	// Transforms the size of the file after decompression from Little Endian to a normal 32-bit integer
	unCompressedSize := binary.LittleEndian.Uint32(uncompressSize)

	// Skip the first 12 bytes because that is the start of the data
	_, err = file.Seek(12, io.SeekStart)
	if err != nil {
		return checks.NewCheckErrorf(checks.SearchFirefoxID, "Unable to skip the first 12 bytes", err)
	}

	// Byte slice to hold the compressed data without the header (first 12 bytes)
	compressedData := make([]byte, fileSize-12)

	_, err = file.Read(compressedData)
	if err != nil {
		return checks.NewCheckErrorf(checks.SearchFirefoxID, "Unable to read the file", err)
	}

	data := make([]byte, unCompressedSize)
	_, err = lz4.UncompressBlock(compressedData, data)
	if err != nil {
		return checks.NewCheckErrorf(checks.SearchFirefoxID, "Unable to uncompress", err)
	}
	return checks.NewCheckResult(checks.SearchFirefoxID, 0, results(data))
}

// results is a utility function used within the SearchEngineFirefox function.
// It processes the output string from the decompressed 'search.json.mozlz4' file to identify the default search engine.
//
// Parameters:
//   - output (string): Represents the decompressed output string from the 'search.json.mozlz4' file.
//
// Returns:
//   - string: A string that represents the default search engine in the Firefox browser. If the defaultEngineId is empty, the function returns "Google". If the defaultEngineId matches known search engines (ddg, bing, ebay, wikipedia, amazon), the function returns the name of the matched search engine. If the defaultEngineId does not match any known search engines, the function returns "Other Search Engine".
//
// This function first checks if the defaultEngineId in the output string is empty, which indicates that the default search engine is Google. If the defaultEngineId is not empty, the function checks if it matches the ids of other known search engines. If a match is found, the function returns the name of the matched search engine. If no match is found, the function returns "Other Search Engine".
func results(data []byte) string {
	output := string(data)
	var result string
	var re *regexp.Regexp
	var matches string
	// Regex to check if the defaultEngineId is empty which means that the engine is Google
	re = regexp.MustCompile(`"defaultEngineId":""`)
	// Performs the regex on the string and returns either google or goes into the next check
	matches = re.FindString(output)
	if matches != "" {
		result = "Google"
	} else {
		// This pattern looks for the values of the other known search engines and returns them
		pattern := `defaultEngineId":"(?:ddg|bing|ebay|wikipedia|amazon)@search\.mozilla\.org`
		re = regexp.MustCompile(pattern)
		matches = re.FindString(output)
		if matches == "" {
			return "Other Search Engine"
		}
		result = matches[18:]
	}
	return result
}<|MERGE_RESOLUTION|>--- conflicted
+++ resolved
@@ -28,11 +28,7 @@
 	// Determine the directory in which the Firefox profile is stored
 	var ffdirectory []string
 	var err error
-<<<<<<< HEAD
-	ffdirectory, err = utils.RealProfileFinder{}.FirefoxFolder()
-=======
-	ffdirectory, err = browserutils.FirefoxFolder()
->>>>>>> c7967e20
+	ffdirectory, err = browserutils.RealProfileFinder{}.FirefoxFolder()
 	if err != nil {
 		return checks.NewCheckErrorf(checks.SearchFirefoxID, "No firefox directory found", err)
 	}
