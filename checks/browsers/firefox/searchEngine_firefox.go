--- conflicted
+++ resolved
@@ -116,7 +116,6 @@
 	return checks.NewCheckResult(checks.SearchFirefoxID, 0, results(data))
 }
 
-<<<<<<< HEAD
 // results is a utility function used within the SearchEngineFirefox function.
 // It processes the output string from the decompressed 'search.json.mozlz4' file to identify the default search engine.
 //
@@ -127,11 +126,8 @@
 //   - string: A string that represents the default search engine in the Firefox browser. If the defaultEngineId is empty, the function returns "Google". If the defaultEngineId matches known search engines (ddg, bing, ebay, wikipedia, amazon), the function returns the name of the matched search engine. If the defaultEngineId does not match any known search engines, the function returns "Other Search Engine".
 //
 // This function first checks if the defaultEngineId in the output string is empty, which indicates that the default search engine is Google. If the defaultEngineId is not empty, the function checks if it matches the ids of other known search engines. If a match is found, the function returns the name of the matched search engine. If no match is found, the function returns "Other Search Engine".
-func results(output string) string {
-=======
 func results(data []byte) string {
 	output := string(data)
->>>>>>> c2314019
 	var result string
 	var re *regexp.Regexp
 	var matches string
