package firefox

import (
	"database/sql"
	"os"
	"path/filepath"
	"regexp"
	"time"

	"github.com/InfoSec-Agent/InfoSec-Agent/checks/browsers/browserutils"

	"github.com/InfoSec-Agent/InfoSec-Agent/logger"

	"github.com/InfoSec-Agent/InfoSec-Agent/checks"
	// Necessary to use the sqlite driver
	_ "modernc.org/sqlite"
)

// HistoryFirefox inspects the user's browsing history in the Firefox browser for any visits to known phishing domains within the last week.
//
// Parameters: None
//
// Returns: The phishing domains that the user has visited in the last week and when they visited it
func HistoryFirefox(profileFinder browserutils.FirefoxProfileFinder) checks.Check {
	var output []string
	ffdirectory, err := profileFinder.FirefoxFolder()
	if err != nil {
		logger.Log.ErrorWithErr("No firefox directory found: ", err)
		return checks.NewCheckErrorf(checks.HistoryFirefoxID, "No firefox directory found", err)
	}

	// Copy the database, so we don't have problems with locked files
	tempHistoryDbff := filepath.Join(os.TempDir(), "tempHistoryDb.sqlite")
	// Clean up the temporary file when the function returns
	defer func(name string) {
		err = os.Remove(name)
		if err != nil {
			logger.Log.ErrorWithErr("Error removing file: ", err)
		}
	}(tempHistoryDbff)

	// Copy the database to a temporary location
	copyError := browserutils.CopyFile(ffdirectory[0]+"\\places.sqlite", tempHistoryDbff, nil, nil)
	if copyError != nil {
		logger.Log.ErrorWithErr("Unable to make a copy of the file: ", copyError)
		return checks.NewCheckError(checks.HistoryFirefoxID, copyError)
	}

	db, err := sql.Open("sqlite", tempHistoryDbff)
	if err != nil {
		return checks.NewCheckError(checks.HistoryFirefoxID, err)
	}
	defer CloseDatabase(db)

	rows, err := QueryDatabase(db)
	if err != nil {
		return checks.NewCheckError(checks.HistoryFirefoxID, err)
	}

	output, err = ProcessQueryResults(rows)
	if err != nil {
		return checks.NewCheckError(checks.HistoryFirefoxID, err)
	}
	if output == nil {
		return checks.NewCheckResult(checks.HistoryFirefoxID, 0, "No phishing domains found in the last week")
	}
	return checks.NewCheckResult(checks.HistoryFirefoxID, 1, output...)
}

// CloseDatabase is a utility function that is utilized within the HistoryFirefox function.
// It is responsible for terminating the established database connection.
//
// Parameters:
//   - db (*sql.DB): Represents the active database connection that needs to be closed.
//
// Returns: _
func CloseDatabase(db *sql.DB) {
	if err := db.Close(); err != nil {
		logger.Log.ErrorWithErr("Error closing database: ", err)
	}
}

// QueryDatabase is a helper function that is utilized within the HistoryFirefox function.
// It performs a query on the Firefox history database to retrieve the user's browsing history from the past week.
//
// Parameters:
//   - db (*sql.DB): Represents the active database connection that will be queried.
//
// Returns:
//   - *sql.Rows: The result set of the query, which includes the URLs visited by the user in the past week and their respective visit dates.
//   - error: An error object that encapsulates any error encountered during the execution of the query. If no error occurred, this will be nil.
//
// This function constructs a SQL query to select the URL and last visit date from the 'moz_places' table for entries where the last visit date is within the past week. The query is executed against the provided database connection, and the resulting rows are returned. If an error occurs during the execution of the query, it is returned as well.
func QueryDatabase(db *sql.DB) ([]QueryResult, error) {
	// Truncate the time to the time of the last week without the milliseconds
	lastWeek := (time.Now().AddDate(0, 0, -7).UnixMicro() / 10000000) * 10000000
	rows, err := db.Query(
		"SELECT url, last_visit_date FROM moz_places WHERE last_visit_date >= ? ORDER BY last_visit_date DESC",
		lastWeek)
	if err != nil {
		logger.Log.ErrorWithErr("Error querying database: ", err)
		return nil, err
	}

	defer CloseRows(rows)

	var results []QueryResult
	for rows.Next() {
		var result QueryResult
		if err = rows.Scan(&result.URL, &result.LastVisitDate); err != nil {
			logger.Log.ErrorWithErr("Error scanning row: ", err)
			return nil, err
		}
		results = append(results, result)
	}

	if err = rows.Err(); err != nil {
		logger.Log.ErrorWithErr("Error iterating over rows: ", err)
		return nil, err
	}

	return results, nil
}

// CloseRows is a utility function used within the HistoryFirefox function.
// It is responsible for closing the result set of a database query.
//
// Parameters:
//   - rows (*sql.Rows): Represents the result set of a database query that needs to be closed.
//
// This function does not return any value. However, if an error occurs during the closure of the result set,
// it will be logged for debugging purposes.
func CloseRows(rows *sql.Rows) {
	if err := rows.Close(); err != nil {
		logger.Log.ErrorWithErr("Error closing rows: ", err)
	}
}

// QueryResult is a struct used by the HistoryFirefox function to store the results of the query.
type QueryResult struct {
	URL           string
	LastVisitDate sql.NullInt64
}

// ProcessQueryResults is a function used within the HistoryFirefox function.
// It processes the results of a database query and identifies any visited phishing domains from the past week.
//
// Parameters:
//   - results []QueryResult: Represents the result set of a database query, which includes the URLs visited by the user in the past week and their respective visit dates.
//
// Returns:
//   - []string: A slice of strings, where each string represents a phishing domain that the user has visited in the past week, along with the time of the visit. If no visits to phishing domains are found, the slice will be empty.
//   - error: An error object that encapsulates any error encountered during the processing of the query results. If no error occurred, this will be nil.
//
// This function iterates over each row in the provided result set. For each row, it extracts the URL and last visit date, and checks the URL against a list of known phishing domains. If a match is found, a string is generated that includes the domain name and the time of the visit, and this string is added to the results. If an error occurs during this process, it is returned as well.
func ProcessQueryResults(results []QueryResult) ([]string, error) {
	var output []string
	phishingDomainList := browserutils.GetPhishingDomains()
	re := regexp.MustCompile(`(?:https?:\/\/)?(?:[^@\n]+@)?(?:www\.)?([^:\/\n?]+\.[^:\/\n?]+)`)

	for _, result := range results {
		timeString := FormatTime(result.LastVisitDate)

		matches := re.FindStringSubmatch(result.URL)
		for _, scamDomain := range phishingDomainList {
			if len(matches) > 1 && matches[1] == scamDomain {
				domain := matches[1]
				output = append(output, domain+timeString)
			}
		}
	}

	return output, nil
}

// TimeFormatter is an interface that wraps the FormatTime function.
type TimeFormatter interface {
	FormatTime(lastVisitDate sql.NullInt64) string
}

// RealTimeFormatter is a type that implements TimeFormatter using the real FormatTime function.
type RealTimeFormatter struct{}

// FormatTime  is a helper function used by the processQueryResults function.
// It formats the last visit date of a website to a human-readable string.
//
// Parameters:
//   - lastVisitDate (sql.NullInt64): Represents the Unix timestamp of the last visit date of a website. This value can be null.
//
// Returns: The last visit date of a website as a human-readable string
func (RealTimeFormatter) FormatTime(lastVisitDate sql.NullInt64) string {
	if lastVisitDate.Valid && lastVisitDate.Int64 > 0 {
		return time.UnixMicro(lastVisitDate.Int64).String()
	}
	return time.UnixMicro(0).String()
}

<<<<<<< HEAD
	if lastVisitDateInt64 > 0 {
		timeOfCreation := time.UnixMicro(lastVisitDateInt64)
		return timeOfCreation.String()
	}
	var timeNow = time.Now()
	return timeNow.String()
=======
// TimeFormat timeFormatter is the TimeFormatter currently in use. It can be reassigned to a mock in tests.
var TimeFormat TimeFormatter = RealTimeFormatter{}

// FormatTime is a function that calls the FormatTime method of the current TimeFormatter.
func FormatTime(lastVisitDate sql.NullInt64) string {
	return TimeFormat.FormatTime(lastVisitDate)
>>>>>>> 3b692e0e
}<|MERGE_RESOLUTION|>--- conflicted
+++ resolved
@@ -195,19 +195,10 @@
 	return time.UnixMicro(0).String()
 }
 
-<<<<<<< HEAD
-	if lastVisitDateInt64 > 0 {
-		timeOfCreation := time.UnixMicro(lastVisitDateInt64)
-		return timeOfCreation.String()
-	}
-	var timeNow = time.Now()
-	return timeNow.String()
-=======
 // TimeFormat timeFormatter is the TimeFormatter currently in use. It can be reassigned to a mock in tests.
 var TimeFormat TimeFormatter = RealTimeFormatter{}
 
 // FormatTime is a function that calls the FormatTime method of the current TimeFormatter.
 func FormatTime(lastVisitDate sql.NullInt64) string {
 	return TimeFormat.FormatTime(lastVisitDate)
->>>>>>> 3b692e0e
 }