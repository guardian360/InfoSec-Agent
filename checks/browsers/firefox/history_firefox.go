--- conflicted
+++ resolved
@@ -20,16 +20,8 @@
 //
 // Parameters: None
 //
-// Returns:
-//   - A checks.Check object representing the result of the check. The result contains a list of phishing domains that the user has visited in the last week. Each domain is represented as a string that includes the domain name and the time of the visit. If no visits to phishing domains are found, the result will be a string stating "No phishing domains found in the last week".
-//
-<<<<<<< HEAD
 // Returns: The phishing domains that the user has visited in the last week and when they visited it
 func HistoryFirefox(profileFinder utils.FirefoxProfileFinder) checks.Check {
-=======
-// This function works by locating the Firefox profile directory and copying the places.sqlite database to a temporary location. It then opens this database and queries it for the URLs visited in the last week. It processes the results of the query by checking each URL against a list of known phishing domains. If a match is found, a string is generated that includes the domain name and the time of the visit, and this string is added to the results. If any error occurs during this process, such as an error copying the file or querying the database, this error is returned as the result of the check.
-func HistoryFirefox() checks.Check {
->>>>>>> 54e87385
 	var output []string
 	ffdirectory, err := profileFinder.FirefoxFolder()
 	if err != nil {
@@ -73,55 +65,33 @@
 	return checks.NewCheckResult(checks.HistoryFirefoxID, 1, output...)
 }
 
-<<<<<<< HEAD
-// CloseDatabase is a helper function used by the HistoryFirefox function.
-// It closes the database connection passed to it.
-=======
-// closeDatabase is a utility function that is utilized within the HistoryFirefox function.
+// CloseDatabase is a utility function that is utilized within the HistoryFirefox function.
 // It is responsible for terminating the established database connection.
->>>>>>> 54e87385
 //
 // Parameters:
 //   - db (*sql.DB): Represents the active database connection that needs to be closed.
 //
-<<<<<<< HEAD
 // Returns: _
 func CloseDatabase(db *sql.DB) {
-=======
-// This function does not return any value. However, if an error occurs during the closure of the database connection,
-// it will be logged for debugging purposes.
-func closeDatabase(db *sql.DB) {
->>>>>>> 54e87385
 	if err := db.Close(); err != nil {
 		logger.Log.ErrorWithErr("Error closing database: ", err)
 	}
 }
 
-<<<<<<< HEAD
-// QueryDatabase is a helper function used by the HistoryFirefox function.
-// It queries the Firefox history database for the user's history in the last week.
-=======
-// queryDatabase is a helper function that is utilized within the HistoryFirefox function.
+// QueryDatabase is a helper function that is utilized within the HistoryFirefox function.
 // It performs a query on the Firefox history database to retrieve the user's browsing history from the past week.
 //
 // Parameters:
 //   - db (*sql.DB): Represents the active database connection that will be queried.
->>>>>>> 54e87385
 //
 // Returns:
 //   - *sql.Rows: The result set of the query, which includes the URLs visited by the user in the past week and their respective visit dates.
 //   - error: An error object that encapsulates any error encountered during the execution of the query. If no error occurred, this will be nil.
 //
-<<<<<<< HEAD
-// Returns: The QueryResults in a slice and an error if applicable
+// This function constructs a SQL query to select the URL and last visit date from the 'moz_places' table for entries where the last visit date is within the past week. The query is executed against the provided database connection, and the resulting rows are returned. If an error occurs during the execution of the query, it is returned as well.
 func QueryDatabase(db *sql.DB) ([]QueryResult, error) {
 	// Truncate the time to the time of the last week without the milliseconds
 	lastWeek := (time.Now().AddDate(0, 0, -7).UnixMicro() / 10000000) * 10000000
-=======
-// This function constructs a SQL query to select the URL and last visit date from the 'moz_places' table for entries where the last visit date is within the past week. The query is executed against the provided database connection, and the resulting rows are returned. If an error occurs during the execution of the query, it is returned as well.
-func queryDatabase(db *sql.DB) (*sql.Rows, error) {
-	lastWeek := time.Now().AddDate(0, 0, -7).UnixMicro()
->>>>>>> 54e87385
 	rows, err := db.Query(
 		"SELECT url, last_visit_date FROM moz_places WHERE last_visit_date >= ? ORDER BY last_visit_date DESC",
 		lastWeek)
@@ -147,61 +117,38 @@
 	return results, nil
 }
 
-<<<<<<< HEAD
-// CloseRows is a helper function used by the HistoryFirefox function.
-// It closes the rows of the query passed to it.
-=======
-// closeRows is a utility function used within the HistoryFirefox function.
+// CloseRows is a utility function used within the HistoryFirefox function.
 // It is responsible for closing the result set of a database query.
->>>>>>> 54e87385
 //
 // Parameters:
 //   - rows (*sql.Rows): Represents the result set of a database query that needs to be closed.
 //
-<<<<<<< HEAD
-// Returns: _
-func CloseRows(rows *sql.Rows) {
-	err := rows.Close()
-	if err != nil {
-=======
 // This function does not return any value. However, if an error occurs during the closure of the result set,
 // it will be logged for debugging purposes.
-func closeRows(rows *sql.Rows) {
+func CloseRows(rows *sql.Rows) {
 	if err := rows.Close(); err != nil {
->>>>>>> 54e87385
 		logger.Log.ErrorWithErr("Error closing rows: ", err)
 	}
 }
 
-<<<<<<< HEAD
 // QueryResult is a struct used by the HistoryFirefox function to store the results of the query.
 type QueryResult struct {
 	URL           string
 	LastVisitDate sql.NullInt64
 }
 
-// ProcessQueryResults is a helper function used by the HistoryFirefox function.
-// It processes the results of the query and returns the phishing domains that the user has visited in the last week.
-//
-// Parameters: QueryResult ([]QueryResult) - A slice of QueryResults
-//
-// Returns: The phishing domains that the user has visited in the last week and when they visited it
-// and an error if applicable
-func ProcessQueryResults(results []QueryResult) ([]string, error) {
-=======
-// processQueryResults is a function used within the HistoryFirefox function.
+// ProcessQueryResults is a function used within the HistoryFirefox function.
 // It processes the results of a database query and identifies any visited phishing domains from the past week.
 //
 // Parameters:
-//   - rows (*sql.Rows): Represents the result set of a database query, which includes the URLs visited by the user in the past week and their respective visit dates.
+//   - results []QueryResult: Represents the result set of a database query, which includes the URLs visited by the user in the past week and their respective visit dates.
 //
 // Returns:
 //   - []string: A slice of strings, where each string represents a phishing domain that the user has visited in the past week, along with the time of the visit. If no visits to phishing domains are found, the slice will be empty.
 //   - error: An error object that encapsulates any error encountered during the processing of the query results. If no error occurred, this will be nil.
 //
 // This function iterates over each row in the provided result set. For each row, it extracts the URL and last visit date, and checks the URL against a list of known phishing domains. If a match is found, a string is generated that includes the domain name and the time of the visit, and this string is added to the results. If an error occurs during this process, it is returned as well.
-func processQueryResults(rows *sql.Rows) ([]string, error) {
->>>>>>> 54e87385
+func ProcessQueryResults(results []QueryResult) ([]string, error) {
 	var output []string
 	phishingDomainList := utils.GetPhishingDomains()
 	re := regexp.MustCompile(`(?:https?:\/\/)?(?:[^@\n]+@)?(?:www\.)?([^:\/\n?]+\.[^:\/\n?]+)`)
@@ -221,7 +168,6 @@
 	return output, nil
 }
 
-<<<<<<< HEAD
 // TimeFormatter is an interface that wraps the FormatTime function.
 type TimeFormatter interface {
 	FormatTime(lastVisitDate sql.NullInt64) string
@@ -232,31 +178,14 @@
 
 // FormatTime  is a helper function used by the processQueryResults function.
 // It formats the last visit date of a website to a human-readable string.
-=======
-// formatTime is a utility function used within the processQueryResults function.
-// It converts the last visit date of a website from a Unix timestamp to a human-readable string.
 //
 // Parameters:
 //   - lastVisitDate (sql.NullInt64): Represents the Unix timestamp of the last visit date of a website. This value can be null.
->>>>>>> 54e87385
 //
-// Returns:
-//   - string: A human-readable string representing the last visit date of a website. If the provided timestamp is valid, the string will represent this timestamp. If the timestamp is not valid (i.e., null), the string will represent the current time.
-//
-<<<<<<< HEAD
 // Returns: The last visit date of a website as a human-readable string
 func (RealTimeFormatter) FormatTime(lastVisitDate sql.NullInt64) string {
 	if lastVisitDate.Valid && lastVisitDate.Int64 > 0 {
 		return time.UnixMicro(lastVisitDate.Int64).String()
-=======
-// This function first checks if the provided timestamp is valid. If it is, the function converts the timestamp to a time.Time object and then formats this object to a string. If the timestamp is not valid, the function gets the current time, formats it to a string, and returns this string.
-func formatTime(lastVisitDate sql.NullInt64) string {
-	var lastVisitDateInt64 int64
-	if lastVisitDate.Valid {
-		lastVisitDateInt64 = lastVisitDate.Int64
-	} else {
-		lastVisitDateInt64 = -1 // Default value
->>>>>>> 54e87385
 	}
 	return time.UnixMicro(0).String()
 }
