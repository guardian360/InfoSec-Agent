package firefox

import (
	"encoding/json"
	"os"
	"strconv"

	"github.com/InfoSec-Agent/InfoSec-Agent/checks/browsers/browserutils"

	"github.com/InfoSec-Agent/InfoSec-Agent/logger"

	"github.com/InfoSec-Agent/InfoSec-Agent/checks"
	"github.com/andrewarchi/browser/firefox"
)

// PasswordFirefox is a function that checks the passwords stored in the Firefox browser.
//
// Parameters: None
//
// Returns:
//   - checks.Check: A Check object that encapsulates the results of the password check. The Check object includes a list of strings, where each string represents a saved password in the Firefox browser. If an error occurs during the password check, the Check object will encapsulate this error.
//
// This function first determines the directory in which the Firefox profile is stored. It then opens the 'logins.json' file, which contains a list of all saved Firefox passwords. The function decodes the JSON file into a struct, and then iterates over the struct to extract the saved passwords. These passwords are added to the results, which are returned as a Check object. If an error occurs at any point during this process, it is encapsulated in the Check object and returned.
func PasswordFirefox() checks.Check {
	// Determine the directory in which the Firefox profile is stored
<<<<<<< HEAD
	ffdirectory, err := utils.RealProfileFinder{}.FirefoxFolder()
	if err != nil {
		logger.Log.ErrorWithErr("No firefox directory found: ", err)
		return checks.NewCheckErrorf(checks.HistoryFirefoxID, "No firefox directory found", err)
	}
=======
	ffdirectory, _ := browserutils.FirefoxFolder()
>>>>>>> c7967e20

	var output []string
	// Open the logins.json file, which contains a list of all saved Firefox passwords
	content, err := os.Open(ffdirectory[0] + "\\logins.json")
	if err != nil {
		return checks.NewCheckError(99, err)
	}
	defer func(content *os.File) {
		err = content.Close()
		if err != nil {
			logger.Log.ErrorWithErr("Error closing file: ", err)
		}
	}(content)

	// Creates a struct for the JSON file
	var extensions firefox.Extensions
	decoder := json.NewDecoder(content)
	err = decoder.Decode(&extensions)
	if err != nil {
		return checks.NewCheckError(99, err)
	}

	// TODO: Final functionality currently not implemented yet, should return an analysis on the used passwords
	// Below code is a placeholder
	for _, addon := range extensions.Addons {
		output = append(output,
			addon.DefaultLocale.Name+addon.Type+addon.DefaultLocale.Creator+strconv.FormatBool(addon.Active))
	}
	return checks.NewCheckResult(99, 0, output...)
}<|MERGE_RESOLUTION|>--- conflicted
+++ resolved
@@ -23,15 +23,11 @@
 // This function first determines the directory in which the Firefox profile is stored. It then opens the 'logins.json' file, which contains a list of all saved Firefox passwords. The function decodes the JSON file into a struct, and then iterates over the struct to extract the saved passwords. These passwords are added to the results, which are returned as a Check object. If an error occurs at any point during this process, it is encapsulated in the Check object and returned.
 func PasswordFirefox() checks.Check {
 	// Determine the directory in which the Firefox profile is stored
-<<<<<<< HEAD
-	ffdirectory, err := utils.RealProfileFinder{}.FirefoxFolder()
+	ffdirectory, err := browserutils.RealProfileFinder{}.FirefoxFolder()
 	if err != nil {
 		logger.Log.ErrorWithErr("No firefox directory found: ", err)
 		return checks.NewCheckErrorf(checks.HistoryFirefoxID, "No firefox directory found", err)
 	}
-=======
-	ffdirectory, _ := browserutils.FirefoxFolder()
->>>>>>> c7967e20
 
 	var output []string
 	// Open the logins.json file, which contains a list of all saved Firefox passwords
