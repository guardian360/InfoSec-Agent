--- conflicted
+++ resolved
@@ -11,16 +11,11 @@
 // Parameters:
 //   - uacExecutor commandmock.CommandExecutor: An executor to run the command for checking the UAC level.
 //
-<<<<<<< HEAD
 // Returns:
 //   - Check: A struct containing the result of the check. The result indicates the level at which the UAC is enabled.
 //
 // The function works by executing a PowerShell command to get the 'ConsentPromptBehaviorAdmin' property from the system registry. This property represents the UAC level. The function then parses the output of the command to determine the UAC level. Based on the value of the key, the function returns a Check instance containing a string that describes the UAC level.
-func UACCheck(uacExecutor commandmock.CommandExecutor) Check {
-=======
-// Returns: The level that the UAC is enabled at
 func UACCheck(uacExecutor mocking.CommandExecutor) Check {
->>>>>>> c2314019
 	// The UAC level can be retrieved as a property from the ConsentPromptBehaviorAdmin
 	command := "powershell"
 	key, err := uacExecutor.Execute(command, "(Get-ItemProperty -Path 'HKLM:\\SOFTWARE\\Microsoft\\Windows\\"+
