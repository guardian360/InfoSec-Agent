--- conflicted
+++ resolved
@@ -65,12 +65,7 @@
 	}
 
 	// Retrieve the word for 'yes' from the currentUser language
-<<<<<<< HEAD
-	output, err = exec.Command("net", "user", currentUser).Output() // #nosec G204
-
-=======
 	output, err = executorYesWord.Execute("net", "user", currentUser)
->>>>>>> 934b52ee
 	if err != nil {
 		return NewCheckErrorf("Guest account", "error executing command net user", err)
 	}
