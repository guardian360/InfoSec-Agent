--- conflicted
+++ resolved
@@ -34,12 +34,7 @@
 func SmbEnabled(smb string, executor utils.CommandExecutor) (string, error) {
 	// Get the status of the specified SMB protocol
 	command := fmt.Sprintf("Get-SmbServerConfiguration | Select-Object Enable%sProtocol", smb)
-<<<<<<< HEAD
-
-	output, err := exec.Command("powershell", command).Output() // #nosec G204
-=======
 	output, err := executor.Execute("powershell", command)
->>>>>>> e36d1405
 
 	if err != nil {
 		return "", err
