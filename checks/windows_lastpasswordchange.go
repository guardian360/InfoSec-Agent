--- conflicted
+++ resolved
@@ -14,18 +14,13 @@
 // LastPasswordChange is a function that checks the last time the Windows password was changed.
 //
 // Parameters:
-//   - executor commandmock.CommandExecutor: An executor to run the command for retrieving the last password change date.
+//   - executor mocking.CommandExecutor: An executor to run the command for retrieving the last password change date.
 //
-<<<<<<< HEAD
 // Returns:
 //   - Check: A struct containing the result of the check. The result indicates the date when the password was last changed.
 //
 // The function works by executing a 'net user' command to get the user's password last set date. It then parses the output of the command to extract the date. The function compares this date with the current date and if the difference is more than half a year, it returns a warning suggesting the user to change the password. Otherwise, it returns a message indicating that the password was changed recently.
-func LastPasswordChange(executor commandmock.CommandExecutor) Check {
-=======
-// Returns: When the password was last changed
 func LastPasswordChange(executor mocking.CommandExecutor) Check {
->>>>>>> c2314019
 	// Get the current Windows username
 	username, err := utils.CurrentUsername()
 	if err != nil {
