package checks

import (
	"slices"

	"github.com/getlantern/errors"

	"github.com/InfoSec-Agent/InfoSec-Agent/mocking"
)

// Startup is a function that checks the Windows registry for startup programs.
//
// Parameters:
//   - key1 registrymock.RegistryKey: A registry key object for accessing the first registry key location for startup programs.
//   - key2 registrymock.RegistryKey: A registry key object for accessing the second registry key location for startup programs.
//   - key3 registrymock.RegistryKey: A registry key object for accessing the third registry key location for startup programs.
//
<<<<<<< HEAD
// Returns:
//   - Check: A struct containing the result of the check. The result includes a list of startup programs if any are found, or a message indicating that no startup programs were found.
//
// The function works by opening three different registry keys where startup programs can be located. It reads the entries within each registry key and concatenates the results. If any startup programs are found, the function returns a Check instance containing a list of the startup programs. If no startup programs are found, the function returns a Check instance with a message indicating that no startup programs were found. If the function encounters an error while opening the registry keys or reading the entries, it returns a Check instance containing an error message.
func Startup(key1 registrymock.RegistryKey, key2 registrymock.RegistryKey, key3 registrymock.RegistryKey) Check {
=======
// Returns: A list of start-up programs
func Startup(key1 mocking.RegistryKey, key2 mocking.RegistryKey, key3 mocking.RegistryKey) Check {
>>>>>>> c2314019
	// Start-up programs can be found in different locations within the registry
	// Both the current user and local machine registry keys are checked
	cuKey, err1 := mocking.OpenRegistryKey(key1,
		`SOFTWARE\Microsoft\Windows\CurrentVersion\Explorer\StartupApproved\Run`)
	lmKey, err2 := mocking.OpenRegistryKey(key2,
		`SOFTWARE\Microsoft\Windows\CurrentVersion\Explorer\StartupApproved\Run`)
	lmKey2, err3 := mocking.OpenRegistryKey(key3,
		`SOFTWARE\Microsoft\Windows\CurrentVersion\Explorer\StartupApproved\Run32`)
	if err1 != nil || err2 != nil || err3 != nil {
		return NewCheckError(StartupID, errors.New("error opening registry keys"))
	}

	// Close the keys after we have received all relevant information
	defer mocking.CloseRegistryKey(cuKey)
	defer mocking.CloseRegistryKey(lmKey)
	defer mocking.CloseRegistryKey(lmKey2)

	// Read the entries within the registry key
	cuValueNames, err1 := cuKey.ReadValueNames(0)
	lmValueNames, err2 := lmKey.ReadValueNames(0)
	lm2ValueNames, err3 := lmKey2.ReadValueNames(0)

	if err1 != nil || err2 != nil || err3 != nil {
		return NewCheckError(StartupID, errors.New("error reading value names"))
	}

	if len(slices.Concat(cuValueNames, lmValueNames, lm2ValueNames)) == 0 {
		return NewCheckResult(StartupID, 0, "No startup programs found")
	}

	output := make([]string, 0)
	output = append(output, mocking.FindEntries(cuValueNames, cuKey)...)
	output = append(output, mocking.FindEntries(lmValueNames, lmKey)...)
	output = append(output, mocking.FindEntries(lm2ValueNames, lmKey2)...)

	return NewCheckResult(StartupID, 1, output...)
}<|MERGE_RESOLUTION|>--- conflicted
+++ resolved
@@ -11,20 +11,15 @@
 // Startup is a function that checks the Windows registry for startup programs.
 //
 // Parameters:
-//   - key1 registrymock.RegistryKey: A registry key object for accessing the first registry key location for startup programs.
-//   - key2 registrymock.RegistryKey: A registry key object for accessing the second registry key location for startup programs.
-//   - key3 registrymock.RegistryKey: A registry key object for accessing the third registry key location for startup programs.
+//   - key1 mocking.RegistryKey: A registry key object for accessing the first registry key location for startup programs.
+//   - key2 mocking.RegistryKey: A registry key object for accessing the second registry key location for startup programs.
+//   - key3 mocking.RegistryKey: A registry key object for accessing the third registry key location for startup programs.
 //
-<<<<<<< HEAD
 // Returns:
 //   - Check: A struct containing the result of the check. The result includes a list of startup programs if any are found, or a message indicating that no startup programs were found.
 //
 // The function works by opening three different registry keys where startup programs can be located. It reads the entries within each registry key and concatenates the results. If any startup programs are found, the function returns a Check instance containing a list of the startup programs. If no startup programs are found, the function returns a Check instance with a message indicating that no startup programs were found. If the function encounters an error while opening the registry keys or reading the entries, it returns a Check instance containing an error message.
-func Startup(key1 registrymock.RegistryKey, key2 registrymock.RegistryKey, key3 registrymock.RegistryKey) Check {
-=======
-// Returns: A list of start-up programs
 func Startup(key1 mocking.RegistryKey, key2 mocking.RegistryKey, key3 mocking.RegistryKey) Check {
->>>>>>> c2314019
 	// Start-up programs can be found in different locations within the registry
 	// Both the current user and local machine registry keys are checked
 	cuKey, err1 := mocking.OpenRegistryKey(key1,
