package checks

import (
	"github.com/InfoSec-Agent/InfoSec-Agent/mocking"
)

// LoginMethod is a function that checks and returns the login methods enabled by the user on a Windows system.
//
// Parameters:
//   - registryKey registrymock.RegistryKey: A registry key object for accessing the Windows login methods registry key.
//
<<<<<<< HEAD
// Returns:
//   - Check: A struct containing the result of the check. The result is a list of enabled login methods such as PIN, Picture Logon, Password, Fingerprint, Facial recognition, and Trust signal.
//
// The function works by opening and reading the values of the Windows login methods registry key. Each login method corresponds to a unique GUID. The function checks whether the GUID is present in the registry key, and if it is, that login method is considered enabled. The function returns a Check instance containing a list of enabled login methods.
func LoginMethod(registryKey registrymock.RegistryKey) Check {
=======
// Returns: List of login methods enabled
func LoginMethod(registryKey mocking.RegistryKey) Check {
	var resultID int
>>>>>>> c2314019
	// Open the registry key related to log-in methods
	key, err := mocking.OpenRegistryKey(registryKey,
		`SOFTWARE\Microsoft\Windows\CurrentVersion\Authentication\LogonUI\UserTile`)
	if err != nil {
		return NewCheckErrorf(LoginMethodID, "error opening registry key", err)
	}
	// Close the key after we have received all relevant information
	defer mocking.CloseRegistryKey(key)

	// Read the info of the key
	keyInfo, err := key.Stat()
	if err != nil {
		return NewCheckErrorf(LoginMethodID, "error getting key info", err)
	}

	// Read the value names, which correspond to different log-in methods
	names, err := key.ReadValueNames(int(keyInfo.ValueCount))
	if err != nil {
		return NewCheckErrorf(LoginMethodID, "error reading value names", err)
	}

	var resultString []string

	// Each log-in method corresponds to a unique GUID
	// Check whether the GUID is present in the registry key, and if it is, that log-in method is enabled
	for _, element := range names {
		switch {
		case mocking.CheckKey(key, element) == "{D6886603-9D2F-4EB2-B667-1971041FA96B}":
			resultID |= 1 << 0
			resultString = append(resultString, "PIN")
		case mocking.CheckKey(key, element) == "{2135F72A-90B5-4ED3-A7F1-8BB705AC276A}":
			resultID |= 1 << 1
			resultString = append(resultString, "Picture Logon")
		case mocking.CheckKey(key, element) == "{60B78E88-EAD8-445C-9CFD-0B87F74EA6CD}":
			resultID |= 1 << 2
			resultString = append(resultString, "Password")
		case mocking.CheckKey(key, element) == "{BEC09223-B018-416D-A0AC-523971B639F5}":
			resultID |= 1 << 3
			resultString = append(resultString, "Fingerprint")
		case mocking.CheckKey(key, element) == "{8AF662BF-65A0-4D0A-A540-A338A999D36F}":
			resultID |= 1 << 4
			resultString = append(resultString, "Facial recognition")
		case mocking.CheckKey(key, element) == "{27FBDB57-B613-4AF2-9D7E-4FA7A66C21AD}":
			resultID |= 1 << 5
			resultString = append(resultString, "Trust signal")
		default:
			return NewCheckErrorf(LoginMethodID, "error reading value", err)
		}
	}

	return NewCheckResult(LoginMethodID, resultID, resultString...)
}<|MERGE_RESOLUTION|>--- conflicted
+++ resolved
@@ -7,19 +7,14 @@
 // LoginMethod is a function that checks and returns the login methods enabled by the user on a Windows system.
 //
 // Parameters:
-//   - registryKey registrymock.RegistryKey: A registry key object for accessing the Windows login methods registry key.
+//   - registryKey mocking.RegistryKey: A registry key object for accessing the Windows login methods registry key.
 //
-<<<<<<< HEAD
 // Returns:
 //   - Check: A struct containing the result of the check. The result is a list of enabled login methods such as PIN, Picture Logon, Password, Fingerprint, Facial recognition, and Trust signal.
 //
 // The function works by opening and reading the values of the Windows login methods registry key. Each login method corresponds to a unique GUID. The function checks whether the GUID is present in the registry key, and if it is, that login method is considered enabled. The function returns a Check instance containing a list of enabled login methods.
-func LoginMethod(registryKey registrymock.RegistryKey) Check {
-=======
-// Returns: List of login methods enabled
 func LoginMethod(registryKey mocking.RegistryKey) Check {
 	var resultID int
->>>>>>> c2314019
 	// Open the registry key related to log-in methods
 	key, err := mocking.OpenRegistryKey(registryKey,
 		`SOFTWARE\Microsoft\Windows\CurrentVersion\Authentication\LogonUI\UserTile`)
