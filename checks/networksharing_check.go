--- conflicted
+++ resolved
@@ -9,9 +9,8 @@
 // NetworkSharing is a function that checks the status of network sharing on the system.
 //
 // Parameters:
-//   - executor (commandmock.CommandExecutor): An instance of CommandExecutor used to execute the PowerShell command to retrieve the network adapter binding status.
+//   - executor (mocking.CommandExecutor): An instance of CommandExecutor used to execute the PowerShell command to retrieve the network adapter binding status.
 //
-<<<<<<< HEAD
 // Returns:
 //   - Check: A Check instance encapsulating the results of the network sharing check. The Result field of the Check instance will contain one of the following messages:
 //   - "Network sharing is enabled" if all network adapters have network sharing enabled.
@@ -20,11 +19,7 @@
 //   - "Network sharing status is unknown" if the function is unable to determine the status of network sharing.
 //
 // This function is primarily used to identify potential security risks associated with network sharing on the system.
-func NetworkSharing(executor commandmock.CommandExecutor) Check {
-=======
-// Returns: If network sharing is enabled or not
 func NetworkSharing(executor mocking.CommandExecutor) Check {
->>>>>>> c2314019
 	// Execute a powershell command to get the network adapter binding status
 	command := "Get-NetAdapterBinding | Where-Object {$_.ComponentID -eq 'ms_server'} | Select-Object Enabled"
 	output, err := executor.Execute("powershell", command)
