package checks

import (
	"github.com/InfoSec-Agent/InfoSec-Agent/mocking"
)

// SecureBoot is a function that checks if Windows Secure Boot is enabled on the system.
//
// Parameters:
//   - registryKey registrymock.RegistryKey: A registry key object for accessing the Windows Secure Boot registry key.
//
<<<<<<< HEAD
// Returns:
//   - Check: A struct containing the result of the check. The result indicates whether Windows Secure Boot is enabled or not.
//
// The function works by opening the Windows Secure Boot registry key and reading its 'UEFISecureBootEnabled' value. This value represents the status of Secure Boot. If the value is 1, Secure Boot is enabled. If the value is 0, Secure Boot is disabled. If the function encounters an error while accessing the registry key or reading the value, it returns a Check instance containing an error message. If the 'UEFISecureBootEnabled' value is not 1 or 0, the function returns a Check instance indicating that the Secure Boot status is unknown.
func SecureBoot(registryKey registrymock.RegistryKey) Check {
=======
// Returns: If Windows secure boot is enabled or not
func SecureBoot(registryKey mocking.RegistryKey) Check {
>>>>>>> c2314019
	// Get secure boot information from the registry
	windowsSecureBoot, err := mocking.OpenRegistryKey(registryKey,
		`SYSTEM\CurrentControlSet\Control\SecureBoot\State`)
	if err != nil {
		return NewCheckError(SecureBootID, err)
	}
	defer mocking.CloseRegistryKey(windowsSecureBoot)

	// Read the status of secure boot
	secureBootStatus, _, err := windowsSecureBoot.GetIntegerValue("UEFISecureBootEnabled")
	if err != nil {
		return NewCheckError(SecureBootID, err)
	}

	// Using the status, determine if secure boot is enabled or not
	if secureBootStatus == 1 {
		return NewCheckResult(SecureBootID, 1, "Secure boot is enabled")
	}
	if secureBootStatus == 0 {
		return NewCheckResult(SecureBootID, 0, "Secure boot is disabled")
	}
	return NewCheckResult(SecureBootID, 2, "Secure boot status is unknown")
}<|MERGE_RESOLUTION|>--- conflicted
+++ resolved
@@ -7,18 +7,13 @@
 // SecureBoot is a function that checks if Windows Secure Boot is enabled on the system.
 //
 // Parameters:
-//   - registryKey registrymock.RegistryKey: A registry key object for accessing the Windows Secure Boot registry key.
+//   - registryKey mocking.RegistryKey: A registry key object for accessing the Windows Secure Boot registry key.
 //
-<<<<<<< HEAD
 // Returns:
 //   - Check: A struct containing the result of the check. The result indicates whether Windows Secure Boot is enabled or not.
 //
 // The function works by opening the Windows Secure Boot registry key and reading its 'UEFISecureBootEnabled' value. This value represents the status of Secure Boot. If the value is 1, Secure Boot is enabled. If the value is 0, Secure Boot is disabled. If the function encounters an error while accessing the registry key or reading the value, it returns a Check instance containing an error message. If the 'UEFISecureBootEnabled' value is not 1 or 0, the function returns a Check instance indicating that the Secure Boot status is unknown.
-func SecureBoot(registryKey registrymock.RegistryKey) Check {
-=======
-// Returns: If Windows secure boot is enabled or not
 func SecureBoot(registryKey mocking.RegistryKey) Check {
->>>>>>> c2314019
 	// Get secure boot information from the registry
 	windowsSecureBoot, err := mocking.OpenRegistryKey(registryKey,
 		`SYSTEM\CurrentControlSet\Control\SecureBoot\State`)
