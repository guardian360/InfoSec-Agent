--- conflicted
+++ resolved
@@ -10,7 +10,8 @@
 // Check is a struct that encapsulates the outcome of a security or privacy check.
 //
 // Each instance of Check contains an ID, a Result, and an Error.
-// - ID (string): A unique identifier for the check.
+// - IssueID (int): A unique identifier for the check.
+// - ResultID (int): A unique identifier for the result.
 // - Result ([]string): The outcome of the check. This could be a list of strings representing various results.
 // - Error (error): An error object that captures any error that occurred during the check. This is not serialized directly to JSON.
 // - ErrorMSG (string): A string representation of the error. This is included because the error datatype cannot be directly serialized to JSON.
@@ -29,42 +30,41 @@
 	ErrorMSG string   `json:"error,omitempty"`
 }
 
-<<<<<<< HEAD
 // NewCheckResult is a constructor function that creates and returns a new instance of the Check struct.
 // It sets the ID and Result fields of the Check struct, leaving the Error and ErrorMSG fields as their zero values.
 //
 // Parameters:
-//   - id (string): A unique identifier for the check. This value is assigned to the ID field of the Check struct.
+//   - id (int): A unique identifier for the check. This value is assigned to the ID field of the Check struct.
 //   - result ([]string): The outcome of the check. This could be a list of strings representing various results. This value is assigned to the Result field of the Check struct.
 //
 // Returns:
 //   - Check: A new instance of the Check struct with the ID and Result fields set to the provided values, and the Error and ErrorMSG fields set to their zero values.
 //
 // This function is primarily used when a security or privacy check completes successfully and returns a result without any errors.
-func NewCheckResult(id string, result ...string) Check {
-	return Check{ID: id, Result: result}
+func NewCheckResult(issID int, resID int, result ...string) Check {
+	return Check{IssueID: issID, ResultID: resID, Result: result}
 }
 
 // NewCheckError is a constructor function that creates and returns a new instance of the Check struct.
 // It sets the ID, Error, and ErrorMSG fields of the Check struct, leaving the Result field as its zero value.
 //
 // Parameters:
-//   - id (string): A unique identifier for the check. This value is assigned to the ID field of the Check struct.
+//   - id (int): A unique identifier for the check. This value is assigned to the ID field of the Check struct.
 //   - err (error): An error object that captures any error that occurred during the check. This value is assigned to the Error field of the Check struct, and its string representation is assigned to the ErrorMSG field.
 //
 // Returns:
 //   - Check: A new instance of the Check struct with the ID, Error, and ErrorMSG fields set to the provided values, and the Result field set to its zero value.
 //
 // This function is primarily used when a security or privacy check encounters an error and needs to return a Check instance that encapsulates this error.
-func NewCheckError(id string, err error) Check {
-	return Check{ID: id, Error: err, ErrorMSG: err.Error()}
+func NewCheckError(id int, err error) Check {
+	return Check{IssueID: id, Error: err, ErrorMSG: err.Error()}
 }
 
 // NewCheckErrorf is a constructor function that creates and returns a new instance of the Check struct.
 // It sets the ID, Error, and ErrorMSG fields of the Check struct, leaving the Result field as its zero value.
 //
 // Parameters:
-//   - id (string): A unique identifier for the check. This value is assigned to the ID field of the Check struct.
+//   - id (int): A unique identifier for the check. This value is assigned to the ID field of the Check struct.
 //   - message (string): A base error message that provides context about the error. This is used to create a formatted error message.
 //   - err (error): An error object that captures any error that occurred during the check. This is used to create a formatted error message, which is assigned to the ErrorMSG field.
 //
@@ -72,21 +72,7 @@
 //   - Check: A new instance of the Check struct with the ID, Error, and ErrorMSG fields set to the provided values, and the Result field set to its zero value.
 //
 // This function is primarily used when a security or privacy check encounters an error and needs to return a Check instance that encapsulates this error. The formatted error message provides additional context about the error, which can be helpful for debugging and understanding the nature of the error.
-func NewCheckErrorf(id string, message string, err error) Check {
-=======
-// NewCheckResult creates a new Check struct with only a result
-func NewCheckResult(issID int, resID int, result ...string) Check {
-	return Check{IssueID: issID, ResultID: resID, Result: result}
-}
-
-// NewCheckError creates a new Check struct with the error and error message
-func NewCheckError(id int, err error) Check {
-	return Check{IssueID: id, Error: err, ErrorMSG: err.Error()}
-}
-
-// NewCheckErrorf creates a new Check struct with the error and formatted error message
 func NewCheckErrorf(id int, message string, err error) Check {
->>>>>>> c2314019
 	formatErr := fmt.Errorf(message+": %w", err)
 	return Check{IssueID: id, Error: formatErr, ErrorMSG: formatErr.Error()}
 }