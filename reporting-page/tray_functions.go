--- conflicted
+++ resolved
@@ -2,87 +2,49 @@
 
 import (
 	"github.com/InfoSec-Agent/InfoSec-Agent/checks"
-	"github.com/InfoSec-Agent/InfoSec-Agent/logger"
 	"github.com/InfoSec-Agent/InfoSec-Agent/tray"
 )
 
-// Tray serves as an interface between the user interface and the system tray operations.
-//
-// It provides methods to perform actions such as initiating an immediate scan, changing the language, and altering the scan interval of the system tray application. It does not contain any fields as it is primarily used as a receiver for these methods.
+// Tray represents the system tray, used for calling system tray functions from the front-end
 type Tray struct {
-	Log *logger.CustomLogger
 }
 
-// NewTray is a constructor that returns a pointer to a Tray instance.
+// TODO: Fix this one
+// NewTray creates a new Tray struct
 //
-// The Tray instance serves as a bridge between the front-end and the system tray functions, enabling the invocation of system tray operations.
+// Parameters: _
 //
-// Parameters: None.
-//
-<<<<<<< HEAD
-// Returns: *Tray: A pointer to a Tray instance.
-func NewTray() *Tray {
-	return &Tray{}
-=======
 // Returns: a pointer to a new Tray struct
 func NewTray(log *logger.CustomLogger) *Tray {
 	return &Tray{
 		Log: log,
 	}
->>>>>>> 992f5c8e
 }
 
-// ScanNow initiates an immediate scan operation via the system tray application.
+// ScanNow calls the ScanNow function from the tray package
 //
-// This method is a bridge between the front-end and the tray package's ScanNow function. It triggers an immediate scan operation, bypassing the regular scan interval. The scan results, represented as a slice of checks, are returned along with any error that might occur during the scan.
+// Parameters: t (*Tray) - a pointer to the Tray struct
 //
-// Parameters: None. The method uses the receiver (*Tray) to call the function.
-//
-// Returns:
-//   - []checks.Check: A slice of checks representing the scan results.
-//   - error: An error object that describes the error, if any occurred. nil if no error occurred.
+// Returns: _
 func (t *Tray) ScanNow() ([]checks.Check, error) {
 	return tray.ScanNow()
 }
 
-// ChangeLanguage is responsible for switching the language of the system tray application.
+// ChangeLanguage calls the ChangeLanguage function from the tray package
 //
-// This method invokes the ChangeLanguage function from the tray package, which is responsible for changing the language of the system tray application. The language change is applied immediately upon invocation, and the menu is refreshed to reflect the new language.
+// Parameters: t (*Tray) - a pointer to the Tray struct
 //
-// Parameters: None. The method uses the receiver (*Tray) to call the function.
-//
-// Returns: None. The method performs an action and does not return any value.
+// Returns: _
 func (t *Tray) ChangeLanguage() {
 	tray.ChangeLanguage()
 	tray.RefreshMenu()
 }
 
-// ChangeScanInterval triggers a change in the scanning interval of the system tray application.
+// ChangeScanInterval calls the ChangeScanInterval function from the tray package
 //
-// This method invokes the ChangeScanInterval function from the tray package, which is responsible for altering the frequency at which the system tray application performs its checks. The change in scanning interval is applied immediately upon invocation.
-//
-// Parameters: None. The method uses the receiver (*Tray) to call the function.
-//
-// Returns: None. The method performs an action and does not return any value.
-func (t *Tray) ChangeScanInterval() {
-	tray.ChangeScanInterval()
-}
-
-// LogInfo logs an Info level message to the log file. This function is used for logging messages from the front-end JS
-// TODO: fix this docstring according to new documentation standard
 // Parameters: t (*Tray) - a pointer to the Tray struct
 //
 // Returns: _
-func (t *Tray) LogInfo(message string) {
-	t.Log.Info(message)
-}
-
-// LogError logs an error level message to the existing log file.
-// This function is used for logging messages from the front-end JS.
-// TODO: fix this docstring according to new documentation standard
-// Parameters: t (*Tray) - a pointer to the Tray struct
-//
-// Returns: _
-func (t *Tray) LogError(message string) {
-	t.Log.Error(message)
+func (t *Tray) ChangeScanInterval() {
+	tray.ChangeScanInterval()
 }