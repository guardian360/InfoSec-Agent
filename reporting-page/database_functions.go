--- conflicted
+++ resolved
@@ -18,17 +18,13 @@
 	return &DataBase{}
 }
 
-<<<<<<< HEAD
 // GetDataBaseData gets all severities and JSON keys found by the check
-=======
-// GetAllSeverities gets all severities found by the check
->>>>>>> 5b48ecbe
 //
 // Parameters: checks ([]checks.Check) - list of checks to get severities from
 //
 // resultIDs ([]int) - list of result ids corresponding to a severity level
 //
 // Returns: list of severity levels and JSON keys for each issue checked
-func (d *DataBase) GetDataBaseData(checks []checks.Check, resultIDs []int) ([]scan.DataBaseData, error) {
-	return scan.GetDataBaseData(checks, resultIDs)
+func (d *DataBase) GetDataBaseData(checks []checks.Check) ([]scan.DataBaseData, error) {
+	return scan.GetDataBaseData(checks)
 }