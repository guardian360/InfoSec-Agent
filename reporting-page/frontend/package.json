--- conflicted
+++ resolved
@@ -39,18 +39,10 @@
       "wailsjs/"
     ],
     "rules": {
-<<<<<<< HEAD
-      "linebreak-style": "off",
-      "indent": [
-        "error",
-        2
-      ]
-=======
       "linebreak-style":"off",
       "indent": ["error", 2],
       "max-len": ["error", {"code": 120}],
       "new-cap": ["error",{"capIsNewExceptions": ["WindowShow", "WindowMaximise", "LogPrint"]}]
->>>>>>> bc77fa55
     }
   },
   "stylelint": {
