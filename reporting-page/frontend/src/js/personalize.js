<<<<<<< HEAD
import {closeNavigation} from './navigation-menu.js';
// import {loadPersonalizeNavigation} from './navigation-menu.js';
// import logoPhoto from '../assets/images/logoTeamA-transformed.png';
=======
import {closeNavigation, loadPersonalizeNavigation} from './navigation-menu.js';
import logoPhoto from '../assets/images/logoTeamA-transformed.png';
>>>>>>> 68144771

/** Load the content of the Personalize page */
export function openPersonalizePage() {
  closeNavigation();

  document.getElementById('page-contents').innerHTML = `
  <div class="setting">
    <span class="setting-description favicon-title ">Favicon</span>
    <div class="personalize-button-container">
      <button class="setting-button icon-button" type="button">Change icon </button>    
      <input class="personalize-input-invisible" type="file" id="input-file-icon" accept=".ico, .png">
    </div>
  </div>
  <hr class="solid">
  <div class="setting">
    <span class="personalize-description">Navigation image</span>
    <div class="personalize-button-container">
      <button class="setting-button logo-button" type="button">Change logo </button>    
      <input class="personalize-input-invisible"
      type="file" 
      id="input-file-picture" 
      accept="image/jpeg, image/png, image/jpg">
    </div>
  </div>
  <hr class="solid">
  <div class="setting">
    <span class="personalize-description">Navigation title</span>
    <div class="personalize-button-container">
      <button class="setting-button title-button" type="button">Change title </button>
      <div id="custom-modal" class="modal">
        <div class="modal-content">
          <input type="text" id="new-title-input">
          <button id="saveTitleButton">Save</button>
        </div>
      </div>
    </div>
  </div>
  <hr class="solid">
  <div class="setting">
    <form action="" class="color-picker>
      <fieldset>
        <legend>Pick a theme</legend>
        <label for="normal">Light</label>
        <input type="radio" name="theme" id="normal" checked>
        <label for="dark">Dark</label>
        <input type="radio" name="theme" id="dark">
    <div class="personalize-button-container">
      <button class="setting-button reset-button" type="button">Reset settings </button>    
    </div>
  </div>
  `;
  // add event-listener for changing Favicon
  const changeIconButton = document.getElementsByClassName('icon-button')[0];
  const inputFileIcon = document.getElementById('input-file-icon');

  changeIconButton.addEventListener('click', function() {
    inputFileIcon.click();
  });

  inputFileIcon.addEventListener('change', handleFaviconChange);

  // add event-listener for changing navigation picture
  const changeLogoButton = document.getElementsByClassName('logo-button')[0];
  const inputLogo = document.getElementById('input-file-picture');

  changeLogoButton.addEventListener('click', function() {
    inputLogo.click();
  });

  inputLogo.addEventListener('change', handlePictureChange);

  // add event-listener for changing navigation title
  const changeTitleButton = document.getElementsByClassName('title-button')[0];
  const customModal = document.getElementById('custom-modal');
  const newTitleInput = document.getElementById('new-title-input');
  const saveTitleButton = document.getElementById('saveTitleButton');

  changeTitleButton.addEventListener('click', function() {
    customModal.style.display = 'block';
    newTitleInput.focus();
  });

  saveTitleButton.addEventListener('click', function() {
    const newTitle = newTitleInput.value.trim();
    if (newTitle !== '') {
      handleTitleChange(newTitle);
      customModal.style.display = 'none';
    }
  });


  // add event-listener for changing Favicon
  const changeResetButton = document.getElementsByClassName('reset-button')[0];

  changeResetButton.addEventListener('click', function() {
    resetSettings();
  });

  /*
  // add event-listener for changing navigation title
  const inputBackgroundNav = document.getElementById('input-color-background');
  inputBackgroundNav.addEventListener('change', handleLeftBackgroundNav);
  */

  /* save themes*/
  const themes = document.querySelectorAll('[name="theme"]');
  themes.forEach((themeOption) => {
    themeOption.addEventListener('click', () => {
      localStorage.setItem('theme', themeOption.id);
      // loadPersonalizeNavigation();
    });
  });

  const activeTheme = localStorage.getItem('theme');
  themes.forEach((themeOption) => {
    if (themeOption.id === activeTheme) {
      themeOption.checked = true;
    }
  });
  document.documentElement.className= activeTheme;
}


/**
 * Handles the change event when selecting a new favicon file.
 * Updates the favicon of the document with the selected image.
 * Saves the selected image URL in the localStorage.
 * @param {Event} icon - The event object representing the change of the favicon input.
 */
export function handleFaviconChange(icon) {
  const file = icon.target.files[0]; // Get the selected file
  if (file) {
    const reader = new FileReader();
    reader.onload = function(e) {
      const picture = e.target.result;
      const favicon = document.querySelector('link[rel="icon"]');
      if (favicon) {
        favicon.href = picture;
      } else {
        const newFavicon = document.createElement('link');
        newFavicon.rel = 'icon';
        newFavicon.href = picture.toString();
        document.head.appendChild(newFavicon);
      }
      localStorage.setItem('favicon', picture.toString());
    };
    reader.readAsDataURL(file); // Read the selected file as a Data URL
  }
}

/**
 * Handles the change event when selecting a new picture file.
 * Updates the source of the specified image element with the selected image.
 * Saves the selected image URL in the localStorage.
 * @param {Event} picture - The event object representing the change of the picture input.
 */
export function handlePictureChange(picture) {
  const file = picture.target.files[0]; // Get the selected file
  const reader = new FileReader();
  reader.onload = function(e) {
    const logo = document.getElementById('logo');
    logo.src = e.target.result; // Set the source of the logo to the selected image
    localStorage.setItem('picture', e.target.result.toString());
  };
  reader.readAsDataURL(file); // Read the selected file as a Data URL
}

/**
 * Handles the change event when updating the title.
 * Updates the text content of the specified title element with the new title value.
 * Saves the new title value in the localStorage.
 * @param {string} newTitle - The new title to set.
 */
export function handleTitleChange(newTitle) {
  const titleElement = document.getElementById('title');
  titleElement.textContent = newTitle; // Set the text content to the new title
  localStorage.setItem('title', newTitle);
}

/**
 * Handles the change event when updating the background color of the left navigation.
 * Retrieves the selected color from the color picker input.
 * Updates the background color of the left navigation with the selected color.
 */
export function handleLeftBackgroundNav() {
  const colorPicker = document.getElementById('input-color-background');
  const color = colorPicker.value;
  const temp = document.getElementsByClassName('left-nav')[0];
  temp.style.backgroundColor = color;
}
/**
 * Retrieves the active theme from localStorage and applies it to the document's root element.
 * The active theme class name is retrieved from the 'theme' key in localStorage.
 */
export function retrieveTheme() {
  document.documentElement.className = localStorage.getItem('theme');
}
/**
 * Resets the settings by clearing localStorage and restoring default values.
 */
export function resetSettings() {
  localStorage.clear();
  logoPhoto = "frontend/src/assets/images/logoTeamA-transformed.png";
  const logo = document.getElementById('logo');
  logo.src = logoPhoto;

  const title = document.getElementById('title');
  title.textContent = 'Little Brother';

  const favicon = document.getElementById('favicon');
  favicon.href = logoPhoto;
}<|MERGE_RESOLUTION|>--- conflicted
+++ resolved
@@ -1,11 +1,5 @@
-<<<<<<< HEAD
-import {closeNavigation} from './navigation-menu.js';
-// import {loadPersonalizeNavigation} from './navigation-menu.js';
-// import logoPhoto from '../assets/images/logoTeamA-transformed.png';
-=======
 import {closeNavigation, loadPersonalizeNavigation} from './navigation-menu.js';
 import logoPhoto from '../assets/images/logoTeamA-transformed.png';
->>>>>>> 68144771
 
 /** Load the content of the Personalize page */
 export function openPersonalizePage() {
@@ -115,7 +109,7 @@
   themes.forEach((themeOption) => {
     themeOption.addEventListener('click', () => {
       localStorage.setItem('theme', themeOption.id);
-      // loadPersonalizeNavigation();
+      loadPersonalizeNavigation();
     });
   });
 
