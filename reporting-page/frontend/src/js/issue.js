--- conflicted
+++ resolved
@@ -19,26 +19,24 @@
  *
  * @param {HTMLParagraphElement} solutionText Element in which textual solution step is shown
  * @param {HTMLImageElement} solutionScreenshot Element in which screenshot of solution step is shown
- * @param {[string]} solution List of textual solution steps
- * @param {[image]} screenshots List of images of solution steps
+ * @param {*} issue Issue to update the solution step for
  * @param {int} stepCounter Counter specifying the current step
  */
-export function updateSolutionStep(solutionText, solutionScreenshot, solution, screenshots, stepCounter) {
-  solutionText.innerHTML = `${stepCounter + 1}. ${solution[stepCounter]}`;
-  solutionScreenshot.src = screenshots[stepCounter].toString();
+export function updateSolutionStep(solutionText, solutionScreenshot, issue, stepCounter) {
+  solutionText.innerHTML = `${stepCounter + 1}. ${getVersionSolution(issue, stepCounter)}`;
+  solutionScreenshot.src = getVersionScreenshot(issue, stepCounter).toString();
 }
 
 /** Go to next step of solution guide
  *
  * @param {HTMLParagraphElement} solutionText Element in which textual solution step is shown
  * @param {HTMLImageElement} solutionScreenshot Element in which screenshot of solution step is shown
- * @param {[string]} solution List of textual solution steps
- * @param {[image]} screenshots List of images of solution steps
- */
-export function nextSolutionStep(solutionText, solutionScreenshot, solution, screenshots) {
-  if (stepCounter < solution.length - 1) {
+ * @param {*} issue Issue to update the solution step for
+ */
+export function nextSolutionStep(solutionText, solutionScreenshot, issue) {
+  if (stepCounter < issue.Solution.length - 1) {
     stepCounter++;
-    updateSolutionStep(solutionText, solutionScreenshot, solution, screenshots, stepCounter);
+    updateSolutionStep(solutionText, solutionScreenshot, issue, stepCounter);
   }
 }
 
@@ -46,13 +44,12 @@
  *
  * @param {HTMLParagraphElement} solutionText Element in which textual solution step is shown
  * @param {HTMLImageElement} solutionScreenshot Element in which screenshot of solution step is shown
- * @param {[string]} solution List of textual solution steps
- * @param {[image]} screenshots List of images of solution steps
- */
-export function previousSolutionStep(solutionText, solutionScreenshot, solution, screenshots) {
+ * @param {*} issue Issue to update the solution step for
+ */
+export function previousSolutionStep(solutionText, solutionScreenshot, issue) {
   if (stepCounter > 0) {
     stepCounter--;
-    updateSolutionStep(solutionText, solutionScreenshot, solution, screenshots, stepCounter);
+    updateSolutionStep(solutionText, solutionScreenshot, issue, stepCounter);
   }
 }
 
@@ -66,16 +63,7 @@
   closeNavigation(document.body.offsetWidth);
   markSelectedNavigationItem('issue-button');
   stepCounter = 0;
-<<<<<<< HEAD
   sessionStorage.setItem('savedPage', JSON.stringify([issueId, severity]));
-=======
-
-  // to reload on correct page
-  sessionStorage.setItem('savedPage', '8');
-  sessionStorage.setItem('issueId', issueId);
-  sessionStorage.setItem('severity', severity);
-
->>>>>>> c6465036
   const language = await getUserSettings();
   let currentIssue;
   switch (language) {
@@ -154,9 +142,9 @@
     const solutionText = document.getElementById('solution-text');
     const solutionScreenshot = document.getElementById('step-screenshot');
     document.getElementById('next-button').addEventListener('click', () =>
-      nextSolutionStep(solutionText, solutionScreenshot, currentIssue.Solution, currentIssue.Screenshots));
+      nextSolutionStep(solutionText, solutionScreenshot, currentIssue));
     document.getElementById('previous-button').addEventListener('click', () =>
-      previousSolutionStep(solutionText, solutionScreenshot, currentIssue.Solution, currentIssue.Screenshots));
+      previousSolutionStep(solutionText, solutionScreenshot, currentIssue));
   }
 
   const texts = ['lang-information', 'lang-solution', 'lang-previous-button', 'lang-next-button', 'lang-back-button'];
