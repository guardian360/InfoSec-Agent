--- conflicted
+++ resolved
@@ -4,22 +4,17 @@
 
 let stepCounter = 0;
 
-<<<<<<< HEAD
 function GetLocalization(messageId, elementId) {
     Localize(messageId).then((result) => {
         document.getElementById(elementId).innerHTML = result;
     });
 }
-
-// Update contents of solution guide
-=======
 /** Update contents of solution guide 
  * 
  * @param {[string]} solution List of textual solution steps
  * @param {[image]} screenshots List of images of solution steps
  * @param {int} stepCounter Counter specifying the current step
- */ 
->>>>>>> 10db2792
+ */
 function updateSolutionStep(solution, screenshots, stepCounter) {
   const solutionStep = document.getElementById("solution-text");
   solutionStep.innerHTML = solution[stepCounter];
@@ -55,27 +50,6 @@
  * @param {string} issueId Id of the issue to open
  */ 
 export function openIssuePage(issueId) {
-<<<<<<< HEAD
-    stepCounter = 0;
-    const currentIssue = data.find((element) => element.Name === issueId);
-    const pageContents = document.getElementById("page-contents");
-    pageContents.innerHTML = `
-        <h1 id="issue-name">${currentIssue.Name}</h1>
-        <div id="issue-information">
-            <h2 id="information">Information</h2>
-            <p>${currentIssue.Information}</p>
-            <h2 id="solution">Solution</h2>
-            <div id="issue-solution">
-                <p id="solution-text">${currentIssue.Solution[stepCounter]}</p>
-                <img style='display:block; width:500px;height:auto' id="step-screenshot"></img>
-                <div id="solution-buttons">
-                    <div id="button-box">
-                        <div id="previous-button" class="step-button">&laquo; Previous step</div>
-                        <div id="next-button" class="step-button">Next step &raquo;</div>
-                    </div>
-                </div>
-            </div>
-=======
   stepCounter = 0;
   const currentIssue = data.find((element) => element.Name === issueId);
   const pageContents = document.getElementById("page-contents");
@@ -93,14 +67,12 @@
             <div id="previous-button" class="step-button">&laquo; Previous step</div>
             <div id="next-button" class="step-button">Next step &raquo;</div>
           </div>
->>>>>>> 10db2792
         </div>
       </div>
     </div>
     <div id="back-button">Back to issues overview</div>
   `;  
 
-<<<<<<< HEAD
     let texts = ["information", "solution", "previous-button", "next-button", "back-button"]
     let localizationIds = ["Issues.Information", "Issues.Solution", "Issues.Previous", "Issues.Next", "Issues.Back"]
     for (let i = 0; i < texts.length; i++) {
@@ -110,11 +82,6 @@
     try {
         document.getElementById("step-screenshot").src = currentIssue.Screenshots[stepCounter];
     } catch (error) { }
-=======
-  try {
-    document.getElementById("step-screenshot").src = currentIssue.Screenshots[stepCounter];
-  } catch (error) { } 
->>>>>>> 10db2792
 
   // Add functions to page for navigation
   document.getElementById("next-button").addEventListener("click", () => nextSolutionStep(currentIssue.Solution, currentIssue.Screenshots));
