--- conflicted
+++ resolved
@@ -1,13 +1,6 @@
-<<<<<<< HEAD
-import data from "../database.json" assert { type: "json" };
-import { openIssuesPage } from "./issues.js";
-import { GetLocalization } from './localize.js';
-import { retrieveTheme } from "./personalize.js";
-=======
 import {openIssuesPage} from './issues.js';
 import {getLocalization} from './localize.js';
-import {retrieveTheme} from './personalize';
->>>>>>> bc77fa55
+import {retrieveTheme} from './personalize.js';
 
 let stepCounter = 0;
 
@@ -16,36 +9,18 @@
  * @param {[string]} solution List of textual solution steps
  * @param {[image]} screenshots List of images of solution steps
  * @param {int} stepCounter Counter specifying the current step
-
-<<<<<<< HEAD
  */ 
 export function updateSolutionStep(solutionText, solutionScreenshot, solution, screenshots, stepCounter) {
-  // const solutionStep = document.getElementById("solution-text");
-  // console.log(solutionStep);
-  // solutionStep.innerHTML = solution[stepCounter];
-  // document.getElementById("step-screenshot").src = screenshots[stepCounter];
   solutionText.innerHTML = solution[stepCounter];
   solutionScreenshot.src = screenshots[stepCounter];
-=======
- */
-export function updateSolutionStep(solution, screenshots, stepCounter) {
-  const solutionStep = document.getElementById('solution-text');
-  solutionStep.innerHTML = solution[stepCounter];
-  document.getElementById('step-screenshot').src = screenshots[stepCounter];
->>>>>>> bc77fa55
 }
 
 /** Go to next step of solution guide
  *
  * @param {[string]} solution List of textual solution steps
  * @param {[image]} screenshots List of images of solution steps
-<<<<<<< HEAD
  */ 
 export function nextSolutionStep(solutionText, solutionScreenshot, solution, screenshots) {
-=======
- */
-export function nextSolutionStep(solution, screenshots) {
->>>>>>> bc77fa55
   if (stepCounter < solution.length - 1) {
     stepCounter++;
     updateSolutionStep(solutionText, solutionScreenshot, solution, screenshots, stepCounter);
@@ -56,28 +31,17 @@
  *
  * @param {[string]} solution List of textual solution steps
  * @param {[image]} screenshots List of images of solution steps
-<<<<<<< HEAD
  */ 
 export function previousSolutionStep(solutionText, solutionScreenshot, solution, screenshots) {
-=======
- */
-export function previousSolutionStep(solution, screenshots) {
->>>>>>> bc77fa55
   if (stepCounter > 0) {
     stepCounter--;
     updateSolutionStep(solutionText, solutionScreenshot, solution, screenshots, stepCounter);
   }
 }
 
-<<<<<<< HEAD
 
-
-/** Load the content of the issue page 
- * 
-=======
 /** Load the content of the issue page
  *
->>>>>>> bc77fa55
  * @param {string} issueId Id of the issue to open
  */
 export function openIssuePage(issueId) {
@@ -115,19 +79,13 @@
   } catch (error) { }
 
   // Add functions to page for navigation
-<<<<<<< HEAD
   let solutionTextElement = document.getElementById("solution-text");
   let solutionScreenshotElement = document.getElementById("step-screenshot");
-  document.getElementById("next-button").addEventListener("click", () => nextSolutionStep(solutionTextElement, solutionScreenshotElement, currentIssue.Solution, currentIssue.Screenshots));
-  document.getElementById("previous-button").addEventListener("click", () => previousSolutionStep(solutionTextElement, solutionScreenshotElement, currentIssue.Solution, currentIssue.Screenshots));
-  document.getElementById("back-button").addEventListener("click", () => openIssuesPage());
-=======
   document.getElementById('next-button').addEventListener('click', () =>
-    nextSolutionStep(currentIssue.Solution, currentIssue.Screenshots));
+    nextSolutionStep(solutionTextElement, solutionScreenshotElement, currentIssue.Solution, currentIssue.Screenshots));
   document.getElementById('previous-button').addEventListener('click', () =>
-    previousSolutionStep(currentIssue.Solution, currentIssue.Screenshots));
+  previousSolutionStep(solutionTextElement, solutionScreenshotElement, currentIssue.Solution, currentIssue.Screenshots));
   document.getElementById('back-button').addEventListener('click', () => openIssuesPage());
->>>>>>> bc77fa55
 
   document.onload = retrieveTheme();
 }