import { openPersonalizePage } from "./personalize";
<<<<<<< HEAD
import { retrieveTheme } from "./personalize";
=======
import { ChangeLanguage } from "../../wailsjs/go/main/Tray";
import { GetLocalization } from './localize.js';

function updateLanguage() {
  ChangeLanguage()
    .then((result) => {
    })
    .catch((err) => {
        console.error(err);
    });
}
>>>>>>> a220f6c5

/** Load the content of the Settings page */
function openSettingsPage() {
  document.getElementById("page-contents").innerHTML = `
  <div class="setting personalize">
    <span class="setting-description personalize-title">Personalization</span>
    <button class="setting-button personalize-button" type="button">Personalize</button>
    <!--<div id="personalize-button-box">
      <div class="personalize-button">Personalize</div>
    </div>-->
  </div> 
  <hr class="solid">
  <div class="setting language">
    <span class="setting-description language-title">Language</span>
    <button class="setting-button language-button" type="button">Change Language</button>
  </div> 
  `;

<<<<<<< HEAD
  document.getElementById("personalize-button").addEventListener("click", () => openPersonalizePage());
  document.onload = retrieveTheme();
=======
  // Localize the static content of the settings page
  let staticSettingsContent = ["personalize-title", "personalize-button", "language-title", "language-button"]
  let localizationIds = ["Settings.PersonalizeTitle", "Settings.PersonalizeButton", "Settings.ChangeLanguageTitle", "Settings.ChangeLanguageButton"]
  for (let i = 0; i < staticSettingsContent.length; i++) {
      GetLocalization(localizationIds[i], staticSettingsContent[i])
  }

  document.getElementsByClassName("language-button")[0].addEventListener("click", () => updateLanguage());
  document.getElementsByClassName("personalize-button")[0].addEventListener("click", () => openPersonalizePage());
>>>>>>> a220f6c5
}

document.getElementById("settings-button").addEventListener("click", () => openSettingsPage());<|MERGE_RESOLUTION|>--- conflicted
+++ resolved
@@ -1,9 +1,7 @@
 import { openPersonalizePage } from "./personalize";
-<<<<<<< HEAD
-import { retrieveTheme } from "./personalize";
-=======
 import { ChangeLanguage } from "../../wailsjs/go/main/Tray";
 import { GetLocalization } from './localize.js';
+import { retrieveTheme } from "./personalize";
 
 function updateLanguage() {
   ChangeLanguage()
@@ -13,7 +11,6 @@
         console.error(err);
     });
 }
->>>>>>> a220f6c5
 
 /** Load the content of the Settings page */
 function openSettingsPage() {
@@ -32,10 +29,6 @@
   </div> 
   `;
 
-<<<<<<< HEAD
-  document.getElementById("personalize-button").addEventListener("click", () => openPersonalizePage());
-  document.onload = retrieveTheme();
-=======
   // Localize the static content of the settings page
   let staticSettingsContent = ["personalize-title", "personalize-button", "language-title", "language-button"]
   let localizationIds = ["Settings.PersonalizeTitle", "Settings.PersonalizeButton", "Settings.ChangeLanguageTitle", "Settings.ChangeLanguageButton"]
@@ -45,7 +38,7 @@
 
   document.getElementsByClassName("language-button")[0].addEventListener("click", () => updateLanguage());
   document.getElementsByClassName("personalize-button")[0].addEventListener("click", () => openPersonalizePage());
->>>>>>> a220f6c5
+  document.onload = retrieveTheme();
 }
 
 document.getElementById("settings-button").addEventListener("click", () => openSettingsPage());