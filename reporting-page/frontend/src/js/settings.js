import { openPersonalizePage } from "./personalize";
import { ChangeLanguage } from "../../wailsjs/go/main/Tray";

function updateLanguage() {
  ChangeLanguage()
    .then((result) => {
    })
    .catch((err) => {
        console.error(err);
    });
}

/** Load the content of the Settings page */
function openSettingsPage() {
  document.getElementById("page-contents").innerHTML = `
  <div class="setting dark-mode">
    <span class="setting-description">Dark mode</span>
    <label class="switch">
      <input type="checkbox" id="dark-mode-switch">
      <span class="slider round"></span>
    </label>
  </div>
  <hr class="solid">
  <div class="setting">
    <span class="setting-description">Other setting</span>
    <label class="switch">
      <input type="checkbox">
      <span class="slider round"></span>
    </label>
  </div>
  <hr class="solid">
  <div class="setting">
    <span class="setting-description">Other setting</span>
    <label class="switch">
      <input type="checkbox">
      <span class="slider round"></span>
    </label>
  </div>
  <hr class="solid">
  <div class="setting">
    <span class="setting-description">Personalize page</span>
    <div id="personalize-button-box">
      <div id="personalize-button">Click me</div>
    </div>
<<<<<<< HEAD
    <hr class="solid">
    <div class="setting">
      <span class="setting-description">Other setting</span>
      <label class="switch">
        <input type="checkbox">
        <span class="slider round"></span>
      </label>
    </div>
    <hr class="solid">
    <div class="setting">
      <span class="setting-description">Other setting</span>
      <label class="switch">
        <input type="checkbox">
        <span class="slider round"></span>
      </label>
    </div>
    <hr class="solid">
    <div class="setting">
      <span class="setting-description">Personalize page</span>
      <div id="personalize-button-box">
        <div id="personalize-button">Click me</div>
      </div>
    </div> 
    <div class="setting">
      <button id="change-language" type="button">Change Language</button>
    </div>
    `;

    document.getElementById("change-language").addEventListener("click", () => updateLanguage());
    document.getElementById("personalize-button").addEventListener("click", () => openPersonalizePage());
=======
  </div> 
  `;

  document.getElementById("personalize-button").addEventListener("click", () => openPersonalizePage());
>>>>>>> 10db2792
}

document.getElementById("settings-button").addEventListener("click", () => openSettingsPage());<|MERGE_RESOLUTION|>--- conflicted
+++ resolved
@@ -42,43 +42,11 @@
     <div id="personalize-button-box">
       <div id="personalize-button">Click me</div>
     </div>
-<<<<<<< HEAD
-    <hr class="solid">
-    <div class="setting">
-      <span class="setting-description">Other setting</span>
-      <label class="switch">
-        <input type="checkbox">
-        <span class="slider round"></span>
-      </label>
-    </div>
-    <hr class="solid">
-    <div class="setting">
-      <span class="setting-description">Other setting</span>
-      <label class="switch">
-        <input type="checkbox">
-        <span class="slider round"></span>
-      </label>
-    </div>
-    <hr class="solid">
-    <div class="setting">
-      <span class="setting-description">Personalize page</span>
-      <div id="personalize-button-box">
-        <div id="personalize-button">Click me</div>
-      </div>
-    </div> 
-    <div class="setting">
-      <button id="change-language" type="button">Change Language</button>
-    </div>
-    `;
-
-    document.getElementById("change-language").addEventListener("click", () => updateLanguage());
-    document.getElementById("personalize-button").addEventListener("click", () => openPersonalizePage());
-=======
   </div> 
   `;
 
+  document.getElementById("change-language").addEventListener("click", () => updateLanguage());
   document.getElementById("personalize-button").addEventListener("click", () => openPersonalizePage());
->>>>>>> 10db2792
 }
 
 document.getElementById("settings-button").addEventListener("click", () => openSettingsPage());