import {PieChart} from './piechart.js';
import {getLocalization} from './localize.js';
import {closeNavigation, markSelectedNavigationItem} from './navigation-menu.js';
import {retrieveTheme} from './personalize.js';
import {scanTest} from './database.js';
import {LogError as logError} from '../../wailsjs/go/main/Tray.js';
import {GetImagePath as getImagePath} from '../../wailsjs/go/main/App.js';
import {openIssuePage} from './issue.js';
import {saveProgress, shareProgress, selectSocialMedia} from './share.js';
import data from '../databases/database.en-GB.json' assert { type: 'json' };
import {showModal} from './settings.js';

/** Load the content of the Home page */
export async function openHomePage() {
  retrieveTheme();
  closeNavigation(document.body.offsetWidth);
  markSelectedNavigationItem('home-button');
  sessionStorage.setItem('savedPage', 1);

  document.getElementById('page-contents').innerHTML = `
  <video autoplay muted loop class="video-background">
        <source id="lighthouse-background" type="video/mp4">
        Your browser does not support HTML5 video.
  </video>
  <div class="home-page">
    <div class="container-home"> 
      <div class="data-segment">
        <div class="data-segment-header">
          <p class="lang-piechart-header"></p>
        </div>
        <div class="pie-chart-container">
          <canvas class="pie-chart" id="pie-chart-home"></canvas>
        </div>
      </div>
      <div class="data-segment">
        <div class="data-segment-header">
          <p class="lang-choose-issue-description"></p>
        </div>
        <a id="suggested-issue" class="issue-button lang-suggested-issue"></a>
        <a id="scan-now" class="issue-button lang-scan-now"></a>
        <a id="share-progress" class="issue-button lang-share-button"></a>
      </div>
    </div>
  </div>
  <div id="share-modal" class="modal">
    <div class="modal-content">
      <div class="modal-header">
        <span id="close-share-modal" class="close">&times;</span>
        <p class="lang-share-text"></p>
      </div>
      <div id="share-node" class="modal-body">
        <img class="api-key-image" src="https://placehold.co/600x315" alt="Step 1 Image">
      </div>
      <div id="share-buttons" class="modal-body">
        <a id="share-save-button" class="modal-button share-button lang-save-text"></a>
        <a class="share-button-break">|</a>
        <a id="select-facebook" class="select-button selected">Facebook</a>
        <a id="select-x" class="select-button">X</a>
        <a id="select-linkedin" class="select-button">LinkedIn</a>
        <a id="select-instagram" class="select-button">Instagram</a>
        <a class="share-button-break">|</a>
        <a id="share-button" class="modal-button share-button lang-share"></a>
      </div>
    </div>
  </div>
  `;

<<<<<<< HEAD
  const medal = await getImagePath('img_medal1.png');
  document.getElementById('medal').src = medal;
  document.getElementById('medal2').src = medal;
  document.getElementById('medal3').src = medal;
  document.getElementById('medal4').src = medal;
=======
  const lighthouseState = 'src/assets/images/regular1.mp4';
  document.getElementById('lighthouse-background').src = lighthouseState;
>>>>>>> f2b61094

  const rc = JSON.parse(sessionStorage.getItem('RiskCounters'));
  new PieChart('pie-chart-home', rc, 'Total');

  // Localize the static content of the home page
  const staticHomePageContent = [
    'lang-piechart-header',
    'lang-suggested-issue',
    'lang-scan-now',
    'lang-title-medals',
    'lang-choose-issue-description',
    'lang-share-button',
    'lang-share-text',
    'lang-save-text',
    'lang-share',
  ];
  const localizationIds = [
    'Dashboard.RiskLevelDistribution',
    'Dashboard.SuggestedIssue',
    'Dashboard.ScanNow',
    'Dashboard.Medals',
    'Dashboard.ChooseIssueDescription',
    'Dashboard.ShareButton',
    'Dashboard.ShareText',
    'Dashboard.SaveText',
    'Dashboard.Share',
  ];
  for (let i = 0; i < staticHomePageContent.length; i++) {
    getLocalization(localizationIds[i], staticHomePageContent[i]);
  }

  document.getElementById('scan-now').addEventListener('click', () => scanTest(true));
  document.getElementById('suggested-issue').addEventListener('click', () => suggestedIssue(''));
  document.getElementById('share-progress').addEventListener('click', () => showModal('share-modal'));
  document.getElementById('share-save-button').addEventListener('click',
    () => saveProgress(document.getElementById('share-node')));
  document.getElementById('share-button').addEventListener('click', () => shareProgress());

  document.getElementById('select-facebook').addEventListener('click', () => selectSocialMedia('facebook'));
  document.getElementById('select-x').addEventListener('click', () => selectSocialMedia('x'));
  document.getElementById('select-linkedin').addEventListener('click', () => selectSocialMedia('linkedin'));
  document.getElementById('select-instagram').addEventListener('click', () => selectSocialMedia('instagram'));
}

/** Opens the issue page of the issue with the highest risk level
 *
 * @param {string} type Type of issue to open the issue page of (e.g. 'Security', 'Privacy', and '' for all types)
*/
export function suggestedIssue(type) {
  // Get the issues from the database
  const issues = JSON.parse(sessionStorage.getItem('DataBaseData'));

  // Skip informative issues
  let issueIndex = 0;
  let maxSeverityIssue = issues[issueIndex];
  while (maxSeverityIssue.severity === 4) {
    issueIndex++;
    maxSeverityIssue = issues[issueIndex];
  }

  // Find the issue with the highest severity
  for (let i = 0; i < issues.length; i++) {
    if (maxSeverityIssue.severity < issues[i].severity && issues[i].severity !== 4) {
      if (type == '' || data[issues[i].jsonkey].Type === type) {
        maxSeverityIssue = issues[i];
      }
    }
  }

  // Open the issue page of the issue with the highest severity
  openIssuePage(maxSeverityIssue.jsonkey, maxSeverityIssue.severity);
  document.getElementById('scan-now').addEventListener('click', () => scanTest(true));
}


if (typeof document !== 'undefined') {
  try {
    document.getElementById('logo-button').addEventListener('click', () => openHomePage());
    document.getElementById('home-button').addEventListener('click', () => openHomePage());
  } catch (error) {
    /* istanbul ignore next */
    logError('Error in security-dashboard.js: ' + error);
  }
}


window.onload = function() {
  const savedImage = localStorage.getItem('picture');
  const savedText = localStorage.getItem('title');
  const savedIcon = localStorage.getItem('favicon');
  if (savedImage) {
    const logo = document.getElementById('logo');
    logo.src = savedImage;
  }
  if (savedText) {
    const title = document.getElementById('title');
    title.textContent = savedText;
  }
  if (savedIcon) {
    const favicon = document.getElementById('favicon');
    favicon.href = savedIcon;
  }
};

<|MERGE_RESOLUTION|>--- conflicted
+++ resolved
@@ -3,7 +3,7 @@
 import {closeNavigation, markSelectedNavigationItem} from './navigation-menu.js';
 import {retrieveTheme} from './personalize.js';
 import {scanTest} from './database.js';
-import {LogError as logError} from '../../wailsjs/go/main/Tray.js';
+import {LogError as logError, LogDebug as logDebug} from '../../wailsjs/go/main/Tray.js';
 import {GetImagePath as getImagePath} from '../../wailsjs/go/main/App.js';
 import {openIssuePage} from './issue.js';
 import {saveProgress, shareProgress, selectSocialMedia} from './share.js';
@@ -65,16 +65,9 @@
   </div>
   `;
 
-<<<<<<< HEAD
-  const medal = await getImagePath('img_medal1.png');
-  document.getElementById('medal').src = medal;
-  document.getElementById('medal2').src = medal;
-  document.getElementById('medal3').src = medal;
-  document.getElementById('medal4').src = medal;
-=======
-  const lighthouseState = 'src/assets/images/regular1.mp4';
+  const lighthouseState = await getImagePath('regular1.mp4');
+  logDebug('lighthouseState: ' + lighthouseState);
   document.getElementById('lighthouse-background').src = lighthouseState;
->>>>>>> f2b61094
 
   const rc = JSON.parse(sessionStorage.getItem('RiskCounters'));
   new PieChart('pie-chart-home', rc, 'Total');
