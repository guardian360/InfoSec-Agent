import {PieChart} from './piechart.js';
<<<<<<< HEAD
let logError;
if (!global.TESTING) {
    import('../../wailsjs/go/main/Tray.js').then((module) => {
      logError = module.LogError
    });
}
import {ScanNow as scanNowGo} from '../../wailsjs/go/main/Tray.js';
=======
// import {LogError as logError} from '../../wailsjs/go/main/Tray.js';
>>>>>>> db7b23d0
import {getLocalization} from './localize.js';
import {closeNavigation, markSelectedNavigationItem} from './navigation-menu.js';
import medal from '../assets/images/img_medal1.jpg';
import {retrieveTheme} from './personalize.js';
import {scanTest} from './database.js';

/** Load the content of the Home page */
export function openHomePage() {
  document.onload = retrieveTheme();
  closeNavigation();
  markSelectedNavigationItem('home-button');
  document.getElementById('page-contents').innerHTML = `
  <div class="home-data">
    <div class="container-data home-column-one"> 
      <div class="data-column risk-counters">     
        <div class="data-column data-segment piechart">
          <div class="data-segment-header">
            <p class="piechart-header">Risk level distribution</p>
          </div>
          <div class="piechart-container">
            <canvas id="pieChart"></canvas>
          </div>
        </div>
      </div>
      <div class="data-column data-segment issue-buttons">
        <div class="data-segment-header">
          <p class="choose-issue-description"></p>
        </div>
        <a class="issue-button suggested-issue">Suggested Issue</a>
        <a class="issue-button quick-fix">Quick Fix</a>
        <a class="issue-button scan-now">Scan Now</a>
      </div>
    </div>
    <div class="data-segment progress">  
      <div class="data-segment-header">
        <p class="title-medals"></p>
      </div>
      <div class="medals">
        <div class="medal-layout">
          <img id="medal" alt="Photo of medal"></img>
          <p class="medal-name"> Medal 1</p>
          <p> 01-04-2024</p>
        </div>
        <div class="medal-layout">
          <img id="medal2" alt="Photo of medal"></img>
          <p class="medal-name"> Medal 2</p>
          <p> 01-04-2024</p>
        </div>
        <div class="medal-layout">
          <img id="medal3" alt="Photo of medal"></img>
          <p class="medal-name"> Medal 3</p>
          <p> 01-04-2024</p>
        </div><div class="medal-layout">
          <img id="medal4" alt="Photo of medal"></img>
          <p class="medal-name"> Medal 4</p>
          <p> 01-04-2024</p>
        </div>
      </div>
    </div>
  </div>
  `;

  document.getElementById('medal').src = medal;
  document.getElementById('medal2').src = medal;
  document.getElementById('medal3').src = medal;
  document.getElementById('medal4').src = medal;

  const rc = JSON.parse(sessionStorage.getItem('RiskCounters'));
  new PieChart('pieChart', rc);

  // Localize the static content of the home page
  const staticHomePageConent = [
    'suggested-issue',
    'quick-fix',
    'scan-now',
    'title-medals',
    'security-status',
    'high-risk-issues',
    'medium-risk-issues',
    'low-risk-issues',
    'safe-issues',
    'choose-issue-description',
  ];
  const localizationIds = [
    'Dashboard.SuggestedIssue',
    'Dashboard.QuickFix',
    'Dashboard.ScanNow',
    'Dashboard.Medals',
    'Dashboard.SecurityStatus',
    'Dashboard.HighRisk',
    'Dashboard.MediumRisk',
    'Dashboard.LowRisk',
    'Dashboard.Safe',
    'Dashboard.ChooseIssueDescription',
  ];
  for (let i = 0; i < staticHomePageConent.length; i++) {
    getLocalization(localizationIds[i], staticHomePageConent[i]);
  }

  document.getElementsByClassName('scan-now')[0].addEventListener('click', () => scanTest());
  document.getElementById('home-button').addEventListener('click', () => openHomePage());
  document.getElementById('logo').innerHTML = localStorage.getItem('picture');
}

document.getElementById('logo-button').addEventListener('click', () => openHomePage());
document.getElementById('home-button').addEventListener('click', () => openHomePage());

window.onload = function() {
  markSelectedNavigationItem('home-button');
  const savedImage = localStorage.getItem('picture');
  const savedText = localStorage.getItem('title');
  const savedIcon = localStorage.getItem('favicon');
  if (savedImage) {
    const logo = document.getElementById('logo');
    logo.src = savedImage;
  }
  if (savedText) {
    const title = document.getElementById('title');
    title.textContent = savedText;
  }
  if (savedIcon) {
    const favicon = document.getElementById('favicon');
    favicon.href = savedIcon;
  }
};<|MERGE_RESOLUTION|>--- conflicted
+++ resolved
@@ -1,15 +1,4 @@
 import {PieChart} from './piechart.js';
-<<<<<<< HEAD
-let logError;
-if (!global.TESTING) {
-    import('../../wailsjs/go/main/Tray.js').then((module) => {
-      logError = module.LogError
-    });
-}
-import {ScanNow as scanNowGo} from '../../wailsjs/go/main/Tray.js';
-=======
-// import {LogError as logError} from '../../wailsjs/go/main/Tray.js';
->>>>>>> db7b23d0
 import {getLocalization} from './localize.js';
 import {closeNavigation, markSelectedNavigationItem} from './navigation-menu.js';
 import medal from '../assets/images/img_medal1.jpg';
