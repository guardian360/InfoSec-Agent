import {PieChart} from './piechart.js';
import {getLocalization} from './localize.js';
import {closeNavigation, markSelectedNavigationItem} from './navigation-menu.js';
import {retrieveTheme} from './personalize.js';
import {scanTest} from './database.js';
<<<<<<< HEAD
import {LogError as logError} from '../../wailsjs/go/main/Tray.js';

=======
>>>>>>> 91dbbbad
/** Load the content of the Home page */
export function openHomePage() {
  retrieveTheme();
  closeNavigation(document.body.offsetWidth);
  markSelectedNavigationItem('home-button');
  sessionStorage.setItem('savedPage', 1);

  document.getElementById('page-contents').innerHTML = `
  <div class="home-page">
    <div class="container-home"> 
      <div class="data-segment">
        <div class="data-segment-header">
          <p class="lang-piechart-header"></p>
        </div>
        <div class="pie-chart-container">
          <canvas class="pie-chart" id="pie-chart-home"></canvas>
        </div>
      </div>
      <div class="data-segment">
        <div class="data-segment-header">
          <p class="lang-choose-issue-description"></p>
        </div>
        <a class="issue-button lang-suggested-issue"></a>
        <a class="issue-button lang-quick-fix"></a>
        <a id="scan-now" class="issue-button lang-scan-now"></a>
      </div>
    </div>
    <div class="container-home"> 
      <div class="data-segment">
        <div class="data-segment-header">
          <p class="lang-title-medals"></p>
        </div>
        <div class="medals">
          <div class="medal-layout">
            <img id="medal" alt="Photo of medal"></img>
            <p class="medal-name"> Medal 1</p>
          </div>
          <div class="medal-layout">
            <img id="medal2" alt="Photo of medal"></img>
            <p class="medal-name"> Medal 2</p>
          </div>
          <div class="medal-layout">
            <img id="medal3" alt="Photo of medal"></img>
            <p class="medal-name"> Medal 3</p>
          </div><div class="medal-layout">
            <img id="medal4" alt="Photo of medal"></img>
            <p class="medal-name"> Medal 4</p>
          </div>
        </div>
      </div>
    </div>
  </div>
  `;

  const medal = 'frontend/src/assets/images/img_medal1.png';
  document.getElementById('medal').src = medal;
  document.getElementById('medal2').src = medal;
  document.getElementById('medal3').src = medal;
  document.getElementById('medal4').src = medal;

  const rc = JSON.parse(sessionStorage.getItem('RiskCounters'));
  new PieChart('pie-chart-home', rc, 'Total');

  // Localize the static content of the home page
  const staticHomePageContent = [
    'lang-piechart-header',
    'lang-suggested-issue',
    'lang-quick-fix',
    'lang-scan-now',
    'lang-title-medals',
    'lang-choose-issue-description',
  ];
  const localizationIds = [
    'Dashboard.RiskLevelDistribution',
    'Dashboard.SuggestedIssue',
    'Dashboard.QuickFix',
    'Dashboard.ScanNow',
    'Dashboard.Medals',
    'Dashboard.ChooseIssueDescription',
  ];
  for (let i = 0; i < staticHomePageContent.length; i++) {
    getLocalization(localizationIds[i], staticHomePageContent[i]);
  }

  document.getElementById('scan-now').addEventListener('click', () => scanTest());
}


if (typeof document !== 'undefined') {
  try {
    document.getElementById('logo-button').addEventListener('click', () => openHomePage());
    document.getElementById('home-button').addEventListener('click', () => openHomePage());
  } catch (error) {
    /* istanbul ignore next */
    logError('Error in security-dashboard.js: ' + error);
  }
}


window.onload = function() {
  const savedImage = localStorage.getItem('picture');
  const savedText = localStorage.getItem('title');
  const savedIcon = localStorage.getItem('favicon');
  if (savedImage) {
    const logo = document.getElementById('logo');
    logo.src = savedImage;
  }
  if (savedText) {
    const title = document.getElementById('title');
    title.textContent = savedText;
  }
  if (savedIcon) {
    const favicon = document.getElementById('favicon');
    favicon.href = savedIcon;
  }
};<|MERGE_RESOLUTION|>--- conflicted
+++ resolved
@@ -3,11 +3,8 @@
 import {closeNavigation, markSelectedNavigationItem} from './navigation-menu.js';
 import {retrieveTheme} from './personalize.js';
 import {scanTest} from './database.js';
-<<<<<<< HEAD
 import {LogError as logError} from '../../wailsjs/go/main/Tray.js';
 
-=======
->>>>>>> 91dbbbad
 /** Load the content of the Home page */
 export function openHomePage() {
   retrieveTheme();
