import { PieChart } from "./piechart";
import { ScanNow } from '../../wailsjs/go/main/Tray';
import { RiskCounters } from "./risk-counters";
import { GetLocalization } from './localize.js';
<<<<<<< HEAD
import medal from '../assets/images/img_medal1.jpg';
import { retrieveTheme } from "./personalize";
=======
import { CloseNavigation } from "./navigation-menu.js";
import { MarkSelectedNavigationItem } from "./navigation-menu.js";
>>>>>>> bb6f54c7

/** Load the content of the Home page */
function openHomePage() {
  CloseNavigation();
  MarkSelectedNavigationItem("home-button");
  
  document.getElementById("page-contents").innerHTML = `
  <div class="home-data">
    <div class="container-data home-column-one"> 
      <div class="data-column risk-counters">     
        <div class="data-column data-segment piechart">
          <div class="data-segment-header">
            <p class="piechart-header">Risk level distribution</p>
          </div>
          <div class="piechart-container">
            <canvas id="pieChart"></canvas>
          </div>
        </div>
      </div>
      <div class="data-column data-segment issue-buttons">
        <div class="data-segment-header">
          <p class="choose-issue-description"></p>
        </div>
        <a class="issue-button suggested-issue">Suggested Issue</a>
        <a class="issue-button quick-fix">Quick Fix</a>
        <a class="issue-button scan-now">Scan Now</a>
      </div>
    </div>
<<<<<<< HEAD
    <div class="data-column issue-buttons">
      <H2 class="choose-issue-description">You have some issues you can fix. 
        To start resolving a issue either navigate to the issues page, or pick a suggested issue below
      </H2>
      <a class="issue-button suggested-issue">Suggested Issue</a>
      <a class="issue-button quick-fix">Quick Fix</a>
      <a class="issue-button scan-now">Scan Now</a>
    </div>
  </div>
  <h2 class="title-medals">Medals</h2>
  <div class="container">  
    <div class="medal-layout">
    <img id="medal" alt="Photo of medal"></img>
    <p class="medal-name"> Medal 1</p>
      <p> 01-03-2024</p>
    </div>
    <div class="medal-layout">
      <img id="medal2" alt="Photo of medal"></img>
      <p class="medal-name"> Medal 2</p>
      <p> 01-03-2024</p>
    </div>
    <div class="medal-layout">
      <img id="medal3" alt="Photo of medal"></img>
      <p class="medal-name"> Medal 3</p>
      <p> 01-03-2024</p>
    </div><div class="medal-layout">
      <img id="medal4" alt="Photo of medal"></img>
      <p class="medal-name"> Medal 1</p>
      <p> 01-03-2024</p>
=======
    <div class="data-segment progress">  
      <div class="data-segment-header">
        <p class="title-medals"></p>
      </div>
      <div class="medals">
        <div class="medal-layout">
          <img src="src/assets/images/img_medal1.jpg" alt="Photo of medal">
          <p class="medal-name"> Medal 1</p>
          <p> 01-04-2024</p>
        </div>
        <div class="medal-layout">
          <img src="src/assets/images/img_medal1.jpg" alt="Photo of medal">
          <p class="medal-name"> Medal 2</p>
          <p> 01-04-2024</p>
        </div>
        <div class="medal-layout">
          <img src="src/assets/images/img_medal1.jpg" alt="Photo of medal">
          <p class="medal-name"> Medal 3</p>
          <p> 01-04-2024</p>
        </div><div class="medal-layout">
          <img src="src/assets/images/img_medal1.jpg" alt="Photo of medal">
          <p class="medal-name"> Medal 1</p>
          <p> 01-04-2024</p>
        </div>
      </div>
>>>>>>> bb6f54c7
    </div>
  </div>
  `;  
  let rc = new RiskCounters();
  new PieChart("pieChart",rc);

  // Localize the static content of the home page
  let staticHomePageConent = [
    "suggested-issue", 
    "quick-fix", 
    "scan-now", 
    "title-medals", 
    "security-status",
    "high-risk-issues", 
    "medium-risk-issues",
    "low-risk-issues",
    "safe-issues",
    "choose-issue-description"
    ]
    let localizationIds = [
      "Dashboard.SuggestedIssue", 
      "Dashboard.QuickFix", 
      "Dashboard.ScanNow", 
      "Dashboard.Medals", 
      "Dashboard.SecurityStatus",
      "Dashboard.HighRisk", 
      "Dashboard.MediumRisk",
      "Dashboard.LowRisk",
      "Dashboard.Safe",
      "Dashboard.ChooseIssueDescription"
    ]
    for (let i = 0; i < staticHomePageConent.length; i++) {
        GetLocalization(localizationIds[i], staticHomePageConent[i])
  }

<<<<<<< HEAD
    document.getElementsByClassName("scan-now")[0].addEventListener("click", () => scanNow());
    document.getElementById("logo").innerHTML = localStorage.getItem("picture");
    document.getElementById('medal').src = medal;
    document.getElementById('medal2').src = medal;
    document.getElementById('medal3').src = medal;
    document.getElementById('medal4').src = medal;

    document.onload = retrieveTheme();
=======
  document.getElementsByClassName("scan-now")[0].addEventListener("click", () => scanNow());
>>>>>>> bb6f54c7
}

document.getElementById("logo-button").addEventListener("click", () => openHomePage());
document.getElementById("home-button").addEventListener("click", () => openHomePage());

function scanNow() {
    ScanNow()
    .then((result) => {
    })
    .catch((err) => {
        console.error(err);
    });
}

document.onload = openHomePage();

window.onload = function() {
    let savedImage = localStorage.getItem('picture');
    let savedText = localStorage.getItem('title');
    let savedIcon = localStorage.getItem('favicon');
    if (savedImage) {
      let logo = document.getElementById('logo');
      logo.src = savedImage;
    }
    if (savedText) {
      let title = document.getElementById('title');
      title.textContent = savedText;
    }
    if(savedIcon){
      let favicon = document.getElementById('favicon');
      favicon.href = savedIcon;
    }
  };<|MERGE_RESOLUTION|>--- conflicted
+++ resolved
@@ -2,13 +2,10 @@
 import { ScanNow } from '../../wailsjs/go/main/Tray';
 import { RiskCounters } from "./risk-counters";
 import { GetLocalization } from './localize.js';
-<<<<<<< HEAD
+import { CloseNavigation } from "./navigation-menu.js";
+import { MarkSelectedNavigationItem } from "./navigation-menu.js";
 import medal from '../assets/images/img_medal1.jpg';
 import { retrieveTheme } from "./personalize";
-=======
-import { CloseNavigation } from "./navigation-menu.js";
-import { MarkSelectedNavigationItem } from "./navigation-menu.js";
->>>>>>> bb6f54c7
 
 /** Load the content of the Home page */
 function openHomePage() {
@@ -37,37 +34,6 @@
         <a class="issue-button scan-now">Scan Now</a>
       </div>
     </div>
-<<<<<<< HEAD
-    <div class="data-column issue-buttons">
-      <H2 class="choose-issue-description">You have some issues you can fix. 
-        To start resolving a issue either navigate to the issues page, or pick a suggested issue below
-      </H2>
-      <a class="issue-button suggested-issue">Suggested Issue</a>
-      <a class="issue-button quick-fix">Quick Fix</a>
-      <a class="issue-button scan-now">Scan Now</a>
-    </div>
-  </div>
-  <h2 class="title-medals">Medals</h2>
-  <div class="container">  
-    <div class="medal-layout">
-    <img id="medal" alt="Photo of medal"></img>
-    <p class="medal-name"> Medal 1</p>
-      <p> 01-03-2024</p>
-    </div>
-    <div class="medal-layout">
-      <img id="medal2" alt="Photo of medal"></img>
-      <p class="medal-name"> Medal 2</p>
-      <p> 01-03-2024</p>
-    </div>
-    <div class="medal-layout">
-      <img id="medal3" alt="Photo of medal"></img>
-      <p class="medal-name"> Medal 3</p>
-      <p> 01-03-2024</p>
-    </div><div class="medal-layout">
-      <img id="medal4" alt="Photo of medal"></img>
-      <p class="medal-name"> Medal 1</p>
-      <p> 01-03-2024</p>
-=======
     <div class="data-segment progress">  
       <div class="data-segment-header">
         <p class="title-medals"></p>
@@ -93,7 +59,6 @@
           <p> 01-04-2024</p>
         </div>
       </div>
->>>>>>> bb6f54c7
     </div>
   </div>
   `;  
@@ -129,18 +94,9 @@
         GetLocalization(localizationIds[i], staticHomePageConent[i])
   }
 
-<<<<<<< HEAD
     document.getElementsByClassName("scan-now")[0].addEventListener("click", () => scanNow());
     document.getElementById("logo").innerHTML = localStorage.getItem("picture");
-    document.getElementById('medal').src = medal;
-    document.getElementById('medal2').src = medal;
-    document.getElementById('medal3').src = medal;
-    document.getElementById('medal4').src = medal;
-
     document.onload = retrieveTheme();
-=======
-  document.getElementsByClassName("scan-now")[0].addEventListener("click", () => scanNow());
->>>>>>> bb6f54c7
 }
 
 document.getElementById("logo-button").addEventListener("click", () => openHomePage());
