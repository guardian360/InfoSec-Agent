--- conflicted
+++ resolved
@@ -24,7 +24,7 @@
   logError('Error in scanNowGo: ' + err);
 }
 
-// counts the occurences of each level: 0 = safe, 1 = low, 2 = medium, 3 = high
+// counts the occurences of each level: 0 = acceptable, 1 = low, 2 = medium, 3 = high
 const countOccurences = (severities, level) => severities.filter((item) => item.severity === level).length;
 
 /** Sets the severities collected from the checks and database in session storage
@@ -39,20 +39,16 @@
       const high = countOccurences(result, 3);
       const medium = countOccurences(result, 2);
       const low = countOccurences(result, 1);
-<<<<<<< HEAD
-      const safe = countOccurences(result, 0);
+      const acceptable = countOccurences(result, 0);
+      sessionStorage.setItem('RiskCounters', JSON.stringify(new rc.RiskCounters(high, medium, low, acceptable)));
       if(sessionStorage.getItem('RiskCounters') === null || sessionStorage.getItem('RiskCounters') === undefined){
-        sessionStorage.setItem('RiskCounters', JSON.stringify(new rc.RiskCounters(high, medium, low, safe)));
+        sessionStorage.setItem('RiskCounters', JSON.stringify(new rc.RiskCounters(high, medium, low, acceptable)));
       }
       else{
         riskCounter = sessionStorage.getItem('RiskCounters');
-        riskCounter.updateRiskcounter(high, medium, low, safe);
+        riskCounter.updateRiskcounter(high, medium, low, acceptable);
         sessionStorage.setItem('RiskCounters', JSON.stringify(riskCounter));
       }
-=======
-      const acceptable = countOccurences(result, 0);
-      sessionStorage.setItem('RiskCounters', JSON.stringify(new rc.RiskCounters(high, medium, low, acceptable)));
->>>>>>> 18ba37b0
       openHomePage();
     })
     .catch((err) => {
