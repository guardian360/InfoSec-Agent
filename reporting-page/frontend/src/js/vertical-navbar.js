import logo from '../assets/images/logoTeamA-transformed.png';
import { GetLocalization } from './localize.js';

document.getElementById('logo').src = logo;

<<<<<<< HEAD
  connectedCallback() {
    this.innerHTML = `
    <div class="header">
      <div class="header-logo">
          <a href="./index.html" class="logo-name">
              <img id="logo" alt="logo"></img>
              <div class="header-name">
                  <h1>Little Brother</h1>
              </div>
          </a>
      </div>
      <div id="header-settings">
        <a class="nav-link" href="./settings.html"><p><span class="material-symbols-outlined">settings</span><span>Settings</span></p></a>
      </div>
    </div> 
    <div id="left-nav">
      <a class="nav-link" href="./index.html">
        <p><span class="material-symbols-outlined">home</span><span class="nav-item">Home</span></p>
      </a>
      <a class="nav-link" href="./dashboard.html">
        <p><span class="material-symbols-outlined">monitoring</span><span class="nav-item">Dashboard</span></p>
      </a>
      <a class="nav-link" href="./issues.html">
        <p><span class="material-symbols-outlined">security</span><span class="nav-item">Issues</span></p>
      </a>
      <a class="nav-link" href="./integration.html">
        <p><span class="material-symbols-outlined">integration_instructions</span><span class="nav-item">Integration</span></p>
      </a>
      <a class="nav-link" href="./about.html">
        <p><span class="material-symbols-outlined">info</span><span class="nav-item">About</span></p>
      </a>
    </div>
    `;
  }
}
customElements.define('vertical-navbar', Navbar);
document.getElementById('logo').src = logo;

window.onload = function() {
  retrieveTheme();
=======
let navbarItems = ["settings", "home", "security-dashboard","privacy-dashboard", "issues", "integration", "about"]
let localizationIds = ["Navigation.Settings", "Navigation.Home", "Navigation.SecurityDashboard", "Navigation.PrivacyDashboard", "Navigation.Issues", "Navigation.Integration", "Navigation.About"]
for (let i = 0; i < navbarItems.length; i++) {
    GetLocalization(localizationIds[i], navbarItems[i])
>>>>>>> a220f6c5
}<|MERGE_RESOLUTION|>--- conflicted
+++ resolved
@@ -3,51 +3,12 @@
 
 document.getElementById('logo').src = logo;
 
-<<<<<<< HEAD
-  connectedCallback() {
-    this.innerHTML = `
-    <div class="header">
-      <div class="header-logo">
-          <a href="./index.html" class="logo-name">
-              <img id="logo" alt="logo"></img>
-              <div class="header-name">
-                  <h1>Little Brother</h1>
-              </div>
-          </a>
-      </div>
-      <div id="header-settings">
-        <a class="nav-link" href="./settings.html"><p><span class="material-symbols-outlined">settings</span><span>Settings</span></p></a>
-      </div>
-    </div> 
-    <div id="left-nav">
-      <a class="nav-link" href="./index.html">
-        <p><span class="material-symbols-outlined">home</span><span class="nav-item">Home</span></p>
-      </a>
-      <a class="nav-link" href="./dashboard.html">
-        <p><span class="material-symbols-outlined">monitoring</span><span class="nav-item">Dashboard</span></p>
-      </a>
-      <a class="nav-link" href="./issues.html">
-        <p><span class="material-symbols-outlined">security</span><span class="nav-item">Issues</span></p>
-      </a>
-      <a class="nav-link" href="./integration.html">
-        <p><span class="material-symbols-outlined">integration_instructions</span><span class="nav-item">Integration</span></p>
-      </a>
-      <a class="nav-link" href="./about.html">
-        <p><span class="material-symbols-outlined">info</span><span class="nav-item">About</span></p>
-      </a>
-    </div>
-    `;
-  }
-}
-customElements.define('vertical-navbar', Navbar);
-document.getElementById('logo').src = logo;
-
-window.onload = function() {
-  retrieveTheme();
-=======
 let navbarItems = ["settings", "home", "security-dashboard","privacy-dashboard", "issues", "integration", "about"]
 let localizationIds = ["Navigation.Settings", "Navigation.Home", "Navigation.SecurityDashboard", "Navigation.PrivacyDashboard", "Navigation.Issues", "Navigation.Integration", "Navigation.About"]
 for (let i = 0; i < navbarItems.length; i++) {
     GetLocalization(localizationIds[i], navbarItems[i])
->>>>>>> a220f6c5
+}
+
+window.onload = function() {
+  retrieveTheme();
 }