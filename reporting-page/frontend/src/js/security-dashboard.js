--- conflicted
+++ resolved
@@ -286,12 +286,8 @@
     try {
       getLocalization('Dashboard.NoConcern', 'status-descriptor');
     } catch (error) {
-<<<<<<< HEAD
-      /* istanbul ignore next */
-      securityStatus.innerHTML = 'Safe';
-=======
+      /* istanbul ignore next */
       securityStatus.innerHTML = 'Acceptable';
->>>>>>> 67da2ef9
     }
     securityStatus.style.backgroundColor = rc.noRiskColor;
     securityStatus.style.color = 'rgb(0, 0, 0)';
