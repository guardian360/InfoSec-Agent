<<<<<<< HEAD
import { RiskCounters } from "./risk-counters.js";
import { Graph } from "./graph.js";
import { PieChart } from "./piechart.js";
import { GetLocalization } from './localize.js';
import { ScanNow } from '../../wailsjs/go/main/Tray.js';
import { CloseNavigation, MarkSelectedNavigationItem } from "./navigation-menu.js";
import { retrieveTheme } from "./personalize.js";
=======
import {Graph} from './graph.js';
import {PieChart} from './piechart.js';
import {getLocalization} from './localize.js';
import {ScanNow as scanNowGo} from '../../wailsjs/go/main/Tray';
import {closeNavigation} from './navigation-menu.js';
import {markSelectedNavigationItem} from './navigation-menu.js';
import {retrieveTheme} from './personalize';
>>>>>>> bc77fa55

/** Load the content of the Security Dashboard page */
function openSecurityDashboardPage() {
  closeNavigation();
  markSelectedNavigationItem('security-dashboard-button');

  document.getElementById('page-contents').innerHTML = `
  <div class="dashboard-data">
    <div class="data-column risk-analysis">
      <div class="data-segment">
        <div class="data-segment-header">
          <p class="security-stat">Security status</p>
        </div>
        <div class="security-status">
          <p class="status-descriptor"></p>
        </div>
      </div>
      <div class="data-segment">
        <div class="data-segment-header">
          <p class="risk-counters-header">Risk level counters</p>
        </div>
        <div class="risk-counter high-risk">
          <div><p class="high-risk-issues">High risk issues</p></div>
          <div><p id="high-risk-counter">0</p></div>
        </div>
        <div class="risk-counter medium-risk">
          <div><p class="medium-risk-issues">Medium risk issues</p></div>
          <div><p id="medium-risk-counter">0</p></div>
        </div>
        <div class="risk-counter low-risk">
          <div><p class="low-risk-issues">Low risk issues</p></div>
          <div><p id="low-risk-counter">0</p></div>
        </div>
        <div class="risk-counter no-risk">
          <div><p class="safe-issues">Safe issues</p></div>
          <div><p id="no-risk-counter">0</p></div>
        </div>
      </div>
    </div>
    <div class="data-column">
      <div class="data-segment piechart">
        <div class="data-segment-header">
            <p class="piechart-header">Risk level distribution</p>
        </div>
        <div class="piechart-container">
          <canvas id="pieChart"></canvas>
        </div>
      </div>
      <div class="data-segment graph-row">
        <div class="data-segment-header">
          <p class="bar-graph-header">Risk level distribution</p>
        </div>
        <div class="graph-segment-content">
          <div class="graph-buttons dropdown">
            <p class="bar-graph-description">
              In this graph you are able to see the distribution of different issues 
              we have found over the past 5 times we ran a check.
            </p>
            <button id="dropbtn" class="dropbtn"><span class="select-risks">Select Risks</span></button>
            <div class="dropdown-selector" id="myDropdown">
              <p><input type="checkbox" checked="true" value="true" id="select-high-risk">
                <label for="select-high-risk" class="high-risk-issues"> High risks</label><br>
              </p>
              <p><input type="checkbox" checked="true" value="true" id="select-medium-risk">
                <label for="select-medium-risk" class="medium-risk-issues"> Medium risks</label>
              </p>
              <p><input type="checkbox" checked="true" value="true" id="select-low-risk">
                <label for="select-low-risk" class="low-risk-issues"> Low risks</label>
              </p>
              <p><input type="checkbox" checked="true" value="true" id="select-no-risk">
                <label for="select-no-risk" class="safe-issues"> Safe</label>
              </p>
            </div>
            <a class="interval-button">
              <p class="change-interval">Change interval</p>
              <input type="number" value="5" id="graph-interval" min="1">
            </a>
          </div>
          <div class="graph-column issues-graph">
            <canvas id="interval-graph"></canvas>
          </div>
        </div>
      </div>
    </div>
    <div class="data-column actions">
      <div class="data-segment issue-buttons">
        <div class="data-segment-header">
          <p class="choose-issue-description"></p>
        </div>
        <a class="issue-button suggested-issue"><p>Suggested Issue</p></a>
        <a class="issue-button quick-fix"><p>Quick Fix</p></a>
        <a class="issue-button scan-now">Scan Now</a>
      </div>
      <div class="data-segment risk-areas">
        <div class="data-segment-header">
          <p id="risk-areas">Areas of security risks</p>
        </div>
        <div class="security-area">
          <a>
            <p>
              <span class="applications">Applications</span>
              <span class="material-symbols-outlined">apps_outage</span>
            </p>
          </a>
        </div>
        <div class="security-area">
          <a>
            <p><span class="browser">Browser</span><span class="material-symbols-outlined">travel_explore</span></p>
          </a>
        </div>
        <div class="security-area">
          <a>
            <p><span class="devices">Devices</span><span class="material-symbols-outlined">devices</span></p>
          </a>
        </div>
        <div class="security-area">
          <a>
            <p>
              <span class="operating-system">Operating system</span>
              <span class="material-symbols-outlined">desktop_windows</span>
            </p>        
          </a>
        </div>
        <div class="security-area">
          <a>
            <p><span class="passwords">Passwords</span><span class="material-symbols-outlined">key</span></p>
          </a>
        </div>
        <div class="security-area">
          <a>
            <p><span class="other">Other</span><span class="material-symbols-outlined">view_cozy</span></p>
          </a>
        </div>
      </div>
    </div>
  </div>
  `;
  // Set counters on the page to the right values
  const rc = JSON.parse(sessionStorage.getItem('RiskCounters'));
  console.log(rc);
<<<<<<< HEAD
  AdjustWithRiskCounters(rc, document);
  SetMaxInterval(rc, document);    
=======
  adjustWithRiskCounters(rc);
  setMaxInterval(rc);
>>>>>>> bc77fa55
  // Create charts

  // Localize the static content of the dashboard
  const staticDashboardContent = [
    'issues',
    'high-risk-issues',
    'medium-risk-issues',
    'low-risk-issues',
    'safe-issues',
    'security-stat',
    'suggested-issue',
    'quick-fix',
    'scan-now',
    'applications',
    'browser',
    'devices',
    'operating-system',
    'passwords',
    'other',
    'select-risks',
    'change-interval',
    'choose-issue-description',
    'bar-graph-description',
  ];
  const localizationIds = [
    'Dashboard.Issues',
    'Dashboard.HighRisk',
    'Dashboard.MediumRisk',
    'Dashboard.LowRisk',
    'Dashboard.Safe',
    'Dashboard.SecurityStatus',
    'Dashboard.SuggestedIssue',
    'Dashboard.QuickFix',
    'Dashboard.ScanNow',
    'Dashboard.Applications',
    'Dashboard.Browser',
    'Dashboard.Devices',
    'Dashboard.OperatingSystem',
    'Dashboard.Passwords',
    'Dashboard.Other',
    'Dashboard.SelectRisks',
    'Dashboard.ChangeInterval',
    'Dashboard.ChooseIssueDescription',
    'Dashboard.BarGraphDescription',
  ];
  for (let i = 0; i < staticDashboardContent.length; i++) {
    getLocalization(localizationIds[i], staticDashboardContent[i]);
  }
  new PieChart('pieChart', rc);
  const g = new Graph('interval-graph', rc);
  addGraphFunctions(g);
  document.getElementsByClassName('scan-now')[0].addEventListener('click', () => scanNowGo());
  document.onload = retrieveTheme();
}

if (typeof document !== 'undefined') {
<<<<<<< HEAD
  try {
    document.getElementById("security-dashboard-button").addEventListener("click", () => openSecurityDashboardPage());
  } catch (error) {
    console.log("Error in security-dashboard.js: " + error);
  }
=======
  document.getElementById('security-dashboard-button').addEventListener('click', () => openSecurityDashboardPage());
>>>>>>> bc77fa55
}

/** Changes the risk counters to show the correct values
 *
 * @param {RiskCounters} rc Risk counters from which the data is taken
 */
<<<<<<< HEAD
export function AdjustWithRiskCounters(rc, doc) {
  // change counters according to collected data
  doc.getElementById("high-risk-counter").innerHTML = rc.lastHighRisk;
  doc.getElementById("medium-risk-counter").innerHTML = rc.lastMediumRisk;
  doc.getElementById("low-risk-counter").innerHTML = rc.lastLowRisk;
  doc.getElementById("no-risk-counter").innerHTML = rc.lastnoRisk; 

  let securityStatus = doc.getElementsByClassName("status-descriptor")[0];  
    if (rc.lastHighRisk > 1) {
      try {
        GetLocalization("Dashboard.Critical", "status-descriptor");
      } catch (error) { 
        securityStatus.innerHTML = "Critical";
      }
      securityStatus.style.backgroundColor = rc.highRiskColor;
      securityStatus.style.color = "rgb(255, 255, 255)";
    } else if (rc.lastMediumRisk > 1) {
      try {
        GetLocalization("Dashboard.MediumConcern", "status-descriptor");
      } catch (error) {
        securityStatus.innerHTML = "Medium concern";
      }
      securityStatus.style.backgroundColor = rc.mediumRiskColor; 
      securityStatus.style.color = "rgb(255, 255, 255)";
    } else if (rc.lastLowRisk > 1) {
      try {
        GetLocalization("Dashboard.LightConcern", "status-descriptor");
      } catch (error) {
        securityStatus.innerHTML = "Light concern";
      }
      securityStatus.style.backgroundColor = rc.lowRiskColor;
      securityStatus.style.color = "rgb(0, 0, 0)";  
    } else {
      try {
        GetLocalization("Dashboard.NoConcern", "status-descriptor");
      } catch (error) {
        securityStatus.innerHTML = "Safe";
      }
      securityStatus.style.backgroundColor = rc.noRiskColor;
      securityStatus.style.color = "rgb(0, 0, 0)";  
    }
=======
export function adjustWithRiskCounters(rc) {
  // change counters according to collected data
  document.getElementById('high-risk-counter').innerHTML = rc.lastHighRisk;
  document.getElementById('medium-risk-counter').innerHTML = rc.lastMediumRisk;
  document.getElementById('low-risk-counter').innerHTML = rc.lastLowRisk;
  document.getElementById('no-risk-counter').innerHTML = rc.lastnoRisk;

  const securityStatus = document.getElementsByClassName('status-descriptor')[0];
  if (rc.lastHighRisk > 1) {
    getLocalization('Dashboard.Critical', 'status-descriptor');
    // securityStatus.innerHTML = "Critical";
    securityStatus.style.backgroundColor = rc.highRiskColor;
    securityStatus.style.color = 'rgb(255, 255, 255)';
  } else if (rc.lastMediumRisk > 1) {
    getLocalization('Dashboard.MediumConcern', 'status-descriptor');
    // securityStatus.innerHTML = "Medium concern";
    securityStatus.style.backgroundColor = rc.mediumRiskColor;
    securityStatus.style.color = 'rgb(255, 255, 255)';
  } else if (rc.lastLowRisk > 1) {
    getLocalization('Dashboard.LightConcern', 'status-descriptor');
    // securityStatus.innerHTML = "Light concern";
    securityStatus.style.backgroundColor = rc.lowRiskColor;
    securityStatus.style.color = 'rgb(0, 0, 0)';
  } else {
    getLocalization('Dashboard.NoConcern', 'status-descriptor');
    // securityStatus.innerHTML = "Safe";
    securityStatus.style.backgroundColor = rc.noRiskColor;
    securityStatus.style.color = 'rgb(0, 0, 0)';
  }
>>>>>>> bc77fa55
}

/** Set the max number input of the 'graph-interval' element
 *
 * @param {RiskCounters} rc Risk counters from which the max count is taken
 */
<<<<<<< HEAD
export function SetMaxInterval(rc, doc) {
  doc.getElementById("graph-interval").max = rc.count;
=======
export function setMaxInterval(rc) {
  document.getElementById('graph-interval').max = rc.count;
>>>>>>> bc77fa55
}

/** Adds eventlisteners to elements in graph-row section of the dashboard page
 *
 * @param {Graph} g Graph class containing the functions to be called
 */
export function addGraphFunctions(g) {
  document.getElementById('dropbtn').addEventListener('click', () => g.graphDropdown());
  document.getElementById('graph-interval').addEventListener('change', () => g.changeGraph());
  document.getElementById('select-high-risk').addEventListener('change', () => g.toggleRisks('high'));
  document.getElementById('select-medium-risk').addEventListener('change', () => g.toggleRisks('medium'));
  document.getElementById('select-low-risk').addEventListener('change', () => g.toggleRisks('low'));
  document.getElementById('select-no-risk').addEventListener('change', () => g.toggleRisks('no'));
}
<|MERGE_RESOLUTION|>--- conflicted
+++ resolved
@@ -1,20 +1,9 @@
-<<<<<<< HEAD
-import { RiskCounters } from "./risk-counters.js";
-import { Graph } from "./graph.js";
-import { PieChart } from "./piechart.js";
-import { GetLocalization } from './localize.js';
-import { ScanNow } from '../../wailsjs/go/main/Tray.js';
-import { CloseNavigation, MarkSelectedNavigationItem } from "./navigation-menu.js";
-import { retrieveTheme } from "./personalize.js";
-=======
 import {Graph} from './graph.js';
 import {PieChart} from './piechart.js';
 import {getLocalization} from './localize.js';
-import {ScanNow as scanNowGo} from '../../wailsjs/go/main/Tray';
-import {closeNavigation} from './navigation-menu.js';
-import {markSelectedNavigationItem} from './navigation-menu.js';
-import {retrieveTheme} from './personalize';
->>>>>>> bc77fa55
+import {ScanNow as scanNowGo} from '../../wailsjs/go/main/Tray.js';
+import {closeNavigation, markSelectedNavigationItem} from './navigation-menu.js';
+import {retrieveTheme} from './personalize.js';
 
 /** Load the content of the Security Dashboard page */
 function openSecurityDashboardPage() {
@@ -155,13 +144,8 @@
   // Set counters on the page to the right values
   const rc = JSON.parse(sessionStorage.getItem('RiskCounters'));
   console.log(rc);
-<<<<<<< HEAD
   AdjustWithRiskCounters(rc, document);
-  SetMaxInterval(rc, document);    
-=======
-  adjustWithRiskCounters(rc);
-  setMaxInterval(rc);
->>>>>>> bc77fa55
+  SetMaxInterval(rc, document);
   // Create charts
 
   // Localize the static content of the dashboard
@@ -218,22 +202,17 @@
 }
 
 if (typeof document !== 'undefined') {
-<<<<<<< HEAD
   try {
     document.getElementById("security-dashboard-button").addEventListener("click", () => openSecurityDashboardPage());
   } catch (error) {
     console.log("Error in security-dashboard.js: " + error);
   }
-=======
-  document.getElementById('security-dashboard-button').addEventListener('click', () => openSecurityDashboardPage());
->>>>>>> bc77fa55
 }
 
 /** Changes the risk counters to show the correct values
  *
  * @param {RiskCounters} rc Risk counters from which the data is taken
  */
-<<<<<<< HEAD
 export function AdjustWithRiskCounters(rc, doc) {
   // change counters according to collected data
   doc.getElementById("high-risk-counter").innerHTML = rc.lastHighRisk;
@@ -275,50 +254,14 @@
       securityStatus.style.backgroundColor = rc.noRiskColor;
       securityStatus.style.color = "rgb(0, 0, 0)";  
     }
-=======
-export function adjustWithRiskCounters(rc) {
-  // change counters according to collected data
-  document.getElementById('high-risk-counter').innerHTML = rc.lastHighRisk;
-  document.getElementById('medium-risk-counter').innerHTML = rc.lastMediumRisk;
-  document.getElementById('low-risk-counter').innerHTML = rc.lastLowRisk;
-  document.getElementById('no-risk-counter').innerHTML = rc.lastnoRisk;
-
-  const securityStatus = document.getElementsByClassName('status-descriptor')[0];
-  if (rc.lastHighRisk > 1) {
-    getLocalization('Dashboard.Critical', 'status-descriptor');
-    // securityStatus.innerHTML = "Critical";
-    securityStatus.style.backgroundColor = rc.highRiskColor;
-    securityStatus.style.color = 'rgb(255, 255, 255)';
-  } else if (rc.lastMediumRisk > 1) {
-    getLocalization('Dashboard.MediumConcern', 'status-descriptor');
-    // securityStatus.innerHTML = "Medium concern";
-    securityStatus.style.backgroundColor = rc.mediumRiskColor;
-    securityStatus.style.color = 'rgb(255, 255, 255)';
-  } else if (rc.lastLowRisk > 1) {
-    getLocalization('Dashboard.LightConcern', 'status-descriptor');
-    // securityStatus.innerHTML = "Light concern";
-    securityStatus.style.backgroundColor = rc.lowRiskColor;
-    securityStatus.style.color = 'rgb(0, 0, 0)';
-  } else {
-    getLocalization('Dashboard.NoConcern', 'status-descriptor');
-    // securityStatus.innerHTML = "Safe";
-    securityStatus.style.backgroundColor = rc.noRiskColor;
-    securityStatus.style.color = 'rgb(0, 0, 0)';
-  }
->>>>>>> bc77fa55
 }
 
 /** Set the max number input of the 'graph-interval' element
  *
  * @param {RiskCounters} rc Risk counters from which the max count is taken
  */
-<<<<<<< HEAD
 export function SetMaxInterval(rc, doc) {
   doc.getElementById("graph-interval").max = rc.count;
-=======
-export function setMaxInterval(rc) {
-  document.getElementById('graph-interval').max = rc.count;
->>>>>>> bc77fa55
 }
 
 /** Adds eventlisteners to elements in graph-row section of the dashboard page
