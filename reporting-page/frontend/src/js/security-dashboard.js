--- conflicted
+++ resolved
@@ -2,13 +2,10 @@
 import { Graph } from "./graph.js";
 import { PieChart } from "./piechart.js";
 import { GetLocalization } from './localize.js';
-<<<<<<< HEAD
-import { retrieveTheme } from "./personalize";
-=======
 import { ScanNow } from '../../wailsjs/go/main/Tray';
 import { CloseNavigation } from "./navigation-menu.js";
 import { MarkSelectedNavigationItem } from "./navigation-menu.js";
->>>>>>> bb6f54c7
+import { retrieveTheme } from "./personalize";
 
 /** Load the content of the Security Dashboard page */
 function openSecurityDashboardPage() {
@@ -189,12 +186,8 @@
   new PieChart("pieChart",rc);
   let g = new Graph("interval-graph",rc);
   AddGraphFunctions(g);
-<<<<<<< HEAD
-
+  document.getElementsByClassName("scan-now")[0].addEventListener("click", () => ScanNow());
   document.onload = retrieveTheme();
-=======
-  document.getElementsByClassName("scan-now")[0].addEventListener("click", () => ScanNow());
->>>>>>> bb6f54c7
 }
 
 if (typeof document !== 'undefined') {
