--- conflicted
+++ resolved
@@ -1,13 +1,7 @@
-<<<<<<< HEAD
-import * as rc from "./risk-counters";
-import * as graph from "./graph";
-import * as piechart from "./piechart";
-import { GetLocalization } from './localize.js';
-=======
 import {RiskCounters} from "./risk-counters.js";
 import {Graph} from "./graph.js";
 import {PieChart} from "./piechart.js";
->>>>>>> 25c7fd3f
+import { GetLocalization } from './localize.js';
 
 /** Load the content of the Security Dashboard page */
 function openSecurityDashboardPage() {
@@ -131,9 +125,6 @@
   AdjustWithRiskCounters(rc);
   SetMaxInterval(rc);    
   // Create charts
-<<<<<<< HEAD
-  CreatePieChart();
-  CreateGraphChart();
 
   // Localize the static content of the dashboard
   let staticDashboardContent = [
@@ -179,11 +170,9 @@
   for (let i = 0; i < staticDashboardContent.length; i++) {
     GetLocalization(localizationIds[i], staticDashboardContent[i])
   }
-=======
   new PieChart("pieChart",rc);
   let g = new Graph("interval-graph",rc);
   AddGraphFunctions(g);
->>>>>>> 25c7fd3f
 }
 
 if (typeof document !== 'undefined') {
