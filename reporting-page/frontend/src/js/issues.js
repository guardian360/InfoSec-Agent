--- conflicted
+++ resolved
@@ -10,42 +10,6 @@
 
 /** Load the content of the Issues page */
 export function openIssuesPage() {
-<<<<<<< HEAD
-    const pageContents = document.getElementById("page-contents");
-    pageContents.innerHTML = `
-    <table id="issues-table">
-        <thead>
-            <tr>
-            <th id="issue-column"><span id="name" class="table-header">Name</span><span class="material-symbols-outlined" id="sort-on-issue">swap_vert</span></th>
-            <th id="type-column"><span id="type" class="table-header">Type</span><span class="material-symbols-outlined" id="sort-on-type">swap_vert</span></th>
-            <th id="risk-column"><span id="risk" class="table-header">Risk level</span><span class="material-symbols-outlined" id="sort-on-risk">swap_vert</span></th>
-            </tr>
-        </thead>
-        <tbody>
-        </tbody>
-    </table>
-    `;
-
-    let tableHeaders = ["name", "type", "risk"]
-    let localizationIds = ["Issues.Name", "Issues.Type", "Issues.Risk"]
-    for (let i = 0; i < tableHeaders.length; i++) {
-        GetLocalization(localizationIds[i], tableHeaders[i])
-    }
-
-    var issues = []; // retrieve issues from tray application
-    issues = [ // dummy info
-        { 
-            "Id": "Windows defender", 
-            "Result": ["Windows defender is disabled"],
-            "ErrorMSG": null
-        },
-        { 
-            "Id": "Camera and microphone access", 
-            "Result": ["Something has access to camera", "Something has access to microphone"],
-            "ErrorMSG": null
-        }
-    ];
-=======
   const pageContents = document.getElementById("page-contents");
   pageContents.innerHTML = `
   <table class="issues-table" id="issues-table">
@@ -60,6 +24,13 @@
     </tbody>
   </table>
   `;  
+
+  let tableHeaders = ["name", "type", "risk"]
+  let localizationIds = ["Issues.Name", "Issues.Type", "Issues.Risk"]
+  for (let i = 0; i < tableHeaders.length; i++) {
+      GetLocalization(localizationIds[i], tableHeaders[i])
+  }
+
   let issues = []; // retrieve issues from tray application
   issues = [ // dummy info
     { 
@@ -73,7 +44,6 @@
       "ErrorMSG": null
     }
   ];  
->>>>>>> 10db2792
 
   const tbody = pageContents.querySelector('tbody');
   fillTable(tbody, issues);
