--- conflicted
+++ resolved
@@ -1,16 +1,7 @@
-<<<<<<< HEAD
-import data from "../database.json" assert { type: "json" };
-import { openIssuePage } from "./issue.js";
-import { GetLocalization } from './localize.js';
-import { CloseNavigation, MarkSelectedNavigationItem } from "./navigation-menu.js";
-import { retrieveTheme } from "./personalize.js";
-=======
 import {openIssuePage} from './issue.js';
 import {getLocalization} from './localize.js';
-import {closeNavigation} from './navigation-menu.js';
-import {markSelectedNavigationItem} from './navigation-menu.js';
-import {retrieveTheme} from './personalize';
->>>>>>> bc77fa55
+import {closeNavigation, markSelectedNavigationItem} from './navigation-menu.js';
+import {retrieveTheme} from './personalize.js';
 
 /** Load the content of the Issues page */
 export function openIssuesPage() {
@@ -178,13 +169,9 @@
 }
 
 if (typeof document !== 'undefined') {
-<<<<<<< HEAD
   try {
     document.getElementById("issues-button").addEventListener("click", () => openIssuesPage());
   } catch (error) {
     console.log("Error in issues.js: " + error)
   }
-=======
-  document.getElementById('issues-button').addEventListener('click', () => openIssuesPage());
->>>>>>> bc77fa55
 }