--- conflicted
+++ resolved
@@ -43,11 +43,7 @@
   }
 
   let issues = []; // retrieve issues from tray application
-<<<<<<< HEAD
   issues = JSON.parse(sessionStorage.getItem('DataBaseData'));
-=======
-  issues = JSON.parse(sessionStorage.getItem('Severities'));
->>>>>>> 70126796
 
   const tbody = pageContents.querySelector('tbody');
   fillTable(tbody, issues);
