--- conflicted
+++ resolved
@@ -1,10 +1,7 @@
 import data from "../database.json" assert { type: "json" };
 import { openIssuePage } from "./issue.js";
-<<<<<<< HEAD
+import { GetLocalization } from './localize.js';
 import { retrieveTheme } from "./personalize";
-=======
-import { GetLocalization } from './localize.js';
->>>>>>> a220f6c5
 
 /** Load the content of the Issues page */
 export function openIssuesPage() {
@@ -21,10 +18,6 @@
     <tbody>
     </tbody>
   </table>
-<<<<<<< HEAD
-  `
-  ;  
-=======
   `;  
 
   let tableHeaders = ["name", "type", "risk"]
@@ -32,8 +25,7 @@
   for (let i = 0; i < tableHeaders.length; i++) {
       GetLocalization(localizationIds[i], tableHeaders[i])
   }
-
->>>>>>> a220f6c5
+  
   let issues = []; // retrieve issues from tray application
   issues = [ // dummy info
     { 
