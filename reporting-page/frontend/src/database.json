--- conflicted
+++ resolved
@@ -209,11 +209,7 @@
         "Information": "Knowing which applications have access to your location is important for protecting your privacy. It helps you control who can track your location, prevent security risks, conserve battery life, manage data usage, customize your app experience, and ensure compliance with regulations.",
         "Solution": 
         [   
-<<<<<<< HEAD
             "There are no applications which have location permission, so there is no action needed."
-=======
-            "There are no apps with location permission"
->>>>>>> 9a925870
         ],
         "Screenshots":
         [
@@ -240,11 +236,7 @@
         "Information": "Understanding which applications have access to your microphone on your Windows computer is important for protecting your privacy and confidentiality. It helps you control who can listen to your conversations, prevent unauthorized recording, safeguard sensitive information, and ensure compliance with regulations.",
         "Solution": 
         [   
-<<<<<<< HEAD
             "There are no applications which have microphone permission, so there is no action needed."
-=======
-            "There are no apps with microphone permission"
->>>>>>> 9a925870
         ],
         "Screenshots":
         [
@@ -271,11 +263,7 @@
         "Information": "Being aware of which applications have access to your camera helps prevent unauthorized access. Malicious software or even legitimate applications with poorly implemented security features could potentially access your camera without your knowledge or consent. By knowing which applications have access, you can identify and block any unauthorized attempts.",
         "Solution": 
         [   
-<<<<<<< HEAD
             "There are no applications which have webcam permission, so there is no action needed."
-=======
-            "There are no apps with webcam permission"
->>>>>>> 9a925870
         ],
         "Screenshots":
         [
@@ -302,11 +290,7 @@
         "Information": "Understanding which applications have access to your calendar or appointments is crucial for protecting your privacy, and schedule. It helps you control who can view and potentially misuse your sensitive appointment information, prevent unauthorized access and manage data usage.",
         "Solution": 
         [   
-<<<<<<< HEAD
             "There are no applications which have appointsments permission, so there is no action needed."
-=======
-            "There are no apps with appointments permission"
->>>>>>> 9a925870
         ],
         "Screenshots":
         [
@@ -333,11 +317,7 @@
         "Information": "Understanding which applications have access to your contacts on your Windows computer is good for safeguarding your privacy. It allows you to control who can view and potentially misuse your contact information, prevent unauthorized access and manage data usage.",
         "Solution": 
         [   
-<<<<<<< HEAD
             "There are no applications which have contacts permission, so there is no action needed."
-=======
-            "There are no apps with contacts permission"
->>>>>>> 9a925870
         ],
         "Screenshots":
         [
