--- conflicted
+++ resolved
@@ -1333,7 +1333,6 @@
             "TOBEFILLED"
         ]
     },
-<<<<<<< HEAD
     "340": {
         "Name": "Remote RPC disabled",
         "Type": "Security",
@@ -1341,21 +1340,11 @@
         "Solution":
         [
             "Remote RPC is disabled, so there is no action needed."
-=======
-    "350": {
-        "Name": "No possible tracking cookies found in Google Chrome browser",
-        "Type": "Privacy",
-        "Information": "Cookies are small text files stored on your computer by websites you visit. They are used to remember your preferences, login information, and other data to enhance your browsing experience. However, cookies can also be used to track your online activities and gather personal information without your consent, raising privacy concerns. Managing and clearing cookies regularly helps protect your privacy and control the data websites collect about you.",
-        "Solution":
-        [
-            "No possible tracking cookies found in Google Chrome, so there is no action needed."
->>>>>>> a38406ac
-        ],
-        "Screenshots":
-        [
-        ]
-    },
-<<<<<<< HEAD
+        ],
+        "Screenshots":
+        [
+        ]
+    },
     "341": {
         "Name": "Remote RPC enabled",
         "Type": "Security",
@@ -1366,7 +1355,24 @@
             "In Windows Search, type in Registry Editor and open the program.",
             "Navigate to \"Computer\\HKEY_LOCAL_MACHINE\\SYSTEM\\CurrentControlSet\\Control\\Terminal Server.",
             "Double click on the \"AllowRemoteRPC\" key and set its value to 0."
-=======
+        ],
+        "Screenshots":
+        [
+            "TOBEFILLED"
+        ]
+    },
+    "350": {
+        "Name": "No possible tracking cookies found in Google Chrome browser",
+        "Type": "Privacy",
+        "Information": "Cookies are small text files stored on your computer by websites you visit. They are used to remember your preferences, login information, and other data to enhance your browsing experience. However, cookies can also be used to track your online activities and gather personal information without your consent, raising privacy concerns. Managing and clearing cookies regularly helps protect your privacy and control the data websites collect about you.",
+        "Solution":
+        [
+            "No possible tracking cookies found in Google Chrome, so there is no action needed."
+        ],
+        "Screenshots":
+        [
+        ]
+    },
     "351": {
         "Name": "Possible tracking cookies found in Google Chrome browser",
         "Type": "Privacy",
@@ -1405,7 +1411,6 @@
             "Select 'Settings' and go to the 'Cookies and site permissions' section.",
             "Under 'Cookies and data stored', click on 'Manage and delete cookies and site data'.",
             "Here you can manage general cookie settings. You can delete individual cookies or clear all site data by clicking on 'See all cookies and site data'. "
->>>>>>> a38406ac
         ],
         "Screenshots":
         [
