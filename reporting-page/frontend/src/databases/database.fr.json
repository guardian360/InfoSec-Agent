{
    "10": {
        "Name": "Aucun appareil connecté via Bluetooth",
        "Type": "Sécurité",
        "Information": "La technologie Bluetooth permet la transmission et la réception de données sans fil. Bien que cette fonctionnalité soit généralement inoffensive lorsqu'elle est utilisée comme prévu, elle peut devenir un risque de sécurité si elle est exploitée par des acteurs malveillants. Si une personne malveillante parvient à accéder à votre appareil via une connexion Bluetooth, elle peut potentiellement voler vos données, espionner vos activités ou même envoyer des logiciels malveillants à votre appareil. Pour atténuer ces risques, il est crucial de ne connecter votre appareil qu'à des appareils connus et de confiance.",
        "Solution": 
        [   
            "Aucun appareil n'est connecté via Bluetooth, aucune action n'est donc nécessaire."
        ],
        "Screenshots":
        [
        ]
    },
    "11": {
        "Name": "Appareils connectés via Bluetooth",
        "Type": "Sécurité",
        "Information": "La technologie Bluetooth permet la transmission et la réception de données sans fil. Bien que cette fonctionnalité soit généralement inoffensive lorsqu'elle est utilisée comme prévu, elle peut devenir un risque de sécurité si elle est exploitée par des acteurs malveillants. Si une personne malveillante parvient à accéder à votre appareil via une connexion Bluetooth, elle peut potentiellement voler vos données, espionner vos activités ou même envoyer des logiciels malveillants à votre appareil. Pour atténuer ces risques, il est crucial de ne connecter votre appareil qu'à des appareils connus et de confiance.",
        "Solution": 
        [   
            "Accédez à Démarrer > Paramètres > Bluetooth et appareils.", 
            "Ici, vous pouvez voir quels appareils sont connectés via Bluetooth et les supprimer si nécessaire."
        ],
        "SolutionWindows10": 
        [   
            "Allez dans Démarrer > Paramètres > Périphériques > Bluetooth et autres appareils.", 
            "Ici, vous pouvez voir quels appareils sont connectés via Bluetooth et vous pouvez les supprimer si nécessaire."
        ],        
        "Screenshots":
        [
            "frontend/src/assets/images/windows-11/devices-connected-via-bluetooth/bluetooth-devices-1.jpg",
            "frontend/src/assets/images/windows-11/devices-connected-via-bluetooth/bluetooth-devices-2.jpg"
        ],
        "ScreenshotsWindows10":
        [
            "frontend/src/assets/images/windows-10/devices-connected-via-bluetooth/bluetooth-devices-1.png",
            "frontend/src/assets/images/windows-10/devices-connected-via-bluetooth/bluetooth-devices-2.png"
        ]
    },
    "20": {
        "Name": "Aucun appareil externe connecté",
        "Type": "Sécurité",
        "Information": "Les appareils externes tels que les clés USB, les disques durs externes et autres périphériques peuvent introduire des risques de sécurité pour votre ordinateur. Les logiciels malveillants peuvent se propager via des appareils externes infectés, compromettant potentiellement la sécurité et l'intégrité de votre système. En veillant à ce qu'aucun appareil externe ne soit connecté à votre ordinateur lorsqu'il n'est pas utilisé, vous réduisez le risque d'infection par des logiciels malveillants et d'accès non autorisé à votre système.",
        "Solution": 
        [   
            "Aucun appareil externe n'est connecté, aucune action n'est donc nécessaire."
        ],
        "Screenshots":
        [
        ]
    },
    "21": {
        "Name": "Appareils externes connectés",
        "Type": "Sécurité",
        "Information": "Les appareils externes tels que les clés USB, les disques durs externes et autres périphériques peuvent introduire des risques de sécurité pour votre ordinateur. Les logiciels malveillants peuvent se propager via des appareils externes infectés, compromettant potentiellement la sécurité et l'intégrité de votre système. En veillant à ce qu'aucun appareil externe ne soit connecté à votre ordinateur lorsqu'il n'est pas utilisé, vous réduisez le risque d'infection par des logiciels malveillants et d'accès non autorisé à votre système.",
        "Solution": 
        [   
            "Vérifiez si des appareils externes sont connectés à votre ordinateur et déconnectez-les s'ils ne sont pas utilisés. Les exemples d'appareils externes incluent les clés USB, les disques durs externes, les microphones externes, les caméras externes et autres périphériques."
        ],
        "Screenshots":
        [
            "TOBEFILLED"
        ]
    },
    "30": {
        "Name": "Statut du compte invité inconnu",
        "Type": "Sécurité",
        "Information": "Le compte invité est un compte par défaut conçu pour offrir un accès temporaire et restreint au système pour les personnes ne possédant pas de compte utilisateur régulier. Si vous êtes l'unique utilisateur de l'ordinateur et n'avez pas besoin d'un compte invité, il est conseillé de le désactiver. Cela garantit qu'aucun utilisateur non autorisé ne peut accéder aux données de l'ordinateur, améliorant ainsi la sécurité et la confidentialité globales.",
        "Solution": 
        [   
            "Un statut de compte invité inconnu peut constituer un risque de sécurité. Pour vérifier le statut et potentiellement résoudre le problème du compte invité, suivez ces étapes.",
            "Accédez à Démarrer > Autres comptes.", 
            "Ici, vous verrez les autres comptes, si vous voyez un compte que vous ne connaissez pas ou un compte appelé 'invité', cliquez dessus.",
            "Sélectionnez maintenant 'supprimer' et confirmez la suppression du compte.",
            "Pour terminer, redémarrez votre ordinateur."
        ],
        "Screenshots":
        [
            "frontend/src/assets/images/windows-11/guest-account/guest-account-1.jpg",
            "frontend/src/assets/images/windows-11/guest-account/guest-account-1.jpg",
            "frontend/src/assets/images/windows-11/guest-account/guest-account-1.jpg",
            "frontend/src/assets/images/windows-11/guest-account/guest-account-3.jpg",        
            "frontend/src/assets/images/windows-11/guest-account/guest-account-3.jpg"
        ]
    },
    "31": {
        "Name": "Compte invité activé",
        "Type": "Sécurité",
        "Information": "Le compte invité est un compte par défaut conçu pour offrir un accès temporaire et restreint au système pour les personnes ne possédant pas de compte utilisateur régulier. Si vous êtes l'unique utilisateur de l'ordinateur et n'avez pas besoin d'un compte invité, il est conseillé de le désactiver. Cela garantit qu'aucun utilisateur non autorisé ne peut accéder aux données de l'ordinateur, améliorant ainsi la sécurité et la confidentialité globales.",
        "Solution": 
        [   
            "Accédez à Démarrer > Autres comptes.", 
            "Ici, vous verrez les autres comptes, si vous voyez un compte que vous ne connaissez pas ou un compte appelé 'invité', cliquez dessus.",
            "Sélectionnez maintenant 'supprimer' et confirmez la suppression du compte.",
            "Pour terminer, redémarrez votre ordinateur."
        ],
        "SolutionWindows10": 
        [   
            "Allez dans Démarrer > Paramètres > Comptes > Famille et autres utilisateurs.", 
            "Ici, vous verrez les autres comptes. S'il y a un compte que vous ne connaissez pas ou quelque chose appelé 'invité', cliquez dessus.",
            "Sélectionnez maintenant 'supprimer' et confirmez la suppression du compte.",
            "Pour finir, redémarrez votre ordinateur."
        ],        
        "Screenshots":
        [
            "frontend/src/assets/images/windows-11/guest-account/guest-account-1.jpg",
            "frontend/src/assets/images/windows-11/guest-account/guest-account-1.jpg",
            "frontend/src/assets/images/windows-11/guest-account/guest-account-3.jpg",        
            "frontend/src/assets/images/windows-11/guest-account/guest-account-3.jpg"
        ]
    },
    "32": {
        "Name": "Compte invité désactivé",
        "Type": "Sécurité",
        "Information": "Le compte invité est un compte par défaut conçu pour offrir un accès temporaire et restreint au système pour les personnes ne possédant pas de compte utilisateur régulier. Si vous êtes l'unique utilisateur de l'ordinateur et n'avez pas besoin d'un compte invité, il est conseillé de le désactiver. Cela garantit qu'aucun utilisateur non autorisé ne peut accéder aux données de l'ordinateur, améliorant ainsi la sécurité et la confidentialité globales.",
        "Solution": 
        [   
            "Il n'y a pas de compte invité sur votre ordinateur, aucune action n'est donc nécessaire."
        ],
        "Screenshots":
        [
        ]
    },
    "40": {
        "Name": "Partage de l'ID de publicité désactivé",
        "Type": "Confidentialité",
        "Information": "Le paramètre d'ID de publicité permet à Windows de vous envoyer des publicités personnalisées. Il est important de limiter le nombre d'entités ayant accès à vos données personnelles, il est donc plus sûr de désactiver ce paramètre.",
        "Solution": 
        [
            "Le partage de l'ID de publicité est désactivé, aucune action n'est donc nécessaire."
        ],
        "Screenshots":
        [
        ]
    },
    "41": {
        "Name": "Partage de l'ID de publicité activé",
        "Type": "Sécurité",
        "Information": "Le paramètre d'ID de publicité permet à Windows de vous envoyer des publicités personnalisées. Il est important de limiter le nombre d'entités ayant accès à vos données personnelles, il est donc plus sûr de désactiver ce paramètre.",
        "Solution": 
        [
            "Accédez à Démarrer > Paramètres > Confidentialité et sécurité > Général.",
            "Ici, vous pouvez contrôler les paramètres de l'ID de publicité et désactiver la fonctionnalité."
        ],
        "SolutionWindows10": 
        [
            "Allez dans Démarrer > Paramètres > Confidentialité > Général.",
            "Ici, vous pouvez contrôler les paramètres de l'identifiant publicitaire et activer/désactiver la fonctionnalité."
        ],        
        "Screenshots":
        [
            "frontend/src/assets/images/windows-11/network-sharing/nearby-sharing-1.jpg",
            "frontend/src/assets/images/windows-11/network-sharing/nearby-sharing-2.jpg"
        ],
        "ScreenshotsWindows10":
        [
            "frontend/src/assets/images/windows-10/network-sharing/advertisementid-sharing-1.png",
            "frontend/src/assets/images/windows-10/network-sharing/advertisementid-sharing-2.png"
        ]
    },
    "42": {
        "Name": "Partage réseau désactivé",
        "Type": "Sécurité",
        "Information": "Le partage réseau fait référence à la capacité de partager des ressources, telles que des fichiers, des dossiers, des imprimantes et des connexions Internet, entre plusieurs appareils connectés à un réseau. Il permet aux utilisateurs d'accéder et de collaborer sur des ressources partagées sur le réseau, facilitant ainsi l'échange de données et la collaboration entre utilisateurs et appareils. Les autorisations peuvent être configurées pour autoriser ou refuser l'accès à des utilisateurs ou groupes spécifiques, garantissant ainsi la sécurité des données sensibles. Si vous n'avez pas besoin du partage réseau, il est plus sûr de le désactiver.",
        "Solution": 
        [   
            "Le partage réseau est désactivé, aucune action n'est donc nécessaire."
        ],
        "Screenshots":
        [
        ]
    },
    "43": {
        "Name": "Statut du partage réseau inconnu",
        "Type": "Sécurité",
        "Information": "Le partage réseau fait référence à la capacité de partager des ressources, telles que des fichiers, des dossiers, des imprimantes et des connexions Internet, entre plusieurs appareils connectés à un réseau. Il permet aux utilisateurs d'accéder et de collaborer sur des ressources partagées sur le réseau, facilitant ainsi l'échange de données et la collaboration entre utilisateurs et appareils. Les autorisations peuvent être configurées pour autoriser ou refuser l'accès à des utilisateurs ou groupes spécifiques, garantissant ainsi la sécurité des données sensibles. Si vous n'avez pas besoin du partage réseau, il est plus sûr de le désactiver.",
        "Solution": 
        [   
            "Il n'a pas été possible de récupérer le statut des paramètres de partage réseau. Pour vérifier le statut et potentiellement résoudre le problème du partage réseau, suivez ces étapes.",
            "Accédez à Démarrer > Paramètres > Système > Paramètres de partage à proximité.", 
            "Ici, vous pouvez contrôler les paramètres de partage réseau et désactiver la fonctionnalité."
        ],
        "SolutionWindows10": 
        [   
            "Il n'a pas été possible de récupérer le statut des paramètres de partage réseau. Pour vérifier le statut et potentiellement résoudre le problème du partage réseau, suivez ces étapes.",
            "Allez dans Démarrer > Paramètres > Système > Expériences partagées.", 
            "Ici, vous pouvez contrôler les paramètres de partage réseau et désactiver la fonctionnalité."
        ],        
        "Screenshots":
        [
            "frontend/src/assets/images/windows-11/network-sharing/nearby-sharing-1.jpg",
            "frontend/src/assets/images/windows-11/network-sharing/nearby-sharing-1.jpg",
            "frontend/src/assets/images/windows-11/network-sharing/nearby-sharing-2.jpg"
        ],
        "ScreenshotsWindows10":
        [
            "frontend/src/assets/images/windows-10/network-sharing/nearby-sharing-1.png",
            "frontend/src/assets/images/windows-10/network-sharing/nearby-sharing-1.png",
            "frontend/src/assets/images/windows-10/network-sharing/nearby-sharing-2.png"
        ]
    },
    "50": {
        "Name": "Gestionnaire de mots de passe utilisé",
        "Type": "Sécurité",
        "Information": "Utiliser un gestionnaire de mots de passe offre plusieurs avantages pour les individus et les organisations, principalement en matière d'amélioration de la sécurité, de commodité et des pratiques de gestion des mots de passe. Voici quelques raisons clés pour lesquelles vous devriez envisager d'utiliser un gestionnaire de mots de passe. Mots de passe plus forts : Les gestionnaires de mots de passe peuvent générer des mots de passe complexes et uniques pour chacun de vos comptes. Ces mots de passe sont généralement longs, aléatoires et difficiles à craquer, améliorant ainsi considérablement la sécurité de vos comptes en ligne par rapport à l'utilisation de mots de passe faibles ou réutilisés. Élimination de la réutilisation des mots de passe : L'un des pièges de sécurité les plus courants est la réutilisation des mots de passe sur plusieurs comptes. Les gestionnaires de mots de passe vous permettent de générer et de stocker des mots de passe uniques pour chaque compte, réduisant ainsi le risque d'accès non autorisé si un compte est compromis. Commodité : Les gestionnaires de mots de passe simplifient le processus de connexion aux sites Web et aux services en ligne en remplissant automatiquement vos identifiants de connexion. Cela permet de gagner du temps et des efforts, en particulier lors de la gestion de nombreux comptes sur diverses plateformes. Stockage sécurisé : Les gestionnaires de mots de passe cryptent et stockent vos mots de passe dans un coffre-fort sécurisé, les protégeant contre tout accès non autorisé. De nombreux gestionnaires de mots de passe offrent également des fonctionnalités de sécurité supplémentaires telles que l'authentification à deux facteurs (2FA) et l'authentification biométrique pour renforcer encore la protection.",
        "Solution": 
        [   
            "Vous utilisez un gestionnaire de mots de passe, aucune action n'est donc nécessaire."    
        ],
        "Screenshots":
        [
        ]
    },
    "51": {
        "Name": "Aucun gestionnaire de mots de passe utilisé",
        "Type": "Sécurité",
        "Information": "Utiliser un gestionnaire de mots de passe offre plusieurs avantages pour les individus et les organisations, principalement en matière d'amélioration de la sécurité, de commodité et des pratiques de gestion des mots de passe. Voici quelques raisons clés pour lesquelles vous devriez envisager d'utiliser un gestionnaire de mots de passe. Mots de passe plus forts : Les gestionnaires de mots de passe peuvent générer des mots de passe complexes et uniques pour chacun de vos comptes. Ces mots de passe sont généralement longs, aléatoires et difficiles à craquer, améliorant ainsi considérablement la sécurité de vos comptes en ligne par rapport à l'utilisation de mots de passe faibles ou réutilisés. Élimination de la réutilisation des mots de passe : L'un des pièges de sécurité les plus courants est la réutilisation des mots de passe sur plusieurs comptes. Les gestionnaires de mots de passe vous permettent de générer et de stocker des mots de passe uniques pour chaque compte, réduisant ainsi le risque d'accès non autorisé si un compte est compromis. Commodité : Les gestionnaires de mots de passe simplifient le processus de connexion aux sites Web et aux services en ligne en remplissant automatiquement vos identifiants de connexion. Cela permet de gagner du temps et des efforts, en particulier lors de la gestion de nombreux comptes sur diverses plateformes. Stockage sécurisé : Les gestionnaires de mots de passe cryptent et stockent vos mots de passe dans un coffre-fort sécurisé, les protégeant contre tout accès non autorisé. De nombreux gestionnaires de mots de passe offrent également des fonctionnalités de sécurité supplémentaires telles que l'authentification à deux facteurs (2FA) et l'authentification biométrique pour renforcer encore la protection.",
        "Solution": 
        [   
            "Ouvrez votre navigateur et recherchez un gestionnaire de mots de passe tel que : LastPass, Dashlane, Bitwarden ou un autre gestionnaire de mots de passe de votre choix.", 
            "Suivez les étapes d'installation fournies par le site Web du gestionnaire de mots de passe."
        ],
        "Screenshots":
        [
            "frontend/src/assets/images/windows-11/password-manager/password-manager-1.jpg",
            "frontend/src/assets/images/windows-11/password-manager/password-manager-1.jpg"
        ],
        "ScreenshotsWindows10":
        [
            "frontend/src/assets/images/windows-10/password-manager/password-manager-1.png",
            "frontend/src/assets/images/windows-10/password-manager/password-manager-1.png"
        ]
    },
    "60": {
        "Name": "Applications avec autorisation de localisation",
        "Type": "Confidentialité",
        "Information": "Savoir quelles applications ont accès à votre localisation est important pour protéger votre vie privée. Cela vous aide à contrôler qui peut suivre votre localisation, à prévenir les risques de sécurité, à économiser la batterie, à gérer l'utilisation des données, à personnaliser votre expérience d'application et à assurer la conformité avec les réglementations.",
        "Solution": 
        [   
            "Sélectionnez Démarrer > Paramètres > Confidentialité et sécurité.", 
            "Ici, vous pouvez sélectionner la localisation pour voir quelles applications ont accès et révoquer l'accès pour certaines applications."
        ],
        "SolutionWindows10": 
        [   
            "Allez dans Démarrer > Paramètres > Confidentialité > Emplacement.", 
            "Ici, vous pouvez sélectionner l'emplacement pour voir quelles applications y ont accès, et vous pouvez révoquer l'accès pour certaines applications."
        ],        
        "Screenshots":
        [
            "frontend/src/assets/images/windows-11/applications-with-location-permission/location-permissions-1.jpg",
            "frontend/src/assets/images/windows-11/applications-with-location-permission/location-permissions-2.jpg"
        ],
        "ScreenshotsWindows10":
        [
            "frontend/src/assets/images/windows-10/applications-with-location-permission/location-permissions-1.png",
            "frontend/src/assets/images/windows-10/applications-with-location-permission/location-permissions-2.png"
        ]
    },
    "61": {
        "Name": "Applications avec autorisation de localisation",
        "Type": "Confidentialité",
        "Information": "Savoir quelles applications ont accès à votre localisation est important pour protéger votre vie privée. Cela vous aide à contrôler qui peut suivre votre localisation, à prévenir les risques de sécurité, à économiser la batterie, à gérer l'utilisation des données, à personnaliser votre expérience d'application et à assurer la conformité avec les réglementations.",
        "Solution": 
        [   
            "Aucune application n'a l'autorisation de localisation, aucune action n'est donc nécessaire."
        ],
        "Screenshots":
        [
        ]
    },
    "70": {
        "Name": "Applications avec autorisation de microphone",
        "Type": "Confidentialité",
        "Information": "Comprendre quelles applications ont accès à votre microphone sur votre ordinateur Windows est important pour protéger votre vie privée et la confidentialité de vos conversations. Cela vous aide à contrôler qui peut écouter vos conversations, à prévenir les enregistrements non autorisés, à protéger les informations sensibles et à assurer la conformité avec les réglementations.",
        "Solution": 
        [   
            "Sélectionnez Démarrer > Paramètres > Confidentialité et sécurité.", 
            "Ici, vous pouvez sélectionner le microphone pour voir quelles applications ont accès et révoquer l'accès pour certaines applications."
        ],
        "SolutionWindows10": 
        [   
            "Allez dans Démarrer > Paramètres > Confidentialité > Microphone.", 
            "Ici, vous pouvez sélectionner le microphone pour voir quelles applications y ont accès, et vous pouvez révoquer l'accès pour certaines applications."
        ],
        "Screenshots":
        [
            "frontend/src/assets/images/windows-11/applications-with-microphone-permission/microphone-permissions-1.jpg",
            "frontend/src/assets/images/windows-11/applications-with-microphone-permission/microphone-permissions-2.jpg"
        ],
        "ScreenshotsWindows10":
        [
            "frontend/src/assets/images/windows-10/applications-with-microphone-permission/microphone-permissions-1.png",
            "frontend/src/assets/images/windows-10/applications-with-microphone-permission/microphone-permissions-2.png"
        ]
    },
    "71": {
        "Name": "Applications avec autorisation de microphone",
        "Type": "Confidentialité",
        "Information": "Comprendre quelles applications ont accès à votre microphone sur votre ordinateur Windows est important pour protéger votre vie privée et la confidentialité de vos conversations. Cela vous aide à contrôler qui peut écouter vos conversations, à prévenir les enregistrements non autorisés, à protéger les informations sensibles et à assurer la conformité avec les réglementations.",
        "Solution": 
        [   
            "Aucune application n'a l'autorisation de microphone, aucune action n'est donc nécessaire."
        ],
        "Screenshots":
        [
        ]
    },
    "80": {
        "Name": "Applications avec autorisation de webcam",
        "Type": "Confidentialité",
        "Information": "Être conscient des applications qui ont accès à votre caméra permet de prévenir les accès non autorisés. Les logiciels malveillants ou même les applications légitimes avec des fonctionnalités de sécurité mal implémentées pourraient potentiellement accéder à votre caméra sans votre connaissance ou consentement. En sachant quelles applications ont accès, vous pouvez identifier et bloquer toute tentative non autorisée.",
        "Solution": 
        [   
            "Sélectionnez Démarrer > Paramètres > Confidentialité et sécurité.", 
            "Ici, vous pouvez sélectionner la webcam pour voir quelles applications ont accès et révoquer l'accès pour certaines applications."
        ],
        "SolutionWindows10": 
        [   
            "Allez dans Démarrer > Paramètres > Confidentialité > Caméra.", 
            "Ici, vous pouvez sélectionner la caméra pour voir quelles applications y ont accès, et vous pouvez révoquer l'accès pour certaines applications."
        ],
        "Screenshots":
        [
            "frontend/src/assets/images/windows-11/applications-with-webcam-permission/webcam-permissions-1.jpg",
            "frontend/src/assets/images/windows-11/applications-with-webcam-permission/webcam-permissions-2.jpg"
        ],
        "ScreenshotsWindows10":
        [
            "frontend/src/assets/images/windows-10/applications-with-webcam-permission/webcam-permissions-1.png",
            "frontend/src/assets/images/windows-10/applications-with-webcam-permission/webcam-permissions-2.png"
        ]
    },
    "81": {
        "Name": "Applications avec autorisation de webcam",
        "Type": "Confidentialité",
        "Information": "Être conscient des applications qui ont accès à votre caméra permet de prévenir les accès non autorisés. Les logiciels malveillants ou même les applications légitimes avec des fonctionnalités de sécurité mal implémentées pourraient potentiellement accéder à votre caméra sans votre connaissance ou consentement. En sachant quelles applications ont accès, vous pouvez identifier et bloquer toute tentative non autorisée.",
        "Solution": 
        [   
            "Aucune application n'a l'autorisation de webcam, aucune action n'est donc nécessaire."
        ],
        "Screenshots":
        [
        ]
    },
    "90": {
        "Name": "Applications avec autorisation de rendez-vous",
        "Type": "Confidentialité",
        "Information": "Comprendre quelles applications ont accès à votre calendrier ou à vos rendez-vous est crucial pour protéger votre vie privée et votre emploi du temps. Cela vous aide à contrôler qui peut voir et potentiellement abuser de vos informations sensibles sur les rendez-vous, à prévenir les accès non autorisés et à gérer l'utilisation des données.",
        "Solution": 
        [   
            "Sélectionnez Démarrer > Paramètres > Confidentialité et sécurité.", 
            "Ici, vous pouvez sélectionner les rendez-vous pour voir quelles applications ont accès et révoquer l'accès pour certaines applications."
        ],
        "SolutionWindows10": 
        [   
            "Allez dans Démarrer > Paramètres > Confidentialité > Calendrier.", 
            "Ici, vous pouvez sélectionner le calendrier pour voir quelles applications y ont accès, et vous pouvez révoquer l'accès pour certaines applications."
        ],
        "Screenshots":
        [
            "frontend/src/assets/images/windows-11/applications-with-calendar-permission/calendar-permissions-1.jpg",
            "frontend/src/assets/images/windows-11/applications-with-calendar-permission/calendar-permissions-2.jpg"
        ],
        "ScreenshotsWindows10":
        [
            "frontend/src/assets/images/windows-10/applications-with-calendar-permission/calendar-permissions-1.png",
            "frontend/src/assets/images/windows-10/applications-with-calendar-permission/calendar-permissions-2.png"
        ]
    },
    "91": {
        "Name": "Applications avec autorisation de rendez-vous",
        "Type": "Confidentialité",
        "Information": "Comprendre quelles applications ont accès à votre calendrier ou à vos rendez-vous est crucial pour protéger votre vie privée et votre emploi du temps. Cela vous aide à contrôler qui peut voir et potentiellement abuser de vos informations sensibles sur les rendez-vous, à prévenir les accès non autorisés et à gérer l'utilisation des données.",
        "Solution": 
        [   
            "Aucune application n'a l'autorisation de rendez-vous, aucune action n'est donc nécessaire."
        ],
        "Screenshots":
        [
        ]
    },
    "100": {
        "Name": "Applications avec autorisation de contacts",
        "Type": "Confidentialité",
        "Information": "Comprendre quelles applications ont accès à vos contacts sur votre ordinateur Windows est bon pour protéger votre vie privée. Cela vous permet de contrôler qui peut voir et potentiellement abuser de vos informations de contact, de prévenir les accès non autorisés et de gérer l'utilisation des données.",
        "Solution": 
        [   
            "Sélectionnez Démarrer > Paramètres > Confidentialité et sécurité.", 
            "Ici, vous pouvez sélectionner les contacts pour voir quelles applications ont accès et révoquer l'accès pour certaines applications."
        ],
        "SolutionWindows10": 
        [   
            "Allez dans Démarrer > Paramètres > Confidentialité > Contacts.", 
            "Ici, vous pouvez sélectionner les contacts pour voir quelles applications y ont accès, et vous pouvez révoquer l'accès pour certaines applications."
        ],
        "Screenshots":
        [
            "frontend/src/assets/images/windows-11/applications-with-contacts-permission/contacts-permissions-1.jpg",
            "frontend/src/assets/images/windows-11/applications-with-contacts-permission/contacts-permissions-2.jpg"
        ],
        "ScreenshotsWindows10":
        [
            "frontend/src/assets/images/windows-10/applications-with-contacts-permission/contacts-permissions-1.png",
            "frontend/src/assets/images/windows-10/applications-with-contacts-permission/contacts-permissions-2.png"
        ]
    },
    "101": {
        "Name": "Applications avec autorisation de contacts",
        "Type": "Confidentialité",
        "Information": "Comprendre quelles applications ont accès à vos contacts sur votre ordinateur Windows est bon pour protéger votre vie privée. Cela vous permet de contrôler qui peut voir et potentiellement abuser de vos informations de contact, de prévenir les accès non autorisés et de gérer l'utilisation des données.",
        "Solution": 
        [   
            "Aucune application n'a l'autorisation de contacts, aucune action n'est donc nécessaire."
        ],
        "Screenshots":
        [
        ]
    },
    "110": {
        "Name": "Ports ouverts",
        "Type": "Sécurité",
        "Information": "Un port ouvert est un port qui permet la réception de paquets de données. Certaines applications nécessitent des ports spécifiques pour recevoir des données, de sorte que la présence de ports ouverts ne présente pas de risques en soi. Cependant, certains ports peuvent manquer de protection adéquate, permettant potentiellement des communications non autorisées et introduisant des vulnérabilités de sécurité. Il est essentiel de ne laisser les ports ouverts que lorsqu'ils sont activement utilisés et de les fermer lorsqu'ils ne sont pas nécessaires. Étant donné que de nombreux ports ouverts peuvent élargir la surface d'attaque de votre ordinateur, il est conseillé de surveiller régulièrement et de sécuriser les ports réseau de votre système pour atténuer ces risques et maintenir une posture de sécurité robuste.",
        "Solution": 
        [   
            "Pour réduire les risques, assurez-vous que Windows Defender est activé. Cela bloquera certains trafics entrants ou sortants via des ports ouverts. Pour obtenir plus d'informations sur vos ports ouverts, suivez les instructions suivantes.",
            "Ouvrez une invite de commande en cliquant sur 'Démarrer', en tapant 'cmd' et en appuyant sur 'Entrée'.",
            "Tapez maintenant 'netstat -ab' et vous verrez une liste des ports ouverts et de leurs programmes correspondants.",
            "Si vous voyez des programmes ou des ports suspects, vous pouvez les fermer en fermant le programme correspondant."
        ],
        "Screenshots":
        [
            "frontend/src/assets/images/windows-11/devices-connected-via-bluetooth/bluetooth-devices-1.jpg"
        ],
        "ScreenshotsWindows10":
        [
            "frontend/src/assets/images/windows-10/devices-connected-via-bluetooth/bluetooth-devices-1.png"
        ]
    },
    "120": {
        "Name": "Bureau à distance activé",
        "Type": "Sécurité",
        "Information": "Le Bureau à distance est une fonctionnalité intégrée au système d'exploitation Windows qui permet aux utilisateurs d'accéder et de contrôler un autre ordinateur Windows à distance via un réseau ou Internet. Il permet aux utilisateurs de se connecter à un ordinateur distant comme s'ils étaient assis devant, offrant un accès complet au bureau distant, aux applications, aux fichiers et aux ressources. Si vous n'utilisez pas cette fonctionnalité, il est plus sûr de la désactiver.",
        "Solution": 
        [   
            "Accédez à Démarrer > Paramètres > Système > Bureau à distance.", 
            "Ici, vous pouvez contrôler les paramètres du bureau à distance et désactiver la fonctionnalité."
        ],
        "Screenshots":
        [
        ]
    },
    "121": {
        "Name": "Bureau à distance désactivé",
        "Type": "Sécurité",
        "Information": "Le Bureau à distance est une fonctionnalité intégrée au système d'exploitation Windows qui permet aux utilisateurs d'accéder et de contrôler un autre ordinateur Windows à distance via un réseau ou Internet. Il permet aux utilisateurs de se connecter à un ordinateur distant comme s'ils étaient assis devant, offrant un accès complet au bureau distant, aux applications, aux fichiers et aux ressources. Si vous n'utilisez pas cette fonctionnalité, il est plus sûr de la désactiver.",
        "Solution": 
        [   
            "Le bureau à distance est désactivé, aucune action n'est donc nécessaire."
        ],
        "Screenshots":
        [
        ]
    },
    "130": {
        "Name": "Toutes les versions de SMB désactivées",
        "Type": "Sécurité",
        "Information": "Le protocole SMB (Server Message Block) est utilisé pour partager des fichiers, des imprimantes et d'autres ressources entre des appareils sur un réseau dans des environnements Windows. Assurer que les paramètres SMB de votre ordinateur Windows sont correctement configurés est crucial. Le SMBv1 a de nombreuses vulnérabilités connues et ne devrait donc jamais être utilisé. L'utilisation de SMBv2/v3 est une option plus sûre.",
        "Solution": 
        [   
            "Toutes les versions de SMB sont désactivées, aucune action n'est donc nécessaire."
        ],
        "Screenshots":
        [
        ]
    },
    "131": {
        "Name": "Version 1 de SMB activée",
        "Type": "Sécurité",
        "Information": "Le protocole SMB (Server Message Block) est utilisé pour partager des fichiers, des imprimantes et d'autres ressources entre des appareils sur un réseau dans des environnements Windows. Assurer que les paramètres SMB de votre ordinateur Windows sont correctement configurés est crucial. Le SMBv1 a de nombreuses vulnérabilités connues et ne devrait donc jamais être utilisé. L'utilisation de SMBv2/v3 est une option plus sûre.",
        "Solution": 
        [   
            "Sur votre clavier, appuyez sur 'Windows+R' pour ouvrir la fenêtre Exécuter.", 
            "Tapez 'Powershell', puis sélectionnez OK.", 
            "Dans PowerShell, tapez 'Disable-WindowsOptionalFeature -Online -FeatureName SMB1Protocol' et appuyez sur Entrée.",
            "Pour terminer, redémarrez votre ordinateur."
        ],
        "Screenshots":
        [
            "frontend/src/assets/images/windows-11/smb-status/smb-2.jpg",
            "frontend/src/assets/images/windows-11/smb-status/smb-2.jpg",
            "frontend/src/assets/images/windows-11/smb-status/smb-3.jpg",
            "frontend/src/assets/images/windows-11/smb-status/smb-3.jpg"
        ],
        "ScreenshotsWindows10":
        [
            "frontend/src/assets/images/windows-10/smb-status/smb-1.png",
            "frontend/src/assets/images/windows-10/smb-status/smb-1.png",
            "frontend/src/assets/images/windows-10/smb-status/smb-2.png",
            "frontend/src/assets/images/windows-10/smb-status/smb-2.png"
        ]
    },
    "132": {
        "Name": "Version 2 de SMB activée",
        "Type": "Sécurité",
        "Information": "Le protocole SMB (Server Message Block) est utilisé pour partager des fichiers, des imprimantes et d'autres ressources entre des appareils sur un réseau dans des environnements Windows. Assurer que les paramètres SMB de votre ordinateur Windows sont correctement configurés est crucial. Le SMBv1 a de nombreuses vulnérabilités connues et ne devrait donc jamais être utilisé. L'utilisation de SMBv2/v3 est une option plus sûre.",
        "Solution": 
        [   
            "La version 2 de SMB est activée, ce qui est une version sécurisée et largement utilisée, aucune action n'est donc nécessaire."
        ],
        "Screenshots":
        [
        ]
    },
    "133": {
        "Name": "Versions 1 et 2 de SMB activées",
        "Type": "Sécurité",
        "Information": "Le protocole SMB (Server Message Block) est utilisé pour partager des fichiers, des imprimantes et d'autres ressources entre des appareils sur un réseau dans des environnements Windows. Assurer que les paramètres SMB de votre ordinateur Windows sont correctement configurés est crucial. Le SMBv1 a de nombreuses vulnérabilités connues et ne devrait donc jamais être utilisé. L'utilisation de SMBv2/v3 est une option plus sûre.",
        "Solution": 
        [   
            "Sur votre clavier, appuyez sur 'Windows+R' pour ouvrir la fenêtre Exécuter.", 
            "Tapez 'Powershell', puis sélectionnez OK.", 
            "Dans PowerShell, tapez 'Disable-WindowsOptionalFeature -Online -FeatureName SMB1Protocol' et appuyez sur Entrée.",
            "Pour terminer, redémarrez votre ordinateur."
        ],
        "Screenshots":
        [
            "frontend/src/assets/images/windows-11/smb-status/smb-2.jpg",
            "frontend/src/assets/images/windows-11/smb-status/smb-2.jpg",
            "frontend/src/assets/images/windows-11/smb-status/smb-3.jpg",
            "frontend/src/assets/images/windows-11/smb-status/smb-3.jpg"
        ],
        "ScreenshotsWindows10":
        [
            "frontend/src/assets/images/windows-10/smb-status/smb-1.png",
            "frontend/src/assets/images/windows-10/smb-status/smb-1.png",
            "frontend/src/assets/images/windows-10/smb-status/smb-2.png",
            "frontend/src/assets/images/windows-10/smb-status/smb-2.png"
        ]
    },
    "140": {
        "Name": "Contrôle de compte utilisateur",
        "Type": "Sécurité",
        "Information": "Le contrôle de compte utilisateur (UAC) est une fonctionnalité de sécurité introduite dans Windows Vista et présente dans les versions ultérieures du système d'exploitation Windows. Son objectif principal est d'améliorer la sécurité du système d'exploitation en limitant les privilèges des applications et des processus exécutés avec des droits d'utilisateur standard et en nécessitant l'approbation de l'administrateur pour les tâches nécessitant des autorisations élevées.",
        "Solution": 
        [   
            "Sur votre clavier, appuyez sur 'Windows+R' pour ouvrir la fenêtre Exécuter.", 
            "Tapez 'Panneau de configuration', puis sélectionnez OK.", 
            "Sélectionnez 'Comptes d'utilisateurs' ou 'Comptes d'utilisateurs et protection des utilisateurs'.",
            "Sélectionnez 'Modifier les paramètres de contrôle de compte d'utilisateur'. Si vous êtes invité par l'UAC, sélectionnez 'Oui' pour continuer.",
            "Ici, vous pouvez déplacer le curseur sur 'Toujours m'avertir' pour activer l'UAC. Si vous êtes invité par l'UAC, sélectionnez 'Oui' pour continuer.",
            "Pour terminer, redémarrez votre ordinateur."
        ],
        "SolutionWindows10": 
        [   
            "Les paramètres du contrôle de compte utilisateur sont activés pour les applications, le régler sur toujours notifier est une option plus sûre. Pour activer UAC, suivez ces étapes",
            "Sur votre clavier, appuyez sur 'Windows+R' pour ouvrir la fenêtre Exécuter.", 
            "Tapez 'Panneau de configuration', puis sélectionnez OK.",
            "Sélectionnez 'Comptes d'utilisateurs'.",
            "Sélectionnez à nouveau 'Comptes d'utilisateurs'.",
            "Sélectionnez 'Modifier les paramètres de contrôle de compte utilisateur'. Si UAC vous y invite, sélectionnez 'Oui' pour continuer.",
            "Ici, vous pouvez déplacer le curseur sur 'Toujours notifier' pour activer UAC. Si UAC vous y invite, sélectionnez 'Oui' pour continuer.",
            "Pour finir, redémarrez votre ordinateur."
        ],
        "Screenshots":
        [
            "frontend/src/assets/images/windows-11/user-account-control/user-account-control-1.jpg",
            "frontend/src/assets/images/windows-11/user-account-control/user-account-control-2.jpg",
            "frontend/src/assets/images/windows-11/user-account-control/user-account-control-2.jpg",
            "frontend/src/assets/images/windows-11/user-account-control/user-account-control-3.jpg",
            "frontend/src/assets/images/windows-11/user-account-control/user-account-control-5.jpg",
            "frontend/src/assets/images/windows-11/user-account-control/user-account-control-5.jpg"
        ],
        "ScreenshotsWindows10":
        [
            "frontend/src/assets/images/windows-10/user-account-control/user-account-control-1.png",
            "frontend/src/assets/images/windows-10/user-account-control/user-account-control-1.png",
            "frontend/src/assets/images/windows-10/user-account-control/user-account-control-1.png",
            "frontend/src/assets/images/windows-10/user-account-control/user-account-control-2.png",
            "frontend/src/assets/images/windows-10/user-account-control/user-account-control-3.png",
            "frontend/src/assets/images/windows-10/user-account-control/user-account-control-4.png",
            "frontend/src/assets/images/windows-10/user-account-control/user-account-control-5.png",
            "frontend/src/assets/images/windows-10/user-account-control/user-account-control-5.png"
        ]
    },
    "141": {
        "Name": "Contrôle de compte utilisateur",
        "Type": "Sécurité",
        "Information": "Le contrôle de compte utilisateur (UAC) est une fonctionnalité de sécurité introduite dans Windows Vista et présente dans les versions ultérieures du système d'exploitation Windows. Son objectif principal est d'améliorer la sécurité du système d'exploitation en limitant les privilèges des applications et des processus exécutés avec des droits d'utilisateur standard et en nécessitant l'approbation de l'administrateur pour les tâches nécessitant des autorisations élevées.",
        "Solution": 
        [   
           "Les paramètres de contrôle de compte utilisateur sont réglés sur 'Toujours m'avertir', aucune action n'est donc nécessaire."
        ],
        "Screenshots":
        [
        ]
    },
    "142": {
        "Name": "Contrôle de compte utilisateur",
        "Type": "Sécurité",
        "Information": "Le contrôle de compte utilisateur (UAC) est une fonctionnalité de sécurité introduite dans Windows Vista et présente dans les versions ultérieures du système d'exploitation Windows. Son objectif principal est d'améliorer la sécurité du système d'exploitation en limitant les privilèges des applications et des processus exécutés avec des droits d'utilisateur standard et en nécessitant l'approbation de l'administrateur pour les tâches nécessitant des autorisations élevées.",
        "Solution": 
        [   "Les paramètres de contrôle de compte utilisateur sont activés pour les applications, le réglage sur toujours m'avertir est une option plus sûre. Pour activer l'UAC, suivez ces étapes.",
            "Sur votre clavier, appuyez sur 'Windows+R' pour ouvrir la fenêtre Exécuter.", 
            "Tapez 'Panneau de configuration', puis sélectionnez OK.",
            "Sélectionnez 'Comptes d'utilisateurs' ou 'Comptes d'utilisateurs et protection des utilisateurs'.",
            "Sélectionnez 'Modifier les paramètres de contrôle de compte d'utilisateur'. Si vous êtes invité par l'UAC, sélectionnez 'Oui' pour continuer.",
            "Ici, vous pouvez déplacer le curseur sur 'Toujours m'avertir' pour activer l'UAC. Si vous êtes invité par l'UAC, sélectionnez 'Oui' pour continuer.",
            "Pour terminer, redémarrez votre ordinateur."
        ],
        "SolutionWindows10": 
        [   
            "Les paramètres du contrôle de compte utilisateur sont activés pour les applications, le régler sur toujours notifier est une option plus sûre. Pour activer UAC, suivez ces étapes",
            "Sur votre clavier, appuyez sur 'Windows+R' pour ouvrir la fenêtre Exécuter.", 
            "Tapez 'Panneau de configuration', puis sélectionnez OK.",
            "Sélectionnez 'Comptes d'utilisateurs'.",
            "Sélectionnez à nouveau 'Comptes d'utilisateurs'.",
            "Sélectionnez 'Modifier les paramètres de contrôle de compte utilisateur'. Si UAC vous y invite, sélectionnez 'Oui' pour continuer.",
            "Ici, vous pouvez déplacer le curseur sur 'Toujours notifier' pour activer UAC. Si UAC vous y invite, sélectionnez 'Oui' pour continuer.",
            "Pour finir, redémarrez votre ordinateur."
        ],
        "Screenshots":
        [
            "frontend/src/assets/images/windows-11/user-account-control/user-account-control-1.jpg",
            "frontend/src/assets/images/windows-11/user-account-control/user-account-control-1.jpg",
            "frontend/src/assets/images/windows-11/user-account-control/user-account-control-2.jpg",
            "frontend/src/assets/images/windows-11/user-account-control/user-account-control-2.jpg",
            "frontend/src/assets/images/windows-11/user-account-control/user-account-control-3.jpg",
            "frontend/src/assets/images/windows-11/user-account-control/user-account-control-5.jpg",
            "frontend/src/assets/images/windows-11/user-account-control/user-account-control-5.jpg"
        ],
        "ScreenshotsWindows10":
        [
            "frontend/src/assets/images/windows-10/user-account-control/user-account-control-1.png",
            "frontend/src/assets/images/windows-10/user-account-control/user-account-control-1.png",
            "frontend/src/assets/images/windows-10/user-account-control/user-account-control-1.png",
            "frontend/src/assets/images/windows-10/user-account-control/user-account-control-2.png",
            "frontend/src/assets/images/windows-10/user-account-control/user-account-control-3.png",
            "frontend/src/assets/images/windows-10/user-account-control/user-account-control-4.png",
            "frontend/src/assets/images/windows-10/user-account-control/user-account-control-5.png",
            "frontend/src/assets/images/windows-10/user-account-control/user-account-control-5.png"
        ]
    },
    "143": {
        "Name": "Contrôle de compte utilisateur",
        "Type": "Sécurité",
        "Information": "Le contrôle de compte utilisateur (UAC) est une fonctionnalité de sécurité introduite dans Windows Vista et présente dans les versions ultérieures du système d'exploitation Windows. Son objectif principal est d'améliorer la sécurité du système d'exploitation en limitant les privilèges des applications et des processus exécutés avec des droits d'utilisateur standard et en nécessitant l'approbation de l'administrateur pour les tâches nécessitant des autorisations élevées.",
        "Solution": 
        [   "Le statut des paramètres de contrôle de compte utilisateur est inconnu, pour vérifier le statut et potentiellement résoudre le problème du contrôle de compte utilisateur, suivez ces étapes.",
            "Sur votre clavier, appuyez sur 'Windows+R' pour ouvrir la fenêtre Exécuter.", 
            "Tapez 'Panneau de configuration', puis sélectionnez OK.",
            "Sélectionnez 'Comptes d'utilisateurs' ou 'Comptes d'utilisateurs et protection des utilisateurs'.",
            "Sélectionnez 'Modifier les paramètres de contrôle de compte d'utilisateur'. Si vous êtes invité par l'UAC, sélectionnez 'Oui' pour continuer.",
            "Ici, vous pouvez déplacer le curseur sur 'Toujours m'avertir' pour activer l'UAC. Si vous êtes invité par l'UAC, sélectionnez 'Oui' pour continuer.",
            "Pour terminer, redémarrez votre ordinateur."
        ],
        "SolutionWindows10": 
        [   
            "Les paramètres du contrôle de compte utilisateur sont activés pour les applications, le régler sur toujours notifier est une option plus sûre. Pour activer UAC, suivez ces étapes",
            "Sur votre clavier, appuyez sur 'Windows+R' pour ouvrir la fenêtre Exécuter.", 
            "Tapez 'Panneau de configuration', puis sélectionnez OK.",
            "Sélectionnez 'Comptes d'utilisateurs'.",
            "Sélectionnez à nouveau 'Comptes d'utilisateurs'.",
            "Sélectionnez 'Modifier les paramètres de contrôle de compte utilisateur'. Si UAC vous y invite, sélectionnez 'Oui' pour continuer.",
            "Ici, vous pouvez déplacer le curseur sur 'Toujours notifier' pour activer UAC. Si UAC vous y invite, sélectionnez 'Oui' pour continuer.",
            "Pour finir, redémarrez votre ordinateur."
        ],
        "Screenshots":
        [
            "frontend/src/assets/images/windows-11/user-account-control/user-account-control-1.jpg",
            "frontend/src/assets/images/windows-11/user-account-control/user-account-control-1.jpg",
            "frontend/src/assets/images/windows-11/user-account-control/user-account-control-2.jpg",
            "frontend/src/assets/images/windows-11/user-account-control/user-account-control-2.jpg",
            "frontend/src/assets/images/windows-11/user-account-control/user-account-control-3.jpg",
            "frontend/src/assets/images/windows-11/user-account-control/user-account-control-5.jpg",
            "frontend/src/assets/images/windows-11/user-account-control/user-account-control-5.jpg"
        ],
        "ScreenshotsWindows10":
        [
            "frontend/src/assets/images/windows-10/user-account-control/user-account-control-1.png",
            "frontend/src/assets/images/windows-10/user-account-control/user-account-control-1.png",
            "frontend/src/assets/images/windows-10/user-account-control/user-account-control-1.png",
            "frontend/src/assets/images/windows-10/user-account-control/user-account-control-2.png",
            "frontend/src/assets/images/windows-10/user-account-control/user-account-control-3.png",
            "frontend/src/assets/images/windows-10/user-account-control/user-account-control-4.png",
            "frontend/src/assets/images/windows-10/user-account-control/user-account-control-5.png",
            "frontend/src/assets/images/windows-10/user-account-control/user-account-control-5.png"
        ]
    },
    "150": {
        "Name": "Windows Defender et analyse activés",
        "Type": "Sécurité",
        "Information": "Windows Defender surveille en permanence votre système pour toute activité suspecte, y compris les logiciels malveillants, les virus et autres formes de logiciels malveillants. En l'ayant activé, vous bénéficiez d'une défense active contre les menaces potentielles qui pourraient compromettre votre vie privée ou votre sécurité. Il reçoit également des mises à jour régulières de Microsoft pour rester à jour avec les dernières menaces de sécurité et vulnérabilités. En le gardant activé, vous assurez que votre ordinateur est protégé contre les nouvelles menaces qui pourraient exploiter des faiblesses de sécurité connues.",
        "Solution": 
        [
            "Windows Defender et l'analyse périodique sont activés, aucune action n'est donc nécessaire."
        ],
        "Screenshots":
        [
        ]
    },
    "151": {
        "Name": "Analyse de Windows Defender désactivée",
        "Type": "Sécurité",
        "Information": "Windows Defender surveille en permanence votre système pour toute activité suspecte, y compris les logiciels malveillants, les virus et autres formes de logiciels malveillants. En l'ayant activé, vous bénéficiez d'une défense active contre les menaces potentielles qui pourraient compromettre votre vie privée ou votre sécurité. Il reçoit également des mises à jour régulières de Microsoft pour rester à jour avec les dernières menaces de sécurité et vulnérabilités. En le gardant activé, vous assurez que votre ordinateur est protégé contre les nouvelles menaces qui pourraient exploiter des faiblesses de sécurité connues.",
        "Solution": 
        [
            "Ouvrez l'application de sécurité Windows.", 
            "Sélectionnez Protection contre les virus et menaces.", 
            "Sous Paramètres de protection contre les virus et menaces, sélectionnez Gérer les paramètres.", 
            "Activez le commutateur sous Protection en temps réel."
        ],
        "Screenshots":
        [
            "frontend/src/assets/images/windows-11/windows-defender/windows-defender-1.jpg",
            "frontend/src/assets/images/windows-11/windows-defender/windows-defender-1.jpg",
            "frontend/src/assets/images/windows-11/windows-defender/windows-defender-1.jpg",
            "frontend/src/assets/images/windows-11/windows-defender/windows-defender-1.jpg"
        ],
        "ScreenshotsWindows10":
        [
            "frontend/src/assets/images/windows-10/windows-defender/windows-defender-1.png",
            "frontend/src/assets/images/windows-10/windows-defender/windows-defender-2.png",
            "frontend/src/assets/images/windows-10/windows-defender/windows-defender-3.png",
            "frontend/src/assets/images/windows-10/windows-defender/windows-defender-4.png"
        ]
    },
    "152": {
        "Name": "Windows Defender win désactivé",
        "Type": "Sécurité",
        "Information": "Windows Defender surveille en permanence votre système pour toute activité suspecte, y compris les logiciels malveillants, les virus et autres formes de logiciels malveillants. En l'ayant activé, vous bénéficiez d'une défense active contre les menaces potentielles qui pourraient compromettre votre vie privée ou votre sécurité. Il reçoit également des mises à jour régulières de Microsoft pour rester à jour avec les dernières menaces de sécurité et vulnérabilités. En le gardant activé, vous assurez que votre ordinateur est protégé contre les nouvelles menaces qui pourraient exploiter des faiblesses de sécurité connues.",
        "Solution": 
        [
            "Ouvrez l'application de sécurité Windows.", 
            "Sélectionnez Protection contre les virus et menaces.", 
            "Sous Paramètres de protection contre les virus et menaces, sélectionnez Gérer les paramètres.", 
            "Activez le commutateur sous Protection en temps réel."
        ],
        "Screenshots":
        [
            "frontend/src/assets/images/windows-11/windows-defender/windows-defender-1.jpg",
            "frontend/src/assets/images/windows-11/windows-defender/windows-defender-1.jpg",
            "frontend/src/assets/images/windows-11/windows-defender/windows-defender-1.jpg",
            "frontend/src/assets/images/windows-11/windows-defender/windows-defender-1.jpg"
        ],
        "ScreenshotsWindows10":
        [
            "frontend/src/assets/images/windows-10/windows-defender/windows-defender-1.png",
            "frontend/src/assets/images/windows-10/windows-defender/windows-defender-2.png",
            "frontend/src/assets/images/windows-10/windows-defender/windows-defender-3.png",
            "frontend/src/assets/images/windows-10/windows-defender/windows-defender-4.png"
        ]
    },
    "153": {
        "Name": "Windows Defender désactivé",
        "Type": "Sécurité",
        "Information": "Windows Defender surveille en permanence votre système pour toute activité suspecte, y compris les logiciels malveillants, les virus et autres formes de logiciels malveillants. En l'ayant activé, vous bénéficiez d'une défense active contre les menaces potentielles qui pourraient compromettre votre vie privée ou votre sécurité. Il reçoit également des mises à jour régulières de Microsoft pour rester à jour avec les dernières menaces de sécurité et vulnérabilités. En le gardant activé, vous assurez que votre ordinateur est protégé contre les nouvelles menaces qui pourraient exploiter des faiblesses de sécurité connues.",
        "Solution": 
        [
            "Ouvrez l'application de sécurité Windows.", 
            "Sélectionnez Protection contre les virus et menaces.", 
            "Sous Paramètres de protection contre les virus et menaces, sélectionnez Gérer les paramètres.", 
            "Activez le commutateur sous Protection en temps réel."
        ],
        "Screenshots":
        [
            "frontend/src/assets/images/windows-11/windows-defender/windows-defender-1.jpg",
            "frontend/src/assets/images/windows-11/windows-defender/windows-defender-1.jpg",
            "frontend/src/assets/images/windows-11/windows-defender/windows-defender-1.jpg",
            "frontend/src/assets/images/windows-11/windows-defender/windows-defender-1.jpg"
        ],
        "ScreenshotsWindows10":
        [
            "frontend/src/assets/images/windows-10/windows-defender/windows-defender-1.png",
            "frontend/src/assets/images/windows-10/windows-defender/windows-defender-2.png",
            "frontend/src/assets/images/windows-10/windows-defender/windows-defender-3.png",
            "frontend/src/assets/images/windows-10/windows-defender/windows-defender-4.png"
        ]
    },
    "154": {
        "Name": "Statut de Windows Defender inconnu",
        "Type": "Sécurité",
        "Information": "Windows Defender surveille en permanence votre système pour toute activité suspecte, y compris les logiciels malveillants, les virus et autres formes de logiciels malveillants. En l'ayant activé, vous bénéficiez d'une défense active contre les menaces potentielles qui pourraient compromettre votre vie privée ou votre sécurité. Il reçoit également des mises à jour régulières de Microsoft pour rester à jour avec les dernières menaces de sécurité et vulnérabilités. En le gardant activé, vous assurez que votre ordinateur est protégé contre les nouvelles menaces qui pourraient exploiter des faiblesses de sécurité connues.",
        "Solution": 
        [
            "Le statut de Windows Defender est inconnu, pour vérifier le statut et potentiellement résoudre le problème de Windows Defender, suivez ces étapes.",
            "Ouvrez l'application de sécurité Windows.", 
            "Sélectionnez Protection contre les virus et menaces.", 
            "Sous Paramètres de protection contre les virus et menaces, sélectionnez Gérer les paramètres.", 
            "Activez le commutateur sous Protection en temps réel."
        ],
        "Screenshots":
        [
            "frontend/src/assets/images/windows-11/windows-defender/windows-defender-1.jpg",
            "frontend/src/assets/images/windows-11/windows-defender/windows-defender-1.jpg",
            "frontend/src/assets/images/windows-11/windows-defender/windows-defender-1.jpg",
            "frontend/src/assets/images/windows-11/windows-defender/windows-defender-1.jpg",
            "frontend/src/assets/images/windows-11/windows-defender/windows-defender-1.jpg"
        ],
        "ScreenshotsWindows10":
        [
            "frontend/src/assets/images/windows-10/windows-defender/windows-defender-1.png",
            "frontend/src/assets/images/windows-10/windows-defender/windows-defender-1.png",
            "frontend/src/assets/images/windows-10/windows-defender/windows-defender-2.png",
            "frontend/src/assets/images/windows-10/windows-defender/windows-defender-3.png",
            "frontend/src/assets/images/windows-10/windows-defender/windows-defender-4.png"
        ]
    },
    "160": {
        "Name": "Dernier changement de mot de passe il y a plus de 6 mois",
        "Type": "Sécurité",
        "Information": "Changer régulièrement votre mot de passe réduit la probabilité d'accès non autorisé à votre ordinateur ou à des informations sensibles. Si quelqu'un parvient à obtenir votre mot de passe, le changer régulièrement limite le temps dont il dispose pour l'exploiter. Il est donc bon de prendre l'habitude de changer votre mot de passe au moins deux fois par an.",
        "Solution": 
        [   
            "Accédez à Démarrer > Modifier votre mot de passe.", 
            "Ouvrez la section 'Mot de passe' et cliquez sur le bouton 'modifier'.",
            "Vous pouvez maintenant changer votre mot de passe pour un nouveau et unique."
        ],
        "Screenshots":
        [
            "frontend/src/assets/images/windows-11/last-password-change/change-password-1.jpg",
            "frontend/src/assets/images/windows-11/last-password-change/change-password-2.jpg",
            "frontend/src/assets/images/windows-11/last-password-change/change-password-2.jpg"
        ],
        "ScreenshotsWindows10":
        [
            "frontend/src/assets/images/windows-10/last-password-change/change-password-1.png",
            "frontend/src/assets/images/windows-10/last-password-change/change-password-2.png",
            "frontend/src/assets/images/windows-10/last-password-change/change-password-2.png"
        ]
    },
    "161": {
        "Name": "Dernier changement de mot de passe récent",
        "Type": "Sécurité",
        "Information": "Changer régulièrement votre mot de passe réduit la probabilité d'accès non autorisé à votre ordinateur ou à des informations sensibles. Si quelqu'un parvient à obtenir votre mot de passe, le changer régulièrement limite le temps dont il dispose pour l'exploiter. Il est donc bon de prendre l'habitude de changer votre mot de passe au moins deux fois par an.",
        "Solution": 
        [   
            "Vous avez récemment changé votre mot de passe, aucune action n'est donc nécessaire."
        ],
        "Screenshots":
        [
        ]
    },
    "170": {
        "Name": "Aucune méthode de connexion Windows configurée",
        "Type": "Sécurité",
        "Information": "Utiliser une méthode de connexion Windows sécurisée est important. Windows prend en charge diverses méthodes de connexion telles qu'un mot de passe, un code PIN, une clé de sécurité ou une empreinte digitale. Utiliser l'une de ces méthodes de connexion est important pour protéger vos données. Sans l'une de ces méthodes de connexion, n'importe qui peut déverrouiller votre appareil et accéder à vos données. Vous n'utilisez pas de méthode de connexion / une méthode de connexion moins sécurisée / une combinaison de méthodes de connexion, il est recommandé de passer à une méthode de connexion plus sécurisée comme un mot de passe ou une empreinte digitale.",
        "Solution": 
        [   
            "Accédez à Démarrer > Paramètres > Comptes > Options de connexion.", 
            "Vous pouvez maintenant configurer l'une des méthodes de connexion disponibles en suivant les étapes décrites."
        ],
        "Screenshots":
        [
            "frontend/src/assets/images/windows-11/windows-login-method/login-method-1.jpg",
            "frontend/src/assets/images/windows-11/windows-login-method/login-method-2.jpg"
        ],
        "ScreenshotsWindows10":
        [
            "frontend/src/assets/images/windows-10/windows-login-method/login-method-1.png",
            "frontend/src/assets/images/windows-10/windows-login-method/login-method-2.png"
        ]
    },
    "171": {
        "Name": "Connexion Windows avec méthode de connexion sécurisée",
        "Type": "Sécurité",
        "Information": "Utiliser une méthode de connexion Windows sécurisée est important. Windows prend en charge diverses méthodes de connexion telles qu'un mot de passe, un code PIN, une clé de sécurité ou une empreinte digitale. Utiliser l'une de ces méthodes de connexion est important pour protéger vos données. Sans l'une de ces méthodes de connexion, n'importe qui peut déverrouiller votre appareil et accéder à vos données.",
        "Solution": 
        [   
            "Vous utilisez une méthode de connexion sécurisée, aucune action n'est nécessaire."
        ],
        "Screenshots":
        [
        ]
    },
    "173": {
        "Name": "Connexion Windows avec méthode de connexion moins sécurisée",
        "Type": "Sécurité",
        "Information": "Utiliser une méthode de connexion Windows sécurisée est important. Windows prend en charge diverses méthodes de connexion telles qu'un mot de passe, un code PIN, une clé de sécurité ou une empreinte digitale. Utiliser l'une de ces méthodes de connexion est important pour protéger vos données. Sans l'une de ces méthodes de connexion, n'importe qui peut déverrouiller votre appareil et accéder à vos données. Vous utilisez une méthode de connexion moins sécurisée / une combinaison de méthodes de connexion comme indiqué ci-dessous, il est recommandé de passer à une méthode de connexion plus sécurisée comme un mot de passe ou une empreinte digitale.",
        "Solution": 
        [   
            "Accédez à Démarrer > Paramètres > Comptes > Options de connexion.", 
            "Vous pouvez maintenant configurer l'une des méthodes de connexion disponibles en suivant les étapes décrites."
        ],
        "Screenshots":
        [
            "frontend/src/assets/images/windows-11/windows-login-method/login-method-1.jpg",
            "frontend/src/assets/images/windows-11/windows-login-method/login-method-2.jpg"
        ],
        "ScreenshotsWindows10":
        [
            "frontend/src/assets/images/windows-10/windows-login-method/login-method-1.png",
            "frontend/src/assets/images/windows-10/windows-login-method/login-method-2.png"
        ]
    },
    "180": {
        "Name": "Version de Windows à jour",
        "Type": "Sécurité",
        "Information": "Les versions obsolètes de Windows peuvent contenir des vulnérabilités de sécurité non corrigées qui pourraient être exploitées par des attaquants pour compromettre le système. Les hackers recherchent activement et exploitent les vulnérabilités des systèmes d'exploitation obsolètes, ce qui peut entraîner un accès non autorisé, des violations de données et des infections par des logiciels malveillants.",
        "Solution": 
        [
            "Votre version de Windows est à jour, aucune action n'est donc nécessaire."
        ],
        "Screenshots":
        [
        ]
    },
    "181": {
        "Name": "Version de Windows légèrement obsolète",
        "Type": "Sécurité",
        "Information": "Les versions obsolètes de Windows peuvent contenir des vulnérabilités de sécurité non corrigées qui pourraient être exploitées par des attaquants pour compromettre le système. Les hackers recherchent activement et exploitent les vulnérabilités des systèmes d'exploitation obsolètes, ce qui peut entraîner un accès non autorisé, des violations de données et des infections par des logiciels malveillants.",
        "Solution": 
        [
            "Accédez à Démarrer > Paramètres > Windows Update.",
            "Ici, vous pouvez vérifier et installer les mises à jour."
        ],
        "Screenshots":
        [
            "frontend/src/assets/images/windows-11/outdated-windows-version/windows-update-1.jpg",
            "frontend/src/assets/images/windows-11/outdated-windows-version/windows-update-2.jpg"
        ],
        "ScreenshotsWindows10":
        [
            "frontend/src/assets/images/windows-10/outdated-windows-version/windows-update-1.png",
            "frontend/src/assets/images/windows-10/outdated-windows-version/windows-update-2.png"
        ]
    },
    "182": {
        "Name": "Version de Windows obsolète",
        "Type": "Sécurité",
        "Information": "Les versions obsolètes de Windows peuvent contenir des vulnérabilités de sécurité non corrigées qui pourraient être exploitées par des attaquants pour compromettre le système. Les hackers recherchent activement et exploitent les vulnérabilités des systèmes d'exploitation obsolètes, ce qui peut entraîner un accès non autorisé, des violations de données et des infections par des logiciels malveillants.",
        "Solution": 
        [
            "Accédez à Démarrer > Paramètres > Windows Update.",
            "Ici, vous pouvez vérifier et installer les mises à jour."
        ],
        "Screenshots":
        [
            "frontend/src/assets/images/windows-11/outdated-windows-version/windows-update-1.jpg",
            "frontend/src/assets/images/windows-11/outdated-windows-version/windows-update-2.jpg"
        ],
        "ScreenshotsWindows10":
        [
            "frontend/src/assets/images/windows-10/outdated-windows-version/windows-update-1.png",
            "frontend/src/assets/images/windows-10/outdated-windows-version/windows-update-2.png"
        ]
    },
    "190": {
        "Name": "Démarrage sécurisé désactivé",
        "Type": "Sécurité",
        "Information": "Le démarrage sécurisé garantit que seuls les composants logiciels de confiance, signés avec des signatures numériques reconnues, sont chargés lors du processus de démarrage. Cela empêche les logiciels malveillants et autres logiciels non autorisés de modifier le processus de démarrage et de prendre le contrôle du système à un stade précoce.",
        "Solution": 
        [   
            "Redémarrez votre ordinateur et accédez aux paramètres BIOS/UEFI. Cela se fait généralement en appuyant sur une touche spécifique lors du processus de démarrage. Les touches courantes pour accéder aux paramètres BIOS/UEFI incluent F2, Suppr, Échap ou F10. La touche spécifique varie en fonction du fabricant de votre ordinateur.", 
            "Une fois que vous êtes dans les paramètres BIOS/UEFI, naviguez vers la section relative au démarrage sécurisé. Cette section peut porter un nom différent selon le fabricant de votre système et la version du BIOS/UEFI.",
            "Dans la section Démarrage sécurisé, vous devriez trouver une option pour activer le démarrage sécurisé. Sélectionnez cette option et définissez-la sur 'Activé'. Certains systèmes peuvent nécessiter de définir un mode de démarrage sécurisé ou de choisir l'option de gestion des clés de démarrage sécurisé. Suivez les instructions à l'écran pour activer le démarrage sécurisé.",
            "Après avoir activé le démarrage sécurisé, enregistrez les modifications dans les paramètres BIOS/UEFI et quittez. En général, vous pouvez le faire en sélectionnant l'option 'Enregistrer et quitter' ou 'Quitter'. Confirmez les invites pour enregistrer les modifications et redémarrez votre ordinateur."
        ],
        "Screenshots":
        [
        ]
    },
    "191": {
        "Name": "Démarrage sécurisé activé",
        "Type": "Sécurité",
        "Information": "Le démarrage sécurisé garantit que seuls les composants logiciels de confiance, signés avec des signatures numériques reconnues, sont chargés lors du processus de démarrage. Cela empêche les logiciels malveillants et autres logiciels non autorisés de modifier le processus de démarrage et de prendre le contrôle du système à un stade précoce.",
        "Solution": 
        [   
            "Le démarrage sécurisé est activé, aucune action n'est donc nécessaire."
        ],
        "Screenshots":
        [
        ]
    },
    "192": {
        "Name": "Statut du démarrage sécurisé inconnu",
        "Type": "Sécurité",
        "Information": "Le démarrage sécurisé garantit que seuls les composants logiciels de confiance, signés avec des signatures numériques reconnues, sont chargés lors du processus de démarrage. Cela empêche les logiciels malveillants et autres logiciels non autorisés de modifier le processus de démarrage et de prendre le contrôle du système à un stade précoce.",
        "Solution": 
        [   
            "Le statut du démarrage sécurisé est inconnu, pour vérifier le statut et potentiellement résoudre le problème du démarrage sécurisé, suivez ces étapes.",
            "Redémarrez votre ordinateur et accédez aux paramètres BIOS/UEFI. Cela se fait généralement en appuyant sur une touche spécifique lors du processus de démarrage. Les touches courantes pour accéder aux paramètres BIOS/UEFI incluent F2, Suppr, Échap ou F10. La touche spécifique varie en fonction du fabricant de votre ordinateur.", 
            "Une fois que vous êtes dans les paramètres BIOS/UEFI, naviguez vers la section relative au démarrage sécurisé. Cette section peut porter un nom différent selon le fabricant de votre système et la version du BIOS/UEFI.",
            "Dans la section Démarrage sécurisé, vous devriez trouver une option pour activer le démarrage sécurisé. Sélectionnez cette option et définissez-la sur 'Activé'. Certains systèmes peuvent nécessiter de définir un mode de démarrage sécurisé ou de choisir l'option de gestion des clés de démarrage sécurisé. Suivez les instructions à l'écran pour activer le démarrage sécurisé.",
            "Après avoir activé le démarrage sécurisé, enregistrez les modifications dans les paramètres BIOS/UEFI et quittez. En général, vous pouvez le faire en sélectionnant l'option 'Enregistrer et quitter' ou 'Quitter'. Confirmez les invites pour enregistrer les modifications et redémarrez votre ordinateur."
        ],
        "Screenshots":
        [
        ]
    },
    "200": {
        "Name": "Aucune application qui démarre au démarrage",
        "Type": "Sécurité",
        "Information": "Lorsque vous démarrez votre ordinateur, plusieurs applications se lancent automatiquement. Certaines de ces applications sont des processus essentiels au bon fonctionnement du système, tandis que d'autres sont pratiques à avoir au démarrage. Cependant, il peut également y avoir des applications qui démarrent lors du démarrage sans votre connaissance. Il est sage de désactiver ces applications pour éviter toute action non autorisée et améliorer la vitesse du processus de démarrage de votre ordinateur.",
        "Solution": 
        [   
            "Aucune application ne démarre au démarrage, aucune action n'est donc nécessaire."
        ],
        "Screenshots":
        [
        ]
    },
    "201": {
        "Name": "Applications qui démarrent au démarrage",
        "Type": "Sécurité",
        "Information": "Lorsque vous démarrez votre ordinateur, plusieurs applications se lancent automatiquement. Certaines de ces applications sont des processus essentiels au bon fonctionnement du système, tandis que d'autres sont pratiques à avoir au démarrage. Cependant, il peut également y avoir des applications qui démarrent lors du démarrage sans votre connaissance. Il est sage de désactiver ces applications pour éviter toute action non autorisée et améliorer la vitesse du processus de démarrage de votre ordinateur.",
        "Solution": 
        [   
            "Accédez à Démarrer > Paramètres > Applications > Démarrage.", 
            "Ici, vous pouvez choisir quelles applications démarrent automatiquement lors du démarrage."
        ],
        "Screenshots":
        [
            "frontend/src/assets/images/windows-11/applications-which-start-at-boot/boot-apps-1.jpg",
            "frontend/src/assets/images/windows-11/applications-which-start-at-boot/boot-apps-2.jpg"
        ],
        "ScreenshotsWindows10":
        [
            "frontend/src/assets/images/windows-10/applications-which-start-at-boot/boot-apps-1.png",
            "frontend/src/assets/images/windows-10/applications-which-start-at-boot/boot-apps-2.png"
        ]
    },
    "210": {
        "Name": "Google Chrome avec un bloqueur de publicités installé",
        "Type": "Confidentialité",
        "Information": "Les bloqueurs de publicités protègent les utilisateurs contre les publicités en ligne. Grâce à leurs filtres et algorithmes, ils offrent une navigation sans interruption, épargnant aux utilisateurs l'encombrement visuel et les risques de sécurité potentiels posés par les publicités.",
        "Solution": 
        [   		
            "Ouvrez Google Chrome et accédez au Chrome Store.", 
			"Recherchez un bloqueur de publicités dans la barre de recherche (par exemple : AdBlock Plus ou uBlock Origin).",
			"Cliquez sur le bouton 'Ajouter à Chrome' et redémarrez le navigateur."
        ],
        "Screenshots":
        [
            "frontend/src/assets/images/windows-11/chrome-adblocker/chrome-adblocker-1.png",
            "frontend/src/assets/images/windows-11/chrome-adblocker/chrome-adblocker-2.png",
            "frontend/src/assets/images/windows-11/chrome-adblocker/chrome-adblocker-3.png"
        ]
    },
    "211": {
        "Name": "Google Chrome sans bloqueur de publicités installé",
        "Type": "Confidentialité",
        "Information": "Les bloqueurs de publicités protègent les utilisateurs contre les publicités en ligne. Grâce à leurs filtres et algorithmes, ils offrent une navigation sans interruption, épargnant aux utilisateurs l'encombrement visuel et les risques de sécurité potentiels posés par les publicités.",
        "Solution": 
        [   		
            "Ouvrez Google Chrome et accédez au Chrome Store.", 
			"Recherchez un bloqueur de publicités dans la barre de recherche (par exemple : AdBlock Plus ou uBlock Origin).",
			"Cliquez sur le bouton 'Ajouter à Chrome' et redémarrez le navigateur."
        ],
        "Screenshots":
        [
            "frontend/src/assets/images/windows-11/chrome-adblocker/chrome-adblocker-1.png",
            "frontend/src/assets/images/windows-11/chrome-adblocker/chrome-adblocker-2.png",
            "frontend/src/assets/images/windows-11/chrome-adblocker/chrome-adblocker-3.png"
        ]
    },
    "220": {
        "Name": "Microsoft Edge avec un bloqueur de publicités installé",
        "Type": "Confidentialité",
        "Information": "Les bloqueurs de publicités protègent les utilisateurs contre les publicités en ligne. Grâce à leurs filtres et algorithmes, ils offrent une navigation sans interruption, épargnant aux utilisateurs l'encombrement visuel et les risques de sécurité potentiels posés par les publicités.",
        "Solution": 
        [   		
            "Ouvrez Microsoft Edge et accédez aux Extensions Microsoft Edge.", 
			"Recherchez un bloqueur de publicités dans la barre de recherche (par exemple : AdBlock Plus ou uBlock Origin).",
			"Cliquez sur le bouton 'Télécharger' et redémarrez le navigateur."
        ],
        "Screenshots":
        [
            "frontend/src/assets/images/windows-11/edge-adblocker/edge-adblocker-1.png",
            "frontend/src/assets/images/windows-11/edge-adblocker/edge-adblocker-2.png",
            "frontend/src/assets/images/windows-11/edge-adblocker/edge-adblocker-3.png"
        ]
    },
    "221": {
        "Name": "Microsoft Edge sans bloqueur de publicités installé",
        "Type": "Confidentialité",
        "Information": "Les bloqueurs de publicités protègent les utilisateurs contre les publicités en ligne. Grâce à leurs filtres et algorithmes, ils offrent une navigation sans interruption, épargnant aux utilisateurs l'encombrement visuel et les risques de sécurité potentiels posés par les publicités.",
        "Solution": 
        [   		
            "Ouvrez Microsoft Edge et accédez aux Extensions Microsoft Edge.", 
			"Recherchez un bloqueur de publicités dans la barre de recherche (par exemple : AdBlock Plus ou uBlock Origin).",
			"Cliquez sur le bouton 'Télécharger' et redémarrez le navigateur."
        ],
        "Screenshots":
        [
            "frontend/src/assets/images/windows-11/edge-adblocker/edge-adblocker-1.png",
            "frontend/src/assets/images/windows-11/edge-adblocker/edge-adblocker-2.png",
            "frontend/src/assets/images/windows-11/edge-adblocker/edge-adblocker-3.png"
        ]
    },
    "230": {
        "Name": "Domaines de phishing potentiels trouvés sur Google Chrome",
        "Type": "Confidentialité",
        "Information": "Les domaines de phishing sont de faux sites Web conçus pour tromper les gens afin qu'ils partagent des informations sensibles comme des mots de passe ou des détails de carte de crédit. Ils ressemblent à des sites réels, imitant des marques ou des organisations de confiance. Ces escroqueries exploitent la confiance et la curiosité pour voler des données personnelles.",
        "Solution": 
        [   		
            "Soyez prudent en naviguant sur Internet car des sites Web de confiance peuvent être facilement imités. De plus, il existe de nombreux sites Web aux intentions malveillantes. En cas de doute ou de navigation active sur un site Web potentiellement de phishing, il est conseillé de changer votre mot de passe."
        ],
        "Screenshots":
        [
            "TOBEFILLED"
        ]
    },	
    "231": {
        "Name": "Aucun domaine de phishing potentiel trouvé sur Google Chrome",
        "Type": "Confidentialité",
        "Information": "Les domaines de phishing sont de faux sites Web conçus pour tromper les gens afin qu'ils partagent des informations sensibles comme des mots de passe ou des détails de carte de crédit. Ils ressemblent à des sites réels, imitant des marques ou des organisations de confiance. Ces escroqueries exploitent la confiance et la curiosité pour voler des données personnelles.",
        "Solution": 
        [   		
            "Soyez prudent en naviguant sur Internet car des sites Web de confiance peuvent être facilement imités. De plus, il existe de nombreux sites Web aux intentions malveillantes. En cas de doute ou de navigation active sur un site Web potentiellement de phishing, il est conseillé de changer votre mot de passe."
        ],
        "Screenshots":
        [
        ]
    },	
    "240": {
        "Name": "Domaines de phishing potentiels trouvés sur Microsoft Edge",
        "Type": "Confidentialité",
        "Information": "Les domaines de phishing sont de faux sites Web conçus pour tromper les gens afin qu'ils partagent des informations sensibles comme des mots de passe ou des détails de carte de crédit. Ils ressemblent à des sites réels, imitant des marques ou des organisations de confiance. Ces escroqueries exploitent la confiance et la curiosité pour voler des données personnelles.",
        "Solution": 
        [   		
            "Soyez prudent en naviguant sur Internet car des sites Web de confiance peuvent être facilement imités. De plus, il existe de nombreux sites Web aux intentions malveillantes. En cas de doute ou de navigation active sur un site Web potentiellement de phishing, il est conseillé de changer votre mot de passe."
        ],
        "Screenshots":
        [
        ]
    },	
    "241": {
        "Name": "Aucun domaine de phishing potentiel trouvé sur Microsoft Edge",
        "Type": "Confidentialité",
        "Information": "Les domaines de phishing sont de faux sites Web conçus pour tromper les gens afin qu'ils partagent des informations sensibles comme des mots de passe ou des détails de carte de crédit. Ils ressemblent à des sites réels, imitant des marques ou des organisations de confiance. Ces escroqueries exploitent la confiance et la curiosité pour voler des données personnelles.",
        "Solution": 
        [   		
            "Soyez prudent en naviguant sur Internet car des sites Web de confiance peuvent être facilement imités. De plus, il existe de nombreux sites Web aux intentions malveillantes. En cas de doute ou de navigation active sur un site Web potentiellement de phishing, il est conseillé de changer votre mot de passe."
        ],
        "Screenshots":
        [
        ]
    },
    "250": {
        "Name": "Moteur de recherche standard dans Google Chrome",
        "Type": "Confidentialité",
        "Information": "Un moteur de recherche standard aide les utilisateurs à trouver des informations sur Internet en entrant des mots-clés ou des phrases. Des exemples incluent Google, Bing et Yahoo. Ils sont souvent critiqués pour leur approche de la confidentialité.",
        "Solution": 
        [   		
            "Envisagez d'utiliser un moteur de recherche axé sur la confidentialité des utilisateurs (par exemple DuckDuckGo)."
        ],
        "Screenshots":
        [
        ]
    },	
    "260": {
        "Name": "Moteur de recherche standard dans Microsoft Edge",
        "Type": "Confidentialité",
        "Information": "Un moteur de recherche standard aide les utilisateurs à trouver des informations sur Internet en entrant des mots-clés ou des phrases. Des exemples incluent Google, Bing et Yahoo. Ils sont souvent critiqués pour leur approche de la confidentialité.",
        "Solution": 
        [   		
            "Envisagez d'utiliser un moteur de recherche axé sur la confidentialité des utilisateurs (par exemple DuckDuckGo)."
        ],
        "Screenshots":
        [
        ]
    },
    "270": {
        "Name": "Cookies stockés par Mozilla Firefox",
        "Type": "Confidentialité",
        "Information": "Les cookies sont de petits fichiers texte stockés sur votre ordinateur par les sites Web que vous visitez. Ils sont utilisés pour mémoriser vos préférences, vos informations de connexion et d'autres données pour améliorer votre expérience de navigation. Cependant, les cookies peuvent également être utilisés pour suivre vos activités en ligne et collecter des informations personnelles sans votre consentement, ce qui soulève des préoccupations en matière de confidentialité. Gérer et supprimer régulièrement les cookies permet de protéger votre vie privée et de contrôler les données que les sites Web collectent à votre sujet.",
        "Solution": 
        [   		
            "Ouvrez Mozilla Firefox et cliquez sur le bouton de menu (trois lignes horizontales) dans le coin supérieur droit.",
            "Sélectionnez 'Options' et accédez à l'onglet 'Vie privée et sécurité'.",
            "Sous 'Cookies et données de sites', cliquez sur 'Gérer les données'.",
            "Ici, vous pouvez afficher et supprimer les cookies stockés par les sites Web. Vous pouvez également effacer tous les cookies en cliquant sur 'Tout supprimer'."
        ],
        "Screenshots":
        [
            "frontend/src/assets/images/windows-11/firefox-cookies/cookies-firefox-1.png",
            "frontend/src/assets/images/windows-11/firefox-cookies/cookies-firefox-2.png",
            "frontend/src/assets/images/windows-11/firefox-cookies/cookies-firefox-3.png",
            "frontend/src/assets/images/windows-11/firefox-cookies/cookies-firefox-4.png"
        ]
    },
    "271": {
        "Name": "Cookies de suivi possibles trouvés dans Mozilla Firefox",
        "Type": "Confidentialité",
        "Information": "Les cookies sont de petits fichiers texte stockés sur votre ordinateur par les sites Web que vous visitez. Ils sont utilisés pour mémoriser vos préférences, informations de connexion et autres données afin d'améliorer votre expérience de navigation. Cependant, les cookies peuvent également être utilisés pour suivre vos activités en ligne et collecter des informations personnelles sans votre consentement, ce qui soulève des préoccupations en matière de confidentialité. Gérer et supprimer régulièrement les cookies aide à protéger votre vie privée et à contrôler les données collectées par les sites Web à votre sujet.",
        "Solution": 
        [   		
            "Ouvrez Mozilla Firefox et cliquez sur le bouton de menu (trois lignes horizontales) dans le coin supérieur droit.",
            "Sélectionnez 'Paramètres' et allez à l'onglet 'Vie privée et sécurité'.",
            "L'option 'Protection renforcée contre le pistage' doit être réglée sur 'Standard' ou 'Personnalisé'. Le mode personnalisé vous donne plus de contrôle sur ce que vous autorisez ou bloquez. Sous 'Cookies et données de sites', vous pouvez supprimer vos cookies existants et gérer les exceptions. Il est recommandé de supprimer souvent vos cookies pour protéger votre vie privée."
        ],
        "Screenshots":
        [
        ]
    },    
    "280": {
        "Name": "Extensions installées dans Mozilla Firefox",
        "Type": "Confidentialité",
        "Information": "Les extensions de navigateur améliorent la fonctionnalité de votre navigateur Web en ajoutant des fonctionnalités, des outils et des options de personnalisation. Bien que les extensions puissent être utiles, elles peuvent également poser des risques pour la confidentialité et la sécurité si elles ont accès à des données sensibles ou suivent vos activités en ligne sans votre consentement. Examiner et gérer régulièrement vos extensions de navigateur permet de protéger votre vie privée et votre sécurité en ligne. Supprimez les extensions que vous n'utilisez plus ou en lesquelles vous n'avez plus confiance pour minimiser les risques potentiels.",
        "Solution": 
        [   		
            "Ouvrez Mozilla Firefox et cliquez sur le bouton de menu (trois lignes horizontales) dans le coin supérieur droit.",
            "Sélectionnez 'Modules complémentaires' et accédez à l'onglet 'Extensions'.",
            "Ici, vous pouvez afficher et gérer les extensions installées dans votre navigateur. Désactivez ou supprimez les extensions que vous n'utilisez plus ou en lesquelles vous n'avez plus confiance."
        ],
        "Screenshots":
        [
            "frontend/src/assets/images/windows-11/firefox-extensions/extensions-firefox-1.png",
            "frontend/src/assets/images/windows-11/firefox-extensions/extensions-firefox-2.png",
            "frontend/src/assets/images/windows-11/firefox-extensions/extensions-firefox-3.png"
        ]
    },
    "290": {
        "Name": "Mozilla Firefox avec un bloqueur de publicités installé",
        "Type": "Confidentialité",
        "Information": "Les bloqueurs de publicités protègent les utilisateurs contre les publicités en ligne. Grâce à leurs filtres et algorithmes, ils offrent une navigation sans interruption, épargnant aux utilisateurs l'encombrement visuel et les risques de sécurité potentiels posés par les publicités.",
        "Solution": 
        [   		
            "Ouvrez Mozilla Firefox et accédez aux Extensions Firefox.", 
			"Recherchez un bloqueur de publicités dans la barre de recherche (par exemple : AdBlock Plus ou uBlock Origin).",
			"Cliquez sur le bouton 'Télécharger' et redémarrez le navigateur."
        ],
        "Screenshots":
        [
        ]
    },	
    "291": {
        "Name": "Mozilla Firefox sans bloqueur de publicités installé",
        "Type": "Confidentialité",
        "Information": "Les bloqueurs de publicités protègent les utilisateurs contre les publicités en ligne. Grâce à leurs filtres et algorithmes, ils offrent une navigation sans interruption, épargnant aux utilisateurs l'encombrement visuel et les risques de sécurité potentiels posés par les publicités.",
        "Solution": 
        [   		
            "Ouvrez Mozilla Firefox et accédez aux Extensions Firefox.", 
			"Recherchez un bloqueur de publicités dans la barre de recherche (par exemple : AdBlock Plus ou uBlock Origin).",
			"Cliquez sur le bouton 'Télécharger' et redémarrez le navigateur."
        ],
        "Screenshots":
        [
            "frontend/src/assets/images/windows-11/firefox-adblocker/firefox-adblocker-1.png",
            "frontend/src/assets/images/windows-11/firefox-adblocker/firefox-adblocker-2.png",
            "frontend/src/assets/images/windows-11/firefox-adblocker/firefox-adblocker-3.png",
            "frontend/src/assets/images/windows-11/firefox-adblocker/firefox-adblocker-4.png",
            "frontend/src/assets/images/windows-11/firefox-adblocker/firefox-adblocker-5.png"
        ]
    },		
    "300": {
        "Name": "Moteur de recherche standard dans Mozilla Firefox",
        "Type": "Confidentialité",
        "Information": "Un moteur de recherche standard aide les utilisateurs à trouver des informations sur Internet en entrant des mots-clés ou des phrases. Des exemples incluent Google, Bing et Yahoo. Ils sont souvent critiqués pour leur approche de la confidentialité.",
        "Solution": 
        [   		
          "Envisagez d'utiliser un navigateur axé sur la confidentialité des utilisateurs (par exemple DuckDuckGo)."
        ],
        "Screenshots":
        [
        ]
    },	
    "310": {
        "Name": "Aucun domaine de phishing potentiel trouvé sur Mozilla Firefox",
        "Type": "Confidentialité",
        "Information": "Les domaines de phishing sont de faux sites Web conçus pour tromper les gens afin qu'ils partagent des informations sensibles comme des mots de passe ou des détails de carte de crédit. Ils ressemblent à des sites réels, imitant des marques ou des organisations de confiance. Ces escroqueries exploitent la confiance et la curiosité pour voler des données personnelles.",
        "Solution":
        [
        ],
        "Screenshots":
        [
        ]
    },		
    "311": {
        "Name": "Domaines de phishing potentiels trouvés sur Mozilla Firefox",
        "Type": "Confidentialité",
        "Information": "Soyez prudent en naviguant sur Internet car des sites Web de confiance peuvent être facilement imités. De plus, il existe de nombreux sites Web aux intentions malveillantes. En cas de doute ou de navigation active sur un site Web potentiellement de phishing, il est conseillé de changer votre mot de passe.",
        "Solution":
        [
            "Soyez prudent en naviguant sur Internet car des sites Web de confiance peuvent être facilement imités. De plus, il existe de nombreux sites Web aux intentions malveillantes. En cas de doute ou de navigation active sur un site Web potentiellement de phishing, il est conseillé de changer votre mot de passe."
        ],
        "Screenshots":
        [
            "TOBEFILLED"
        ]
    },
    "320": {
        "Name": "Paramètres de la liste d'audit CIS incorrects",
        "Type": "Sécurité",
        "Information": "Le Center for Internet Security (CIS) fournit un ensemble de directives et de meilleures pratiques pour sécuriser les systèmes informatiques. Les paramètres de registre de la liste d'audit CIS aident à garantir que votre système est configuré conformément à ces normes de sécurité. Des paramètres de registre incorrects ou obsolètes peuvent laisser votre système vulnérable aux menaces de sécurité et compromettre votre vie privée.",
        "Solution":
        [
            "Téléchargez le CIS Benchmark pour votre système d'exploitation à partir du site officiel du CIS. Suivez les instructions dans le document de référence pour examiner et mettre à jour les paramètres du registre de votre système afin de les aligner sur les normes de sécurité du CIS. Vérifiez régulièrement les mises à jour du CIS Benchmark et appliquez les modifications ou recommandations pour maintenir une configuration sécurisée."
        ],
        "Screenshots":
        [
            "TOBEFILLED"
        ]
    },
    "321": {
        "Name": "Paramètres de la liste d'audit CIS corrects",
        "Type": "Sécurité",
        "Information": "Le Center for Internet Security (CIS) fournit un ensemble de directives et de meilleures pratiques pour sécuriser les systèmes informatiques. Les paramètres de registre de la liste d'audit CIS aident à garantir que votre système est configuré conformément à ces normes de sécurité. Des paramètres de registre incorrects ou obsolètes peuvent laisser votre système vulnérable aux menaces de sécurité et compromettre votre vie privée.",
        "Solution":
        [
            "Tous les paramètres adhèrent aux directives de la liste d'audit CIS, aucune action n'est nécessaire."
        ],
        "Screenshots":
        [
        ]
    },
    "330": {
        "Name": "Connexion automatique désactivée",
        "Type": "Sécurité",
        "Information": "La connexion automatique permet aux utilisateurs d'accéder à leurs comptes sans saisir de mot de passe à chaque fois qu'ils démarrent leur ordinateur ou ouvrent une application spécifique. Bien que pratique, la connexion automatique pose des risques de sécurité, car toute personne ayant accès physique à l'appareil peut accéder au compte sans authentification. Désactiver la connexion automatique améliore la sécurité de vos comptes et empêche les accès non autorisés.",
        "Solution":
        [
            "La connexion automatique est désactivée, aucune action n'est donc nécessaire."
        ],
        "Screenshots":
        [
        ]
    },
    "331": {
        "Name": "Connexion automatique activée",
        "Type": "Sécurité",
        "Information": "La connexion automatique permet aux utilisateurs d'accéder à leurs comptes sans saisir de mot de passe à chaque fois qu'ils démarrent leur ordinateur ou ouvrent une application spécifique. Bien que pratique, la connexion automatique pose des risques de sécurité, car toute personne ayant accès physique à l'appareil peut accéder au compte sans authentification. Désactiver la connexion automatique améliore la sécurité de vos comptes et empêche les accès non autorisés.",
        "Solution":
        [
            "Accédez à Démarrer > Paramètres > Comptes > Options de connexion.",
            "Sous 'Exiger une connexion', sélectionnez 'Lorsque le PC sort du mode veille'."
        ],
        "Screenshots":
        [
            "TOBEFILLED"
        ]
    },
    "340": {
        "Name": "RPC distant désactivé",
        "Type": "Sécurité",
        "Information": "Remote Procedure Call (RPC) est un protocole qui permet aux programmes et processus de communiquer entre eux sur un réseau. Désactiver le RPC distant aide à prévenir l'accès non autorisé à votre ordinateur et le protège contre les menaces et vulnérabilités potentielles en matière de sécurité.",
        "Solution": [
            "Le RPC distant est désactivé, donc aucune action n'est nécessaire."
        ],
        "Screenshots": []
    },
    "341": {
        "Name": "RPC distant activé",
        "Type": "Sécurité",
        "Information": "Remote Procedure Call (RPC) est un protocole qui permet aux programmes et processus de communiquer entre eux sur un réseau. Désactiver le RPC distant aide à prévenir l'accès non autorisé à votre ordinateur et le protège contre les menaces et vulnérabilités potentielles en matière de sécurité.",
        "Solution": [
            "Le paramètre RPC distant ne peut pas être modifié de manière conventionnelle. Cela nécessite de modifier directement le registre.",
            "Dans la recherche Windows, tapez Éditeur du Registre et ouvrez le programme.",
            "Naviguez jusqu'à \"Ordinateur\\HKEY_LOCAL_MACHINE\\SYSTEM\\CurrentControlSet\\Control\\Terminal Server\".",
            "Double-cliquez sur la clé \"AllowRemoteRPC\" et définissez sa valeur sur 0."
        ],
        "Screenshots": [
            "TOBEFILLED"
        ]
    },
    "350": {
        "Name": "Aucun cookie de suivi possible trouvé dans le navigateur Google Chrome",
        "Type": "Confidentialité",
        "Information": "Les cookies sont de petits fichiers texte stockés sur votre ordinateur par les sites web que vous visitez. Ils sont utilisés pour se souvenir de vos préférences, informations de connexion et autres données afin d'améliorer votre expérience de navigation. Cependant, les cookies peuvent également être utilisés pour suivre vos activités en ligne et recueillir des informations personnelles sans votre consentement, ce qui soulève des préoccupations en matière de confidentialité. Gérer et supprimer régulièrement les cookies aide à protéger votre confidentialité et à contrôler les données que les sites web collectent sur vous.",
        "Solution": [
            "Aucun cookie de suivi possible trouvé dans Google Chrome, donc aucune action n'est nécessaire."
        ],
        "Screenshots": []
    },
    "351": {
        "Name": "Cookies de suivi possibles trouvés dans le navigateur Google Chrome",
        "Type": "Confidentialité",
        "Information": "Les cookies sont de petits fichiers texte stockés sur votre ordinateur par les sites web que vous visitez. Ils sont utilisés pour se souvenir de vos préférences, informations de connexion et autres données afin d'améliorer votre expérience de navigation. Cependant, les cookies peuvent également être utilisés pour suivre vos activités en ligne et recueillir des informations personnelles sans votre consentement, ce qui soulève des préoccupations en matière de confidentialité. Gérer et supprimer régulièrement les cookies aide à protéger votre confidentialité et à contrôler les données que les sites web collectent sur vous.",
        "Solution": [
            "Ouvrez Google Chrome et cliquez sur les trois points en haut à droite.",
            "Sélectionnez 'Paramètres' et allez dans la section 'Confidentialité et sécurité'.",
            "Sous 'Cookies tiers', cliquez sur 'Voir toutes les données et autorisations du site'.",
            "Ici, vous pouvez voir et gérer les cookies stockés par les sites web. Vous pouvez supprimer des cookies individuels ou effacer toutes les données du site pour protéger votre confidentialité."
        ],
        "Screenshots": [
            "TOBEFILLED"
        ]
    },
    "360": {
        "Name": "Aucun cookie de suivi possible trouvé dans le navigateur Microsoft Edge",
        "Type": "Confidentialité",
        "Information": "Les cookies sont de petits fichiers texte stockés sur votre ordinateur par les sites web que vous visitez. Ils sont utilisés pour se souvenir de vos préférences, informations de connexion et autres données afin d'améliorer votre expérience de navigation. Cependant, les cookies peuvent également être utilisés pour suivre vos activités en ligne et recueillir des informations personnelles sans votre consentement, ce qui soulève des préoccupations en matière de confidentialité. Gérer et supprimer régulièrement les cookies aide à protéger votre confidentialité et à contrôler les données que les sites web collectent sur vous.",
        "Solution": [
            "Aucun cookie de suivi possible trouvé dans Microsoft Edge, donc aucune action n'est nécessaire."
        ],
        "Screenshots": []
    },
    "361": {
        "Name": "Cookies de suivi possibles trouvés dans le navigateur Microsoft Edge",
        "Type": "Confidentialité",
        "Information": "Les cookies sont de petits fichiers texte stockés sur votre ordinateur par les sites web que vous visitez. Ils sont utilisés pour se souvenir de vos préférences, informations de connexion et autres données afin d'améliorer votre expérience de navigation. Cependant, les cookies peuvent également être utilisés pour suivre vos activités en ligne et recueillir des informations personnelles sans votre consentement, ce qui soulève des préoccupations en matière de confidentialité. Gérer et supprimer régulièrement les cookies aide à protéger votre confidentialité et à contrôler les données que les sites web collectent sur vous.",
        "Solution": [
            "Ouvrez Microsoft Edge et cliquez sur les trois points en haut à droite.",
            "Sélectionnez 'Paramètres' et allez dans la section 'Cookies et autorisations de site'.",
            "Sous 'Cookies et données stockées', cliquez sur 'Gérer et supprimer les cookies et les données de site'.",
            "Ici, vous pouvez gérer les paramètres généraux des cookies. Vous pouvez supprimer des cookies individuels ou effacer toutes les données de site en cliquant sur 'Voir tous les cookies et données de site'."
        ],
        "Screenshots": [
            "TOBEFILLED"
        ]
    },
    "370": {
        "Name": "Pare-feu Windows activé pour tous les profils",
        "Type": "Sécurité",
        "Information": "Le pare-feu Windows est une fonctionnalité de sécurité intégrée qui aide à protéger votre ordinateur contre les accès non autorisés et les logiciels malveillants en surveillant et en contrôlant le trafic réseau entrant et sortant. Activer le pare-feu Windows pour tous les profils réseau (public, privé et domaine) contribue à renforcer la sécurité de votre système et à prévenir les menaces potentielles.",
        "Solution": [
            "Le pare-feu Windows est activé pour tous les profils, aucune action n'est donc nécessaire."
        ],
        "Screenshots": []
    },
    "371": {
        "Name": "Pare-feu Windows non activé pour tous les profils",
        "Type": "Sécurité",
        "Information": "Le pare-feu Windows est une fonctionnalité de sécurité intégrée qui aide à protéger votre ordinateur contre les accès non autorisés et les logiciels malveillants en surveillant et en contrôlant le trafic réseau entrant et sortant. Activer le pare-feu Windows pour tous les profils réseau (public, privé et domaine) contribue à renforcer la sécurité de votre système et à prévenir les menaces potentielles.",
        "Solution": [
            "Allez à Démarrer > Paramètres > Mise à jour et sécurité > Sécurité Windows > Protection contre les menaces et réseau.",
            "Sous 'Protection contre les menaces et réseau', assurez-vous que le pare-feu Windows est activé pour tous les profils réseau (public, privé et domaine). S'il est désactivé, cliquez sur 'Activer' pour activer le pare-feu pour le profil sélectionné."
        ],
        "Screenshots": [
            "TOBEFILLED"
        ]
    },
    "380": {
        "Name": "Longueur minimale du mot de passe définie à au moins 15 caractères",
        "Type": "Sécurité",
        "Information": "Le fait de définir une longueur minimale de mot de passe d'au moins 15 caractères contribue à renforcer la sécurité des comptes utilisateur en augmentant la complexité et la force des mots de passe. Les mots de passe plus longs sont plus résistants aux attaques par force brute et offrent une meilleure protection contre les accès non autorisés et les violations de données.",
        "Solution": [
            "La longueur minimale du mot de passe est définie à au moins 15 caractères, donc aucune action n'est nécessaire."
        ],
        "Screenshots": []
    },
    "381": {
        "Name": "Longueur minimale du mot de passe non définie à au moins 15 caractères",
        "Type": "Sécurité",
        "Information": "Le fait de définir une longueur minimale de mot de passe d'au moins 15 caractères contribue à renforcer la sécurité des comptes utilisateur en augmentant la complexité et la force des mots de passe. Les mots de passe plus longs sont plus résistants aux attaques par force brute et offrent une meilleure protection contre les accès non autorisés et les violations de données.",
        "Solution": [
            "Ouvrez une invite de commandes avec élévation de privilèges en cliquant avec le bouton droit sur le bouton Démarrer et en sélectionnant 'Terminal (Admin)'.",
            "Exécutez la commande 'net accounts' pour afficher les paramètres de politique de mot de passe actuels, y compris la longueur minimale du mot de passe.",
            "Exécutez la commande 'net accounts /minpwlen:15' pour définir la longueur minimale du mot de passe à 15 caractères.",
            "Redémarrez votre ordinateur pour appliquer les modifications."
        ],
        "Screenshots": [
            "TOBEFILLED"
        ]
    },
    "390": {
        "Name": "Credential Guard activé",
        "Type": "Sécurité",
        "Information": "Credential Guard est une fonctionnalité de sécurité dans Windows qui aide à protéger les informations d'identification des utilisateurs et les informations sensibles contre l'accès non autorisé et le vol. Il utilise la sécurité basée sur la virtualisation pour isoler et protéger les informations d'identification, rendant plus difficile pour les attaquants de voler des mots de passe et d'autres données sensibles.",
        "Solution": [
            "Credential Guard est activé, donc aucune action n'est nécessaire."
        ],
        "Screenshots": []
    },
    "391": {
        "Name": "Credential Guard désactivé",
        "Type": "Sécurité",
        "Information": "Credential Guard est une fonctionnalité de sécurité dans Windows qui aide à protéger les informations d'identification des utilisateurs et les informations sensibles contre l'accès non autorisé et le vol. Il utilise la sécurité basée sur la virtualisation pour isoler et protéger les informations d'identification, rendant plus difficile pour les attaquants de voler des mots de passe et d'autres données sensibles.",
        "Solution": [
            "La configuration de Credential Guard est gérée dans votre stratégie de groupe locale. Demandez à votre administrateur réseau d'activer Credential Guard."
        ],
        "Screenshots": [
            "TOBEFILLED"
        ]
    },
    "400": {
        "Name": "NetBIOS sur TCP/IP désactivé",
        "Type": "Sécurité",
        "Information": "NetBIOS sur TCP/IP est un protocole réseau hérité qui permet aux ordinateurs de communiquer sur un réseau local. Désactiver NetBIOS sur TCP/IP aide à réduire la surface d'attaque de votre système et à prévenir les vulnérabilités de sécurité potentielles associées à ce protocole.",
        "Solution": [
            "NetBIOS sur TCP/IP est désactivé, il n'y a donc aucune action à entreprendre."
        ],
        "Screenshots": []
    },
    "401": {
        "Name": "NetBIOS sur TCP/IP activé",
        "Type": "Sécurité",
        "Information": "NetBIOS sur TCP/IP est un protocole réseau hérité qui permet aux ordinateurs de communiquer sur un réseau local. Désactiver NetBIOS sur TCP/IP aide à réduire la surface d'attaque de votre système et à prévenir les vulnérabilités de sécurité potentielles associées à ce protocole.",
        "Solution": [
            "Ouvrez le Panneau de configuration et allez dans 'Réseau et Internet' -> 'Centre Réseau et partage'.",
            "Cliquez sur 'Modifier les paramètres de l'adaptateur' dans le volet de gauche.",
            "Cliquez avec le bouton droit sur votre connexion réseau et sélectionnez 'Propriétés'.",
            "Dans l'onglet 'Réseau', faites défiler jusqu'à 'Protocole Internet version 4 (TCP/IPv4)' et cliquez sur 'Propriétés'.",
            "Cliquez sur 'Avancé' et allez dans l'onglet 'WINS'.",
            "Sous 'Paramètre NetBIOS', sélectionnez 'Désactiver NetBIOS sur TCP/IP'.",
            "Cliquez sur 'OK' pour enregistrer les modifications."
        ],
        "Screenshots": [
            "TOBEFILLED"
        ]
    },
    "410": {
<<<<<<< HEAD
        "Name": "Verrouillage automatique de l'écran de Windows activé",
        "Type": "Sécurité",
        "Information": "Le verrouillage de l'écran est une fonction de sécurité qui nécessite que les utilisateurs saisissent un mot de passe, un code PIN ou une authentification biométrique pour déverrouiller leur appareil et accéder au bureau. Activer le verrouillage de l'écran aide à protéger vos données et votre vie privée en cas de laissé sans surveillance ou de vol de votre ordinateur.",
        "Solution": [
            "Le verrouillage automatique de l'écran de Windows est activé, donc aucune action n'est nécessaire."
=======
        "Name": "Service WPAD désactivé",
        "Type": "Sécurité",
        "Information": "Web Proxy Auto-Discovery (WPAD) est un protocole qui permet aux navigateurs web de découvrir automatiquement des serveurs proxy sur un réseau. Désactiver le service WPAD aide à prévenir les risques de sécurité potentiels associés à la configuration automatique des proxys et protège votre système contre la découverte et la configuration non autorisées de serveurs proxy.",
        "Solution": [
            "Le service WPAD est désactivé, donc aucune action n'est nécessaire."
>>>>>>> 7890f7fa
        ],
        "Screenshots": []
    },
    "411": {
<<<<<<< HEAD
        "Name": "Verrouillage automatique de l'écran de Windows désactivé",
        "Type": "Sécurité",
        "Information": "Le verrouillage de l'écran est une fonction de sécurité qui nécessite que les utilisateurs saisissent un mot de passe, un code PIN ou une authentification biométrique pour déverrouiller leur appareil et accéder au bureau. Activer le verrouillage de l'écran aide à protéger vos données et votre vie privée en cas de laissé sans surveillance ou de vol de votre ordinateur.",
        "Solution": [
            "Allez à Démarrer > Paramètres > Personnalisation > Écran de verrouillage.",
            "Ouvrez la fenêtre 'Économiseur d'écran'.",
            "Cochez la case 'À la reprise, afficher l'écran de connexion' et réglez le 'Délai' sur un intervalle court (2 minutes ou moins)."
=======
        "Name": "Service WPAD activé",
        "Type": "Sécurité",
        "Information": "Web Proxy Auto-Discovery (WPAD) est un protocole qui permet aux navigateurs web de découvrir automatiquement des serveurs proxy sur un réseau. Désactiver le service WPAD aide à prévenir les risques de sécurité potentiels associés à la configuration automatique des proxys et protège votre système contre la découverte et la configuration non autorisées de serveurs proxy.",
        "Solution": [
            "Ouvrez une invite de commandes avec élévation de privilèges en cliquant avec le bouton droit sur le bouton Démarrer et en sélectionnant 'Terminal (Admin)'.",
            "Exécutez la commande 'netsh winhttp show proxy' pour vérifier les paramètres proxy actuels.",
            "Si WPAD est activé, exécutez la commande 'netsh winhttp reset proxy' pour désactiver WPAD et réinitialiser les paramètres proxy.",
            "Redémarrez votre ordinateur pour appliquer les modifications."
>>>>>>> 7890f7fa
        ],
        "Screenshots": [
            "TOBEFILLED"
        ]
    },
    "997": {
        "Name": "Extensions installées dans Google Chrome",
        "Type": "Confidentialité",
        "Information": "Les extensions de navigateur améliorent la fonctionnalité de votre navigateur Web en ajoutant des fonctionnalités, des outils et des options de personnalisation. Bien que les extensions puissent être utiles, elles peuvent également poser des risques pour la confidentialité et la sécurité si elles ont accès à des données sensibles ou suivent vos activités en ligne sans votre consentement. Examiner et gérer régulièrement vos extensions de navigateur permet de protéger votre vie privée et votre sécurité en ligne. Supprimez les extensions que vous n'utilisez plus ou en lesquelles vous n'avez plus confiance pour minimiser les risques potentiels.",
        "Solution": 
        [   		
            "Ouvrez Google Chrome et cliquez sur les trois points dans le coin supérieur droit.",
            "Sélectionnez 'Extensions' puis 'Gérer les extensions'.",
            "Ici, vous pouvez afficher et gérer les extensions installées dans votre navigateur. Désactivez ou supprimez les extensions que vous n'utilisez plus ou en lesquelles vous n'avez plus confiance."
        ],
        "Screenshots":
        [
        ]
    },
    "998": {
        "Name": "Applications avec privilèges administratifs",
        "Type": "Sécurité",
        "Information": "Les applications avec des privilèges administratifs ont des privilèges élevés, leur permettant de modifier les paramètres système, d'installer ou de désinstaller des logiciels, de modifier des fichiers système et d'effectuer d'autres actions pouvant affecter la sécurité et la stabilité de votre ordinateur. Savoir quelles applications ont des privilèges administratifs vous aide à identifier les risques et vulnérabilités potentiels de sécurité, tels que les logiciels malveillants ou les applications non autorisées qui pourraient avoir obtenu un accès élevé.",
        "Solution":
        [
            "Cliquez avec le bouton droit sur la barre des tâches et sélectionnez 'Gestionnaire des tâches', ou appuyez sur Ctrl + Maj + Échap sur votre clavier pour ouvrir le Gestionnaire des tâches.",
            "Dans le Gestionnaire des tâches, cliquez sur l'onglet 'Détails' pour voir une liste des processus et applications en cours d'exécution.",
            "Cliquez avec le bouton droit sur l'en-tête de colonne, cliquez sur 'Sélectionner les colonnes', et assurez-vous que 'Élevé' est coché. Cette colonne indique si un processus ou une application s'exécute avec des privilèges administratifs.",
            "Faites défiler la liste des processus et recherchez les entrées avec 'Oui' dans la colonne 'Élevé'. Ces processus ont des privilèges administratifs.",
            "Si vous voyez des programmes qui n'ont pas besoin de s'exécuter avec des privilèges administratifs, vous pouvez cliquer avec le bouton droit sur eux et terminer la tâche."
        ],
        "Screenshots":
        [
            "frontend/src/assets/images/windows-11/applications-with-administrative-privileges/admin-privileges-1.jpg",
            "frontend/src/assets/images/windows-11/applications-with-administrative-privileges/admin-privileges-2.jpg",
            "frontend/src/assets/images/windows-11/applications-with-administrative-privileges/admin-privileges-3.jpg",
            "frontend/src/assets/images/windows-11/applications-with-administrative-privileges/admin-privileges-4.jpg",
            "frontend/src/assets/images/windows-11/applications-with-administrative-privileges/admin-privileges-4.jpg"
        ],
        "ScreenshotsWindows10":
        [
            "frontend/src/assets/images/windows-10/applications-with-administrative-privileges/admin-privileges-1.png",
            "frontend/src/assets/images/windows-10/applications-with-administrative-privileges/admin-privileges-2.png",
            "frontend/src/assets/images/windows-10/applications-with-administrative-privileges/admin-privileges-3.png",
            "frontend/src/assets/images/windows-10/applications-with-administrative-privileges/admin-privileges-4.png",
            "frontend/src/assets/images/windows-10/applications-with-administrative-privileges/admin-privileges-4.png"
        ]
    },
    "999": {
        "Name": "Applications avec privilèges administratifs",
        "Type": "Sécurité",
        "Information": "Les applications avec des privilèges administratifs ont des privilèges élevés, leur permettant de modifier les paramètres système, d'installer ou de désinstaller des logiciels, de modifier des fichiers système et d'effectuer d'autres actions pouvant affecter la sécurité et la stabilité de votre ordinateur. Savoir quelles applications ont des privilèges administratifs vous aide à identifier les risques et vulnérabilités potentiels de sécurité, tels que les logiciels malveillants ou les applications non autorisées qui pourraient avoir obtenu un accès élevé.",
        "Solution":
        [
            "Cliquez avec le bouton droit sur la barre des tâches et sélectionnez 'Gestionnaire des tâches', ou appuyez sur Ctrl + Maj + Échap sur votre clavier pour ouvrir le Gestionnaire des tâches.",
            "Dans le Gestionnaire des tâches, cliquez sur l'onglet 'Détails' pour voir une liste des processus et applications en cours d'exécution.",
            "Cliquez avec le bouton droit sur l'en-tête de colonne, cliquez sur 'Sélectionner les colonnes', et assurez-vous que 'Élevé' est coché. Cette colonne indique si un processus ou une application s'exécute avec des privilèges administratifs.",
            "Faites défiler la liste des processus et recherchez les entrées avec 'Oui' dans la colonne 'Élevé'. Ces processus ont des privilèges administratifs.",
            "Si vous voyez des programmes qui n'ont pas besoin de s'exécuter avec des privilèges administratifs, vous pouvez cliquer avec le bouton droit sur eux et terminer la tâche."
        ],
        "Screenshots":
        [
            "frontend/src/assets/images/windows-11/applications-with-administrative-privileges/admin-privileges-1.jpg",
            "frontend/src/assets/images/windows-11/applications-with-administrative-privileges/admin-privileges-2.jpg",
            "frontend/src/assets/images/windows-11/applications-with-administrative-privileges/admin-privileges-3.jpg",
            "frontend/src/assets/images/windows-11/applications-with-administrative-privileges/admin-privileges-4.jpg",
            "frontend/src/assets/images/windows-11/applications-with-administrative-privileges/admin-privileges-4.jpg"
        ],
        "ScreenshotsWindows10":
        [
            "frontend/src/assets/images/windows-10/applications-with-administrative-privileges/admin-privileges-1.png",
            "frontend/src/assets/images/windows-10/applications-with-administrative-privileges/admin-privileges-2.png",
            "frontend/src/assets/images/windows-10/applications-with-administrative-privileges/admin-privileges-3.png",
            "frontend/src/assets/images/windows-10/applications-with-administrative-privileges/admin-privileges-4.png",
            "frontend/src/assets/images/windows-10/applications-with-administrative-privileges/admin-privileges-4.png"
        ]
    }
}<|MERGE_RESOLUTION|>--- conflicted
+++ resolved
@@ -1489,32 +1489,15 @@
         ]
     },
     "410": {
-<<<<<<< HEAD
-        "Name": "Verrouillage automatique de l'écran de Windows activé",
-        "Type": "Sécurité",
-        "Information": "Le verrouillage de l'écran est une fonction de sécurité qui nécessite que les utilisateurs saisissent un mot de passe, un code PIN ou une authentification biométrique pour déverrouiller leur appareil et accéder au bureau. Activer le verrouillage de l'écran aide à protéger vos données et votre vie privée en cas de laissé sans surveillance ou de vol de votre ordinateur.",
-        "Solution": [
-            "Le verrouillage automatique de l'écran de Windows est activé, donc aucune action n'est nécessaire."
-=======
         "Name": "Service WPAD désactivé",
         "Type": "Sécurité",
         "Information": "Web Proxy Auto-Discovery (WPAD) est un protocole qui permet aux navigateurs web de découvrir automatiquement des serveurs proxy sur un réseau. Désactiver le service WPAD aide à prévenir les risques de sécurité potentiels associés à la configuration automatique des proxys et protège votre système contre la découverte et la configuration non autorisées de serveurs proxy.",
         "Solution": [
             "Le service WPAD est désactivé, donc aucune action n'est nécessaire."
->>>>>>> 7890f7fa
         ],
         "Screenshots": []
     },
     "411": {
-<<<<<<< HEAD
-        "Name": "Verrouillage automatique de l'écran de Windows désactivé",
-        "Type": "Sécurité",
-        "Information": "Le verrouillage de l'écran est une fonction de sécurité qui nécessite que les utilisateurs saisissent un mot de passe, un code PIN ou une authentification biométrique pour déverrouiller leur appareil et accéder au bureau. Activer le verrouillage de l'écran aide à protéger vos données et votre vie privée en cas de laissé sans surveillance ou de vol de votre ordinateur.",
-        "Solution": [
-            "Allez à Démarrer > Paramètres > Personnalisation > Écran de verrouillage.",
-            "Ouvrez la fenêtre 'Économiseur d'écran'.",
-            "Cochez la case 'À la reprise, afficher l'écran de connexion' et réglez le 'Délai' sur un intervalle court (2 minutes ou moins)."
-=======
         "Name": "Service WPAD activé",
         "Type": "Sécurité",
         "Information": "Web Proxy Auto-Discovery (WPAD) est un protocole qui permet aux navigateurs web de découvrir automatiquement des serveurs proxy sur un réseau. Désactiver le service WPAD aide à prévenir les risques de sécurité potentiels associés à la configuration automatique des proxys et protège votre système contre la découverte et la configuration non autorisées de serveurs proxy.",
@@ -1523,7 +1506,28 @@
             "Exécutez la commande 'netsh winhttp show proxy' pour vérifier les paramètres proxy actuels.",
             "Si WPAD est activé, exécutez la commande 'netsh winhttp reset proxy' pour désactiver WPAD et réinitialiser les paramètres proxy.",
             "Redémarrez votre ordinateur pour appliquer les modifications."
->>>>>>> 7890f7fa
+        ],
+        "Screenshots": [
+            "TOBEFILLED"
+        ]
+    },
+    "420": {
+        "Name": "Verrouillage automatique de l'écran de Windows activé",
+        "Type": "Sécurité",
+        "Information": "Le verrouillage de l'écran est une fonction de sécurité qui nécessite que les utilisateurs saisissent un mot de passe, un code PIN ou une authentification biométrique pour déverrouiller leur appareil et accéder au bureau. Activer le verrouillage de l'écran aide à protéger vos données et votre vie privée en cas de laissé sans surveillance ou de vol de votre ordinateur.",
+        "Solution": [
+            "Le verrouillage automatique de l'écran de Windows est activé, donc aucune action n'est nécessaire."
+        ],
+        "Screenshots": []
+    },
+    "421": {
+        "Name": "Verrouillage automatique de l'écran de Windows désactivé",
+        "Type": "Sécurité",
+        "Information": "Le verrouillage de l'écran est une fonction de sécurité qui nécessite que les utilisateurs saisissent un mot de passe, un code PIN ou une authentification biométrique pour déverrouiller leur appareil et accéder au bureau. Activer le verrouillage de l'écran aide à protéger vos données et votre vie privée en cas de laissé sans surveillance ou de vol de votre ordinateur.",
+        "Solution": [
+            "Allez à Démarrer > Paramètres > Personnalisation > Écran de verrouillage.",
+            "Ouvrez la fenêtre 'Économiseur d'écran'.",
+            "Cochez la case 'À la reprise, afficher l'écran de connexion' et réglez le 'Délai' sur un intervalle court (2 minutes ou moins)."
         ],
         "Screenshots": [
             "TOBEFILLED"
