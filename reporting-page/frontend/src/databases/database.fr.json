--- conflicted
+++ resolved
@@ -1329,7 +1329,6 @@
             "TOBEFILLED"
         ]
     },
-<<<<<<< HEAD
     "340": {
         "Name": "RPC distant désactivé",
         "Type": "Sécurité",
@@ -1348,7 +1347,11 @@
             "Dans la recherche Windows, tapez Éditeur du Registre et ouvrez le programme.",
             "Naviguez jusqu'à \"Ordinateur\\HKEY_LOCAL_MACHINE\\SYSTEM\\CurrentControlSet\\Control\\Terminal Server\".",
             "Double-cliquez sur la clé \"AllowRemoteRPC\" et définissez sa valeur sur 0."
-=======
+        ],
+        "Screenshots": [
+            "TOBEFILLED"
+        ]
+    },
     "350": {
         "Name": "Aucun cookie de suivi possible trouvé dans le navigateur Google Chrome",
         "Type": "Confidentialité",
@@ -1390,7 +1393,6 @@
             "Sélectionnez 'Paramètres' et allez dans la section 'Cookies et autorisations de site'.",
             "Sous 'Cookies et données stockées', cliquez sur 'Gérer et supprimer les cookies et les données de site'.",
             "Ici, vous pouvez gérer les paramètres généraux des cookies. Vous pouvez supprimer des cookies individuels ou effacer toutes les données de site en cliquant sur 'Voir tous les cookies et données de site'."
->>>>>>> a38406ac
         ],
         "Screenshots": [
             "TOBEFILLED"
