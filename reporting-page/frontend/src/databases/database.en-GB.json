--- conflicted
+++ resolved
@@ -1,113 +1,55 @@
 {
-    "10": {
-        "Name": "No devices connected via Bluetooth",
+    "1": {
         "Type": "Security",
         "Information": "Bluetooth technology enables wireless data transmission and reception. While this functionality is typically harmless when used as intended, it can become a security risk if exploited by malicious actors. If a malicious individual gains unauthorized access to your device through a Bluetooth connection, they can potentially steal your data, eavesdrop on your activities, or even send malware to your device. To mitigate these risks, it's crucial to only connect your device to known and trusted devices.",
-        "Solution":
-        [
-            "No devices are connected via Bluetooth, so no action is needed."
-        ],
-        "Screenshots":
-        [
-        ]
-    },
-    "11": {
-        "Name": "Devices connected via Bluetooth",
-        "Type": "Security",
-        "Information": "Bluetooth technology enables wireless data transmission and reception. While this functionality is typically harmless when used as intended, it can become a security risk if exploited by malicious actors. If a malicious individual gains unauthorized access to your device through a Bluetooth connection, they can potentially steal your data, eavesdrop on your activities, or even send malware to your device. To mitigate these risks, it's crucial to only connect your device to known and trusted devices.",
-        "Solution":
-        [
-            "Go to Start > Settings > Bluetooth & devices.",
-            "Here you can see which devices are connected via Bluetooth, and you can remove them if necessary."
-        ],
-        "SolutionWindows10":
-        [
-            "Go to Start > Settings > Devices > Bluetooth & other devices.",
-            "Here you can see which devices are connected via Bluetooth, and you can remove them if necessary."
-        ],
-        "Screenshots":
-        [
-            "devices-connected-via-bluetooth/bluetooth-devices-1.png",
-            "devices-connected-via-bluetooth/bluetooth-devices-2.png"
-        ]
-    },
-    "20": {
-        "Name": "No external devices connected",
+        "0": {
+            "Severity": 4,
+            "Name": "No devices connected via bluetooth",
+            "Solution": [
+                "No devices are connected via bluetooth, so there is no action needed."
+            ],
+            "Screenshots": [
+            ]
+        },
+        "1": {
+            "Severity": 4,
+            "Name": "Devices connected via bluetooth",
+            "Solution": [
+                "Go to Start > Settings > Bluetooth & devices.",
+                "Here you can see which devices are connected via bluetooth, and you can remove them if necessary."
+            ],
+            "Screenshots": [
+                "devices-connected-via-bluetooth/bluetooth-devices-1.png",
+                "devices-connected-via-bluetooth/bluetooth-devices-2.png"
+            ]
+        }
+    },
+    "2": {
         "Type": "Security",
         "Information": "External devices such as USB drives, external hard drives, and other peripherals can introduce security risks to your computer. Malware can be spread through infected external devices, potentially compromising the security and integrity of your system. By ensuring that no external devices are connected to your computer when not in use, you reduce the risk of malware infection and unauthorized access to your system.",
-        "Solution":
-        [
-            "No external devices are connected, so no action is needed."
-        ],
-        "Screenshots":
-        [
-        ]
-    },
-    "21": {
-        "Name": "External devices connected",
-        "Type": "Security",
-        "Information": "External devices such as USB drives, external hard drives, and other peripherals can introduce security risks to your computer. Malware can be spread through infected external devices, potentially compromising the security and integrity of your system. By ensuring that no external devices are connected to your computer when not in use, you reduce the risk of malware infection and unauthorized access to your system.",
-        "Solution":
-        [
-            "Check if any external devices are connected to your computer, and disconnect them if not in use. Examples of external devices include USB drives, external hard drives, external microphones, external cameras, and other peripherals."
-        ],
-        "Screenshots":
-        [
-            "TOBEFILLED"
-        ]
-    },
-    "30": {
-        "Name": "Guest account status unknown",
+        "0": {
+            "Severity": 4,
+            "Name": "No external devices connected",
+            "Solution": [
+                "No external devices are connected, so there is no action needed."
+            ],
+            "Screenshots": [
+            ]
+        },
+        "1": {
+            "Severity": 4,
+            "Name": "External devices connected",
+            "Solution": [
+                "Check if any external devices are connected to your computer, and disconnect them if not in use. Examples of external devices include USB drives, external hard drives, external microphones, external cameras, and other peripherals."
+            ],
+            "Screenshots": [
+                "TOBEFILLED"
+            ]
+        }
+    },
+    "3": {
         "Type": "Security",
         "Information": "The guest account is a default account designed to offer temporary and restricted access to the system for individuals without regular user accounts. If you are the sole user of the computer and do not require a guest account, it's advisable to disable it. This ensures that no unauthorized users can access data on the computer, enhancing overall security and privacy.",
-        "Solution":
-        [
-            "An unknown guest account status can be a security risk. To check the status and potentially solve the issue of the guest account, follow these steps.",
-            "Go to Start > Other accounts.",
-            "Here you will see the other accounts, if there is an account you do not know or an account called 'guest', click on it.",
-            "Now select 'remove' and confirm the deletion of the account.",
-            "To finish, restart your computer."
-        ],
-        "Screenshots":
-        [
-            "guest-account/guest-account-1.png",
-            "guest-account/guest-account-1.png",
-            "guest-account/guest-account-1.png",
-            "guest-account/guest-account-3.png",
-            "guest-account/guest-account-3.png"
-        ]
-    },
-    "31": {
-        "Name": "Guest account enabled",
-        "Type": "Security",
-        "Information": "The guest account is a default account designed to offer temporary and restricted access to the system for individuals without regular user accounts. If you are the sole user of the computer and do not require a guest account, it's advisable to disable it. This ensures that no unauthorized users can access data on the computer, enhancing overall security and privacy.",
-        "Solution":
-        [
-            "Go to Start > Other accounts.",
-            "Here you will see the other accounts, if there is an account you do not know or something called 'guest', click on it.",
-            "Now select 'remove' and confirm the deletion of the account.",
-            "To finish, restart your computer."
-        ],
-        "SolutionWindows10":
-        [
-            "Go to Start > Settings > Accounts > Family & other users.",
-            "Here you will see the other accounts. If there is an account you do not know or something called 'guest', click on it.",
-            "Now select 'remove' and confirm the deletion of the account.",
-            "To finish, restart your computer."
-        ],
-        "Screenshots":
-        [
-            "guest-account/guest-account-1.png",
-            "guest-account/guest-account-1.png",
-            "guest-account/guest-account-3.png",
-            "guest-account/guest-account-3.png"
-        ]
-    },
-    "32": {
-        "Name": "Guest account disabled",
-        "Type": "Security",
-        "Information": "The guest account is a default account designed to offer temporary and restricted access to the system for individuals without regular user accounts. If you are the sole user of the computer and do not require a guest account, it's advisable to disable it. This ensures that no unauthorized users can access data on the computer, enhancing overall security and privacy.",
-<<<<<<< HEAD
         "0": {
             "Severity": 1,
             "Name": "Guest account status unknown",
@@ -217,131 +159,20 @@
       "Information": "Knowing which applications have access to your location is important for protecting your privacy. It helps you control who can track your location, prevent security risks, conserve battery life, manage data usage, customize your app experience, and ensure compliance with regulations.",
     "0": {
         "Severity": 4,
-=======
-        "Solution":
-        [
-            "There is no guest account on your computer, so no action is needed."
+        "Name": "Applications with location permission",
+        "Solution": [
+            "Select Start > Settings > Privacy & security.",
+            "Here you can select location to see which applications have access, and you can revoke access for certain applications."
         ],
-        "Screenshots":
-        [
-        ]
-    },
-    "40": {
-        "Name": "Advertisement ID sharing disabled",
-        "Type": "Privacy",
-        "Information": "The advertisement ID setting allows Windows to send you personalized ads. It is important to limit the number of entities that have your personal data; therefore it is safer to turn this setting off.",
-        "Solution":
-        [
-            "Advertisement ID sharing is disabled, so no action is needed."
-        ],
-        "Screenshots":
-        [
-        ]
-    },
-    "41": {
-        "Name": "Advertisement ID sharing enabled",
-        "Type": "Security",
-        "Information": "The advertisement ID setting allows Windows to send you personalized ads. It is important to limit the number of entities that have your personal data; therefore it is safer to turn this setting off.",
-        "Solution":
-        [
-            "Go to Start > Settings > Privacy & Security > General ",
-            "Here you can control the advertisement ID settings and turn the feature on/off."
-        ],
-        "SolutionWindows10":
-        [
-            "Go to Start > Settings > Privacy > General.",
-            "Here you can control the advertisement ID settings and turn the feature on/off."
-        ],
-        "Screenshots":
-        [
-            "network-sharing/nearby-sharing-1.png",
-            "network-sharing/nearby-sharing-2.png"
-        ]
-    },
-    "42": {
-        "Name": "Network sharing disabled",
-        "Type": "Security",
-        "Information": "Network sharing refers to the ability to share resources, such as files, folders, printers, and internet connections, between multiple devices connected to a network. It allows users to access and collaborate on shared resources across the network, facilitating data exchange and collaboration among users and devices. Permissions can be configured to allow or deny access to specific users or groups, ensuring that sensitive data remains secure. If you do not need network sharing, it is safer to turn it off.",
-        "Solution":
-        [
-            "Network sharing is disabled, so no action is needed."
-        ],
-        "Screenshots":
-        [
-        ]
-    },
-    "43": {
-        "Name": "Network sharing status unknown",
-        "Type": "Security",
-        "Information": "Network sharing refers to the ability to share resources, such as files, folders, printers, and internet connections, between multiple devices connected to a network. It allows users to access and collaborate on shared resources across the network, facilitating data exchange and collaboration among users and devices. Permissions can be configured to allow or deny access to specific users or groups, ensuring that sensitive data remains secure. If you do not need network sharing, it is safer to turn it off.",
-        "Solution":
-        [
-            "It was not possible to retrieve the status of the network sharing settings. To check the status and potentially solve the issue of network sharing, follow these steps.",
-            "Go to Start > Settings > System > Nearby share settings.",
-            "Here you can control the network sharing settings and turn the feature off."
-        ],
-        "SolutionWindows10":
-        [
-            "It was not possible to retrieve the status of the network sharing settings. To check the status and potentially solve the issue of network sharing, follow these steps.",
-            "Go to Start > Settings > System > Shared experiences.",
-            "Here you can control the network sharing settings and turn the feature off."
-        ],
-        "Screenshots":
-        [
-            "network-sharing/nearby-sharing-1.png",
-            "network-sharing/nearby-sharing-1.png",
-            "network-sharing/nearby-sharing-2.png"
-        ]
-    },
-    "50": {
-        "Name": "Password manager in use",
-        "Type": "Security",
-        "Information": "Using a password manager offers several benefits for individuals and organizations, primarily revolving around enhancing security, convenience, and overall password management practices. Here are some key reasons why you should consider using a password manager. Stronger Passwords: Password managers can generate complex, unique passwords for each of your accounts. These passwords are typically long, random, and difficult to crack, significantly improving the security of your online accounts compared to using weak or reused passwords. Elimination of Password Reuse: One of the most common security pitfalls is reusing passwords across multiple accounts. Password managers allow you to generate and store unique passwords for each account, reducing the risk of unauthorized access if one account is compromised. Convenience: Password managers streamline the process of logging into websites and online services by automatically filling in login credentials for you. This saves time and effort, especially when managing numerous accounts across various platforms. Secure Storage: Password managers encrypt and store your passwords in a secure vault, protecting them from unauthorized access. Many password managers also offer additional security features such as two-factor authentication (2FA) and biometric authentication to further enhance protection.",
-        "Solution":
-        [
-            "You are using a password manager, so no action is needed."
-        ],
-        "Screenshots":
-        [
-        ]
-    },
-    "51": {
-        "Name": "No password manager in use",
-        "Type": "Security",
-        "Information": "Using a password manager offers several benefits for individuals and organizations, primarily revolving around enhancing security, convenience, and overall password management practices. Here are some key reasons why you should consider using a password manager. Stronger Passwords: Password managers can generate complex, unique passwords for each of your accounts. These passwords are typically long, random, and difficult to crack, significantly improving the security of your online accounts compared to using weak or reused passwords. Elimination of Password Reuse: One of the most common security pitfalls is reusing passwords across multiple accounts. Password managers allow you to generate and store unique passwords for each account, reducing the risk of unauthorized access if one account is compromised. Convenience: Password managers streamline the process of logging into websites and online services by automatically filling in login credentials for you. This saves time and effort, especially when managing numerous accounts across various platforms. Secure Storage: Password managers encrypt and store your passwords in a secure vault, protecting them from unauthorized access. Many password managers also offer additional security features such as two-factor authentication (2FA) and biometric authentication to further enhance protection.",
-        "Solution":
-        [
-            "Open your browser and look for a password manager like: LastPass, Dashlane, Bitwarden or another password manager you prefer.",
-            "Follow the installation steps provided by the website of the password manager."
-        ],
-        "Screenshots":
-        [
-            "password-manager/password-manager-1.png",
-            "password-manager/password-manager-1.png"
-        ]
-    },
-    "60": {
->>>>>>> 23be76d8
-        "Name": "Applications with location permission",
-        "Type": "Privacy",
-        "Information": "Knowing which applications have access to your location is important for protecting your privacy. It helps you control who can track your location, prevent security risks, conserve battery life, manage data usage, customize your app experience, and ensure compliance with regulations.",
-        "Solution":
-        [
-            "Select Start > Settings > Privacy & Security.",
-            "Here you can select Location to see which applications have access, and you can revoke access for certain applications."
-        ],
-        "SolutionWindows10":
-        [
+        "SolutionWindows10": [
             "Go to Start > Settings > Privacy > Location.",
             "Here you can select location to see which applications have access, and you can revoke access for certain applications."
         ],
-        "Screenshots":
-        [
+        "Screenshots": [
             "applications-with-location-permission/location-permissions-1.png",
             "applications-with-location-permission/location-permissions-2.png"
         ]
     },
-<<<<<<< HEAD
       "1": {
           "Severity": 0,
           "Name": "No applications with location permission",
@@ -353,41 +184,24 @@
       }
   },
     "7": {
-=======
-    "61": {
-        "Name": "Applications with location permission",
->>>>>>> 23be76d8
-        "Type": "Privacy",
-        "Information": "Knowing which applications have access to your location is important for protecting your privacy. It helps you control who can track your location, prevent security risks, conserve battery life, manage data usage, customize your app experience, and ensure compliance with regulations.",
-        "Solution":
-        [
-            "There are no applications which have location permission, so no action is needed."
+        "Type": "Privacy",
+        "Information": "Understanding which applications have access to your microphone on your Windows computer is important for protecting your privacy and confidentiality. It helps you control who can listen to your conversations, prevent unauthorized recording, safeguard sensitive information, and ensure compliance with regulations.",
+    "0": {
+        "Severity": 4,
+        "Name": "Applications with microphone permission",
+        "Solution": [
+            "Select Start > Settings > Privacy & security.",
+            "Here you can select microphone to see which applications have access, and you can revoke access for certain applications."
         ],
-        "Screenshots":
-        [
-        ]
-    },
-    "70": {
-        "Name": "Applications with microphone permission",
-        "Type": "Privacy",
-        "Information": "Understanding which applications have access to your microphone on your Windows computer is important for protecting your privacy and confidentiality. It helps you control who can listen to your conversations, prevent unauthorized recording, safeguard sensitive information, and ensure compliance with regulations.",
-        "Solution":
-        [
-            "Select Start > Settings > Privacy & Security.",
-            "Here you can select Microphone to see which applications have access, and you can revoke access for certain applications."
+        "SolutionWindows10": [
+            "Go to Start > Settings > Privacy > Microphone.",
+            "Here you can select microphone to see which applications have access, and you can revoke access for certain applications."
         ],
-        "SolutionWindows10":
-        [
-            "Go to Start > Settings > Privacy > Microphone.",
-            "Here you can select Microphone to see which applications have access, and you can revoke access for certain applications."
-        ],
-        "Screenshots":
-        [
+        "Screenshots": [
             "applications-with-microphone-permission/microphone-permissions-1.png",
             "applications-with-microphone-permission/microphone-permissions-2.png"
         ]
     },
-<<<<<<< HEAD
         "1": {
             "Severity": 0,
             "Name": "No applications with microphone permission",
@@ -397,25 +211,10 @@
             "Screenshots": [
             ]
         }
-=======
-    "71": {
-        "Name": "Applications with microphone permission",
-        "Type": "Privacy",
-        "Information": "Understanding which applications have access to your microphone on your Windows computer is important for protecting your privacy and confidentiality. It helps you control who can listen to your conversations, prevent unauthorized recording, safeguard sensitive information, and ensure compliance with regulations.",
-        "Solution":
-        [
-            "There are no applications which have microphone permission, so no action is needed."
-        ],
-        "Screenshots":
-        [
-        ]
->>>>>>> 23be76d8
-    },
-    "80": {
-        "Name": "Applications with webcam permission",
+    },
+    "8": {
         "Type": "Privacy",
         "Information": "Being aware of which applications have access to your camera helps prevent unauthorized access. Malicious software or even legitimate applications with poorly implemented security features could potentially access your camera without your knowledge or consent. By knowing which applications have access, you can identify and block any unauthorized attempts.",
-<<<<<<< HEAD
         "0": {
             "Severity": 4,
             "Name": "Applications with webcam permission",
@@ -470,73 +269,10 @@
             "Screenshots": [
             ]
         }
-=======
-        "Solution":
-        [
-            "Select Start > Settings > Privacy & Security.",
-            "Here you can select Webcam to see which applications have access, and you can revoke access for certain applications."
-        ],
-        "SolutionWindows10":
-        [
-            "Go to Start > Settings > Privacy > Camera.",
-            "Here you can select Camera to see which applications have access, and you can revoke access for certain applications."
-        ],
-        "Screenshots":
-        [
-            "applications-with-webcam-permission/webcam-permissions-1.png",
-            "applications-with-webcam-permission/webcam-permissions-2.png"
-        ]
-    },
-    "81": {
-        "Name": "Applications with webcam permission",
-        "Type": "Privacy",
-        "Information": "Being aware of which applications have access to your camera helps prevent unauthorized access. Malicious software or even legitimate applications with poorly implemented security features could potentially access your camera without your knowledge or consent. By knowing which applications have access, you can identify and block any unauthorized attempts.",
-        "Solution":
-        [
-            "There are no applications which have webcam permission, so no action is needed."
-        ],
-        "Screenshots":
-        [
-        ]
-    },
-    "90": {
-        "Name": "Applications with appointments permission",
-        "Type": "Privacy",
-        "Information": "Understanding which applications have access to your calendar or appointments is crucial for protecting your privacy, and schedule. It helps you control who can view and potentially misuse your sensitive appointment information, prevent unauthorized access and manage data usage.",
-        "Solution":
-        [
-            "Select Start > Settings > Privacy & Security.",
-            "Here you can select Appointments to see which applications have access, and you can revoke access for certain applications."
-        ],
-        "SolutionWindows10":
-        [
-            "Go to Start > Settings > Privacy > Calendar.",
-            "Here you can select Calendar to see which applications have access, and you can revoke access for certain applications."
-        ],
-        "Screenshots":
-        [
-            "applications-with-calendar-permission/calendar-permissions-1.png",
-            "applications-with-calendar-permission/calendar-permissions-2.png"
-        ]
->>>>>>> 23be76d8
-    },
-    "91": {
-        "Name": "Applications with appointments permission",
-        "Type": "Privacy",
-        "Information": "Understanding which applications have access to your calendar or appointments is crucial for protecting your privacy, and schedule. It helps you control who can view and potentially misuse your sensitive appointment information, prevent unauthorized access and manage data usage.",
-        "Solution":
-        [
-            "There are no applications which have appointments permission, so no action is needed."
-        ],
-        "Screenshots":
-        [
-        ]
-    },
-    "100": {
-        "Name": "Applications with contacts permission",
+    },
+    "10": {
         "Type": "Privacy",
         "Information": "Understanding which applications have access to your contacts on your Windows computer is good for safeguarding your privacy. It allows you to control who can view and potentially misuse your contact information, prevent unauthorized access and manage data usage.",
-<<<<<<< HEAD
         "0": {
             "Severity": 4,
             "Name": "Applications with contacts permission",
@@ -562,57 +298,30 @@
             "Screenshots": [
             ]
         }
-=======
-        "Solution":
-        [
-            "Select Start > Settings > Privacy & Security.",
-            "Here you can select Contacts to see which applications have access, and you can revoke access for certain applications."
-        ],
-        "SolutionWindows10":
-        [
-            "Go to Start > Settings > Privacy > Contacts.",
-            "Here you can select Contacts to see which applications have access, and you can revoke access for certain applications."
-        ],
-        "Screenshots":
-        [
-            "applications-with-contacts-permission/contacts-permissions-1.png",
-            "applications-with-contacts-permission/contacts-permissions-2.png"
-        ]
->>>>>>> 23be76d8
-    },
-    "101": {
-        "Name": "Applications with contacts permission",
-        "Type": "Privacy",
-        "Information": "Understanding which applications have access to your contacts on your Windows computer is good for safeguarding your privacy. It allows you to control who can view and potentially misuse your contact information, prevent unauthorized access and manage data usage.",
-        "Solution":
-        [
-            "There are no applications which have contacts permission, so no action is needed."
-        ],
-        "Screenshots":
-        [
-        ]
-    },
-    "110": {
-        "Name": "Open ports",
+    },
+    "11": {
         "Type": "Security",
         "Information": "An open port is one that permits the receipt of data packets. Certain applications require specific ports to receive data so the presence of open ports does not inherently pose risks. However, some ports may lack adequate protection, potentially allowing unauthorized communication and introducing security vulnerabilities. It is essential to keep ports open only when actively in use and close them when not needed. Given that numerous open ports can expand the attack surface of your computer, it's advisable to routinely monitor and secure your system's network ports to mitigate these risks and maintain a strong security posture.",
-        "Solution":
-        [
-            "To reduce risk, make sure that Windows Defender is enabled. This will block certain traffic into or out of your device via open ports. To gain more insight into your open ports, follow these instructions.",
-            "Open a command prompt by clicking 'Start', typing 'cmd', and pressing 'Enter'.",
-            "Now type 'netstat -ab' and you will see a list of open ports and their corresponding programs.",
-            "If you see any suspicious programs or ports, you can close them by shutting down the corresponding program."
-        ],
-        "Screenshots":
-        [
-            "devices-connected-via-bluetooth/bluetooth-devices-1.png"
-        ]
-    },
-    "120": {
-        "Name": "Remote desktop enabled",
+        "0": {
+            "Severity": 4,
+            "Name": "Open ports",
+            "Solution": [
+                "To reduce risk, make sure that Windows Defender is enabled. This will block certain traffic into or out of your device via open ports. To gain more insight in your open ports following the following instructions.",
+                "Open a command prompt by clicking 'Start', typing 'cmd', and pressing 'Enter'.",
+                "Now type 'netstat -ab' and you will see a list of open ports and their corresponding programs.",
+                "If you see any suspicious programs or ports, you can close them by by shutting down the corresponding program."
+            ],
+            "Screenshots": [
+                "devices-connected-via-bluetooth/bluetooth-devices-1.png",
+                "devices-connected-via-bluetooth/bluetooth-devices-1.png",
+                "devices-connected-via-bluetooth/bluetooth-devices-1.png",
+                "devices-connected-via-bluetooth/bluetooth-devices-1.png"
+            ]
+        }
+    },
+    "12": {
         "Type": "Security",
         "Information": "Remote Desktop is a built-in feature in the Windows operating system that allows users to remotely access and control another Windows computer over a network or the internet. It enables users to connect to a remote computer as if they were sitting in front of it, providing full access to the remote desktop, applications, files, and resources. If you do not use this feature, it is safer to turn it off.",
-<<<<<<< HEAD
         "0": {
                 "Severity": 3,
             "Name": "Remote desktop enabled",
@@ -795,358 +504,83 @@
         }
     },
     "15": {
-=======
-        "Solution":
-        [
-            "Go to Start > Settings > System > Remote Desktop.",
-            "Here you can control the remote desktop settings and turn the feature off."
-        ],
-        "Screenshots":
-        [
-        ]
-    },
-    "121": {
-        "Name": "Remote desktop disabled",
-        "Type": "Security",
-        "Information": "Remote Desktop is a built-in feature in the Windows operating system that allows users to remotely access and control another Windows computer over a network or the internet. It enables users to connect to a remote computer as if they were sitting in front of it, providing full access to the remote desktop, applications, files, and resources. If you do not use this feature, it is safer to turn it off.",
-        "Solution":
-        [
-            "Remote desktop has been disabled, so no action is needed."
-        ],
-        "Screenshots":
-        [
-        ]
-    },
-    "130": {
-        "Name": "SMB all versions disabled",
-        "Type": "Security",
-        "Information": "The SMB (Server Message Block) protocol is used for sharing files, printers, and other resources between devices on a network in Windows environments. Ensuring that SMB settings on your Windows computer are configured correctly is crucial. The SMBv1 has numerous known vulnerabilities and therefore should never be used. Using SMBv2/v3 instead is the safer option.",
-        "Solution":
-        [
-            "All versions of SMB are disabled, so no action is needed."
-        ],
-        "Screenshots":
-        [
-        ]
-    },
-    "131": {
-        "Name": "SMB version 1 enabled",
-        "Type": "Security",
-        "Information": "The SMB (Server Message Block) protocol is used for sharing files, printers, and other resources between devices on a network in Windows environments. Ensuring that SMB settings on your Windows computer are configured correctly is crucial. The SMBv1 has numerous known vulnerabilities and therefore should never be used. Using SMBv2/v3 instead is the safer option.",
-        "Solution":
-        [
-            "On your keyboard, press 'Windows+R' to open the Run window.",
-            "Type 'Powershell', then select OK.",
-            "In the PowerShell, type 'Disable-WindowsOptionalFeature -Online -FeatureName SMB1Protocol' and hit enter.",
-            "To finish, restart your computer."
-        ],
-        "Screenshots":
-        [
-            "smb-status/smb-1.png",
-            "smb-status/smb-1.png",
-            "smb-status/smb-2.png",
-            "smb-status/smb-2.png"
-        ]
-    },
-    "132": {
-        "Name": "SMB version 2 enabled",
-        "Type": "Security",
-        "Information": "The SMB (Server Message Block) protocol is used for sharing files, printers, and other resources between devices on a network in Windows environments. Ensuring that SMB settings on your Windows computer are configured correctly is crucial. The SMBv1 has numerous known vulnerabilities and therefore should never be used. Using SMBv2/v3 instead is the safer option.",
-        "Solution":
-        [
-            "SMB version 2 is enabled which is a secure and widely used version, so no action is needed."
-        ],
-        "Screenshots":
-        [
-        ]
-    },
-    "133": {
-        "Name": "SMB version 1 and 2 enabled",
-        "Type": "Security",
-        "Information": "The SMB (Server Message Block) protocol is used for sharing files, printers, and other resources between devices on a network in Windows environments. Ensuring that SMB settings on your Windows computer are configured correctly is crucial. The SMBv1 has numerous known vulnerabilities and therefore should never be used. Using SMBv2/v3 instead is the safer option.",
-        "Solution":
-        [
-            "On your keyboard, press 'Windows+R' to open the Run window.",
-            "Type 'Powershell', then select OK.",
-            "In the PowerShell, type 'Disable-WindowsOptionalFeature -Online -FeatureName SMB1Protocol' and hit enter.",
-            "To finish, restart your computer."
-        ],
-        "Screenshots":
-        [
-            "smb-status/smb-1.png",
-            "smb-status/smb-1.png",
-            "smb-status/smb-2.png",
-            "smb-status/smb-2.png"
-        ]
-    },
-    "140": {
-        "Name": "User account control",
-        "Type": "Security",
-        "Information": "User Account Control (UAC) is a security feature introduced in Windows Vista and present in subsequent versions of the Windows operating system. Its primary purpose is to enhance the security of the operating system by limiting the privileges of applications and processes running with standard user rights and requiring administrator approval for tasks that require elevated permissions.",
-        "Solution":
-        [
-            "On your keyboard, press 'Windows+R' to open the Run window.",
-            "Type 'Control Panel', then select OK.",
-            "Select 'User Accounts' or 'User Accounts and Family Safety'.",
-            "Select 'Change User Account Control settings'. If you are prompted by UAC, select 'Yes' to continue.",
-            "Here you can move the slider to 'Always notify' to turn UAC on. If you are prompted by UAC, select 'Yes' to continue.",
-            "To finish, restart your computer."
-        ],
-        "SolutionWindows10":
-        [
-            "The settings for user account control are turned on for apps, setting it to always notify is a safer option. To turn on UAC follow these steps",
-            "On your keyboard, press 'Windows+R' to open the Run window.",
-            "Type 'Control Panel', then select OK.",
-            "Select 'User Accounts'.",
-            "Select 'User Accounts' again.",
-            "Select 'Change User Account Control settings'. If you are prompted by UAC, select 'Yes' to continue.",
-            "Here you can move the slider to 'Always notify' to turn UAC on. If you are prompted by UAC, select 'Yes' to continue.",
-            "To finish, restart your computer."
-        ],
-        "Screenshots":
-        [
-            "user-account-control/user-account-control-1.png",
-            "user-account-control/user-account-control-2.png",
-            "user-account-control/user-account-control-2.png",
-            "user-account-control/user-account-control-3.png",
-            "user-account-control/user-account-control-5.png",
-            "user-account-control/user-account-control-5.png"
-        ]
-    },
-    "141": {
-        "Name": "User account control",
-        "Type": "Security",
-        "Information": "User Account Control (UAC) is a security feature introduced in Windows Vista and present in subsequent versions of the Windows operating system. Its primary purpose is to enhance the security of the operating system by limiting the privileges of applications and processes running with standard user rights and requiring administrator approval for tasks that require elevated permissions.",
-        "Solution":
-        [
-            "The settings for the user account control are set to 'Always notify', so no action is needed."
-        ],
-        "Screenshots":
-        [
-        ]
-    },
-    "142": {
-        "Name": "User account control",
-        "Type": "Security",
-        "Information": "User Account Control (UAC) is a security feature introduced in Windows Vista and present in subsequent versions of the Windows operating system. Its primary purpose is to enhance the security of the operating system by limiting the privileges of applications and processes running with standard user rights and requiring administrator approval for tasks that require elevated permissions.",
-        "Solution":
-        [
-            "The settings for user account control are turned on for apps; setting it to always notify is a safer option. To turn on UAC, follow these steps:",
-            "On your keyboard, press 'Windows+R' to open the Run window.",
-            "Type 'Control Panel', then select OK.",
-            "Select 'User Accounts' or 'User Accounts and Family Safety'.",
-            "Select 'Change User Account Control settings'. If you are prompted by UAC, select 'Yes' to continue.",
-            "Here you can move the slider to 'Always notify' to turn UAC on. If you are prompted by UAC, select 'Yes' to continue.",
-            "To finish, restart your computer."
-        ],
-        "SolutionWindows10":
-        [
-            "The settings for user account control are turned on for apps, setting it to always notify is a safer option. To turn on UAC follow these steps",
-            "On your keyboard, press 'Windows+R' to open the Run window.",
-            "Type 'Control Panel', then select OK.",
-            "Select 'User Accounts'.",
-            "Select 'User Accounts' again.",
-            "Select 'Change User Account Control settings'. If you are prompted by UAC, select 'Yes' to continue.",
-            "Here you can move the slider to 'Always notify' to turn UAC on. If you are prompted by UAC, select 'Yes' to continue.",
-            "To finish, restart your computer."
-        ],
-        "Screenshots":
-        [
-            "user-account-control/user-account-control-1.png",
-            "user-account-control/user-account-control-1.png",
-            "user-account-control/user-account-control-2.png",
-            "user-account-control/user-account-control-2.png",
-            "user-account-control/user-account-control-3.png",
-            "user-account-control/user-account-control-5.png",
-            "user-account-control/user-account-control-5.png"
-        ]
-    },
-    "143": {
-        "Name": "User account control",
-        "Type": "Security",
-        "Information": "User Account Control (UAC) is a security feature introduced in Windows Vista and present in subsequent versions of the Windows operating system. Its primary purpose is to enhance the security of the operating system by limiting the privileges of applications and processes running with standard user rights and requiring administrator approval for tasks that require elevated permissions.",
-        "Solution":
-        [
-            "The status of the user account control settings is unknown. To check the status and potentially solve the issue of the user account control, follow these steps:",
-            "On your keyboard, press 'Windows+R' to open the Run window.",
-            "Type 'Control Panel', then select OK.",
-            "Select 'User Accounts' or 'User Accounts and Family Safety'.",
-            "Select 'Change User Account Control settings'. If you are prompted by UAC, select 'Yes' to continue.",
-            "Here you can move the slider to 'Always notify' to turn UAC on. If you are prompted by UAC, select 'Yes' to continue.",
-            "To finish, restart your computer."
-        ],
-        "SolutionWindows10":
-        [
-            "The settings for user account control are turned on for apps, setting it to always notify is a safer option. To turn on UAC follow these steps",
-            "On your keyboard, press 'Windows+R' to open the Run window.",
-            "Type 'Control Panel', then select OK.",
-            "Select 'User Accounts'.",
-            "Select 'User Accounts' again.",
-            "Select 'Change User Account Control settings'. If you are prompted by UAC, select 'Yes' to continue.",
-            "Here you can move the slider to 'Always notify' to turn UAC on. If you are prompted by UAC, select 'Yes' to continue.",
-            "To finish, restart your computer."
-        ],
-        "Screenshots":
-        [
-            "user-account-control/user-account-control-1.png",
-            "user-account-control/user-account-control-1.png",
-            "user-account-control/user-account-control-2.png",
-            "user-account-control/user-account-control-2.png",
-            "user-account-control/user-account-control-3.png",
-            "user-account-control/user-account-control-5.png",
-            "user-account-control/user-account-control-5.png"
-        ]
-    },
-    "150": {
-        "Name": "Windows Defender enabled and scan enabled",
         "Type": "Security",
         "Information": "Windows Defender continuously monitors your system for any suspicious activity, including malware, viruses, and other forms of malicious software. By having it enabled, you have an active defense against potential threats that could compromise your privacy or security. It also receives regular updates from Microsoft to stay up-to-date with the latest security threats and vulnerabilities. By keeping it enabled, you ensure that your computer is protected against newly emerging threats that could exploit known security weaknesses.",
-        "Solution":
-        [
-            "Windows Defender and the periodic scan are enabled, so no action is needed."
-        ],
-        "Screenshots":
-        [
-        ]
-    },
-    "151": {
-        "Name": "Windows Defender scan disabled",
-        "Type": "Security",
-        "Information": "Windows Defender continuously monitors your system for any suspicious activity, including malware, viruses, and other forms of malicious software. By having it enabled, you have an active defense against potential threats that could compromise your privacy or security. It also receives regular updates from Microsoft to stay up-to-date with the latest security threats and vulnerabilities. By keeping it enabled, you ensure that your computer is protected against newly emerging threats that could exploit known security weaknesses.",
-        "Solution":
-        [
-            "Open the Windows Security app.",
-            "Select Virus & threat protection.",
-            "Under Virus & threat protection settings, select Manage settings.",
-            "Flip the switch under Real-time protection to turn it on."
-        ],
-        "Screenshots":
-        [
-            "windows-defender/windows-defender-1.png",
-            "windows-defender/windows-defender-1.png",
-            "windows-defender/windows-defender-1.png",
-            "windows-defender/windows-defender-1.png"
-        ],
-        "SceeenshotsWindows10":
-        [
-            "windows-defender/windows-defender-1.png",
-            "windows-defender/windows-defender-2.png",
-            "windows-defender/windows-defender-3.png",
-            "windows-defender/windows-defender-4.png"
-        ]
-    },
-    "152": {
-        "Name": "Windows Defender disabled",
-        "Type": "Security",
-        "Information": "Windows Defender continuously monitors your system for any suspicious activity, including malware, viruses, and other forms of malicious software. By having it enabled, you have an active defense against potential threats that could compromise your privacy or security. It also receives regular updates from Microsoft to stay up-to-date with the latest security threats and vulnerabilities. By keeping it enabled, you ensure that your computer is protected against newly emerging threats that could exploit known security weaknesses.",
-        "Solution":
-        [
-            "Open the Windows Security app.",
-            "Select Virus & threat protection.",
-            "Under Virus & threat protection settings, select Manage settings.",
-            "Flip the switch under Real-time protection to turn it on."
-        ],
-        "Screenshots":
-        [
-            "windows-defender/windows-defender-1.png",
-            "windows-defender/windows-defender-1.png",
-            "windows-defender/windows-defender-1.png",
-            "windows-defender/windows-defender-1.png"
-        ],
-        "ScreenshotsWindows10":
-        [
-            "windows-defender/windows-defender-1.png",
-            "windows-defender/windows-defender-2.png",
-            "windows-defender/windows-defender-3.png",
-            "windows-defender/windows-defender-4.png"
-        ]
-    },
-    "153": {
-        "Name": "Windows Defender status unknown",
->>>>>>> 23be76d8
-        "Type": "Security",
-        "Information": "Windows Defender continuously monitors your system for any suspicious activity, including malware, viruses, and other forms of malicious software. By having it enabled, you have an active defense against potential threats that could compromise your privacy or security. It also receives regular updates from Microsoft to stay up-to-date with the latest security threats and vulnerabilities. By keeping it enabled, you ensure that your computer is protected against newly emerging threats that could exploit known security weaknesses.",
-        "Solution":
-        [
-            "The Windows Defender status is unknown. To check the status and potentially solve the issue of Windows Defender, follow these steps:",
-            "Open the Windows Security app.",
-            "Select Virus & threat protection.",
-            "Under Virus & threat protection settings, select Manage settings.",
-            "Flip the switch under Real-time protection to turn it on."
-        ],
-        "Screenshots":
-        [
-            "windows-defender/windows-defender-1.png",
-            "windows-defender/windows-defender-1.png",
-            "windows-defender/windows-defender-1.png",
-            "windows-defender/windows-defender-1.png",
-            "windows-defender/windows-defender-1.png"
-        ],
-        "ScreenshotsWindows10":
-        [
-            "windows-defender/windows-defender-1.png",
-            "windows-defender/windows-defender-1.png",
-            "windows-defender/windows-defender-2.png",
-            "windows-defender/windows-defender-3.png",
-            "windows-defender/windows-defender-4.png"
-        ]
-    },
-    "154": {
-        "Name": "Windows Defender disabled",
-        "Type": "Security",
-        "Information": "Windows Defender continuously monitors your system for any suspicious activity, including malware, viruses, and other forms of malicious software. By having it enabled, you have an active defense against potential threats that could compromise your privacy or security. It also receives regular updates from Microsoft to stay up-to-date with the latest security threats and vulnerabilities. By keeping it enabled, you ensure that your computer is protected against newly emerging threats that could exploit known security weaknesses.",
-        "Solution":
-        [
-            "Open the Windows Security app.",
-            "Select Virus & threat protection.",
-            "Under Virus & threat protection settings, select Manage settings.",
-            "Flip the switch under Real-time protection to turn it on."
-        ],
-        "Screenshots":
-        [
-            "windows-defender/windows-defender-1.png",
-            "windows-defender/windows-defender-1.png",
-            "windows-defender/windows-defender-1.png",
-            "windows-defender/windows-defender-1.png"
-        ],
-        "ScreenshotsWindows10":
-        [
-            "windows-defender/windows-defender-1.png",
-            "windows-defender/windows-defender-2.png",
-            "windows-defender/windows-defender-3.png",
-            "windows-defender/windows-defender-4.png"
-        ]
-    },
-    "160": {
-        "Name": "Last password change more than 6 months ago",
-        "Type": "Security",
-        "Information": "Regularly changing your password reduces the likelihood of unauthorized access to your computer or sensitive information. If someone does manage to obtain your password, changing it regularly limits the time they have to exploit it. So it is a good habit to change your password at least twice a year.",
-        "Solution":
-        [
-            "Go to Start > Change your password",
-            "Open the 'Password' section and click on the 'Change' button.",
-            "You can now change your password to a new unique one."
-        ],
-        "Screenshots":
-        [
-            "last-password-change/change-password-1.png",
-            "last-password-change/change-password-2.png",
-            "last-password-change/change-password-2.png"
-        ]
-    },
-    "161": {
-        "Name": "Last password change recent",
-        "Type": "Security",
-        "Information": "Regularly changing your password reduces the likelihood of unauthorized access to your computer or sensitive information. If someone does manage to obtain your password, changing it regularly limits the time they have to exploit it. So it is a good habit to change your password at least twice a year.",
-        "Solution":
-        [
-            "You changed your password recently, so no action is needed."
-        ],
-        "Screenshots":
-        [
-        ]
-    },
-<<<<<<< HEAD
+        "0": {
+            "Severity": 0,
+            "Name": "Windows Defender is enabled",
+            "Solution": [
+                "Windows Defender is configured correctly, so there is no action needed"
+            ],
+            "Screenshots": [
+            ]
+        },
+        "1": {
+            "Severity": 3,
+            "Name": "Windows Defender is disabled",
+            "Solution": [
+                "Open the Windows Security app.",
+                "Select Virus & threat protection.",
+                "Under Virus & threat protection settings, select Manage settings.",
+                "Flip the switch under Real-time protection to turn it on."
+            ],
+            "Screenshots": [
+                "windows-defender/windows-defender-1.png",
+                "windows-defender/windows-defender-1.png",
+                "windows-defender/windows-defender-1.png",
+                "windows-defender/windows-defender-1.png"
+            ],
+            "ScreenshotsWindows10": [
+                "windows-defender/windows-defender-1.png",
+                "windows-defender/windows-defender-2.png",
+                "windows-defender/windows-defender-3.png",
+                "windows-defender/windows-defender-4.png"
+            ]
+        },
+        "2": {
+            "Severity": -1,
+            "Name": "Windows Defender Status is unknown",
+            "Solution": [
+                "We couldn't find the status of Windows Defender on this device."
+            ],
+            "Screenshots": [
+            ],
+            "ScreenshotsWindows10": [
+                "windows-defender/windows-defender-1.png",
+                "windows-defender/windows-defender-1.png",
+                "windows-defender/windows-defender-2.png",
+                "windows-defender/windows-defender-3.png",
+                "windows-defender/windows-defender-4.png"
+            ]
+        }
+    },
+    "16": {
+        "Type": "Security",
+        "Information": "Regularly changing your password reduces the likelihood of unauthorized access to your computer or sensitive information. If someone does manage to obtain your password, changing it regularly limits the time they have to exploit it.  So it is a good habit to change your password at least twice a year.",
+        "0": {
+            "Severity": 2,
+            "Name": "Last password change was more than 6 months ago",
+            "Solution": [
+                "Go to start > Change your password",
+                "Open the 'Password' section and click on the 'Change' button.",
+                "You can now change your password to a new unique one."
+            ],
+            "Screenshots": [
+                "last-password-change/change-password-1.png",
+                "last-password-change/change-password-2.png",
+                "last-password-change/change-password-2.png"
+            ]
+        },
+        "1": {
+            "Severity": 0,
+            "Name": "Last password change was recent",
+            "Solution": [
+                "You changed your password recently, so there is no action needed."
+            ],
+            "Screenshots": [
+            ]
+        }
+    },
     "17": {
         "Type": "Security",
         "Information": "Using a secure windows login method is important. Windows supports various login methods like a password, PIN, security key or fingerprint. Using one of these login methods is important to keep your data safe. Without one of these login methods anyone is able to unlock your device and access your data. You are not using a login method / a less secure login method / combination of login methods, it is recommended to switch to a more secure login method like password or fingerprint.",
@@ -1195,81 +629,10 @@
                 "windows-login-method/login-method-2.png"
             ]
         }
-=======
-    "170": {
-        "Name": "No Windows login method set up",
-        "Type": "Security",
-        "Information": "Using a secure Windows login method is important. Windows supports various login methods like a password, PIN, security key, or fingerprint. Using one of these login methods is important to keep your data safe. Without one of these login methods, anyone is able to unlock your device and access your data. You are not using a login method / a less secure login method / combination of login methods, it is recommended to switch to a more secure login method like password or fingerprint.",
-        "Solution":
-        [
-            "Go to Start > Settings > Accounts > Sign-in options.",
-            "Now you can set up one of the available login methods by following the steps described."
-        ],
-        "Screenshots":
-        [
-            "windows-login-method/login-method-1.png",
-            "windows-login-method/login-method-2.png"
-        ]
-    },
-    "171": {
-        "Name": "Windows login with secure login method",
-        "Type": "Security",
-        "Information": "Using a secure Windows login method is important. Windows supports various login methods like a password, PIN, security key, or fingerprint. Using one of these login methods is important to keep your data safe. Without one of these login methods, anyone is able to unlock your device and access your data.",
-        "Solution":
-        [
-            "You are using a secure login method, so no action is needed."
-        ],
-        "Screenshots":
-        [
-        ]
-    },
-    "173": {
-        "Name": "Windows login with less secure login method",
-        "Type": "Security",
-        "Information": "Using a secure Windows login method is important. Windows supports various login methods like a password, PIN, security key, or fingerprint. Using one of these login methods is important to keep your data safe. Without one of these login methods, anyone is able to unlock your device and access your data. You are using a less secure login method / combination of login methods as seen below, it is recommended to switch to a more secure login method like password or fingerprint.",
-        "Solution":
-        [
-            "Go to Start > Settings > Accounts > Sign-in options.",
-            "Now you can set up one of the available login methods by following the steps described."
-        ],
-        "Screenshots":
-        [
-            "windows-login-method/login-method-1.png",
-            "windows-login-method/login-method-2.png"
-        ]
-    },
-    "180": {
-        "Name": "Windows version up to date",
+    },
+    "18": {
         "Type": "Security",
         "Information": "Outdated Windows versions may contain unpatched security vulnerabilities that could be exploited by attackers to compromise the system. Hackers actively search for and exploit vulnerabilities in outdated operating systems, potentially leading to unauthorized access, data breaches, and malware infections.",
-        "Solution":
-        [
-            "Your Windows version is up-to-date, so no action is needed."
-        ],
-        "Screenshots":
-        [
-        ]
-    },
-    "181": {
-        "Name": "Windows version slightly outdated",
-        "Type": "Security",
-        "Information": "Outdated Windows versions may contain unpatched security vulnerabilities that could be exploited by attackers to compromise the system. Hackers actively search for and exploit vulnerabilities in outdated operating systems, potentially leading to unauthorized access, data breaches, and malware infections.",
-        "Solution":
-        [
-            "Go to Start > Settings > Windows Update.",
-            "Here you can check for updates and install updates."
-        ],
-        "Screenshots":
-        [
-            "outdated-windows-version/windows-update-1.png",
-            "outdated-windows-version/windows-update-2.png"
-        ]
->>>>>>> 23be76d8
-    },
-    "18": {
-        "Type": "Security",
-        "Information": "Outdated Windows versions may contain unpatched security vulnerabilities that could be exploited by attackers to compromise the system. Hackers actively search for and exploit vulnerabilities in outdated operating systems, potentially leading to unauthorized access, data breaches, and malware infections.",
-<<<<<<< HEAD
         "0": {
             "Severity": 0,
             "Name": "Windows version is up to date",
@@ -1311,95 +674,36 @@
         "Severity": 1,
         "Name": "Secure boot is disabled",
         "Solution": [
-=======
-        "Solution":
-        [
-            "Go to Start > Settings > Windows Update.",
-            "Here you can check for updates and install updates."
-        ],
-        "Screenshots":
-        [
-            "outdated-windows-version/windows-update-1.png",
-            "outdated-windows-version/windows-update-2.png"
-        ]
-    },
-    "190": {
-        "Name": "Secure boot disabled",
-        "Type": "Security",
-        "Information": "Secure Boot ensures that only trusted software components, signed with recognized digital signatures, are loaded during the boot process. This prevents malware and other unauthorized software from tampering with the boot process and gaining control of the system at an early stage.",
-        "Solution":
-        [
->>>>>>> 23be76d8
             "Restart your computer and access the BIOS/UEFI settings. This is usually done by pressing a specific key during the boot process. Common keys to access BIOS/UEFI settings include F2, Del, Esc, or F10. The specific key varies depending on your computer's manufacturer.",
             "Once you are in the BIOS/UEFI settings, navigate to the section related to Secure Boot. This section may be named differently depending on your system manufacturer and BIOS/UEFI version.",
             "In the Secure Boot section, you should find an option to enable Secure Boot. Select this option and set it to 'Enabled.' Some systems may require you to set a Secure Boot Mode or choose the Secure Boot Key Management option. Follow the on-screen instructions to enable Secure Boot.",
             "After enabling Secure Boot, save the changes to the BIOS/UEFI settings and exit. Usually, you can do this by selecting the 'Save & Exit' or 'Exit' option from the BIOS/UEFI menu. Confirm any prompts to save the changes and restart your computer."
         ],
-        "Screenshots":
-        [
+        "Screenshots": [
         ]
     },
-<<<<<<< HEAD
     "1": {
         "Severity": 0,
         "Name": "Secure boot is enabled",
         "Solution": [
             "Secure boot is enabled, so there is no action needed."
-=======
-    "191": {
-        "Name": "Secure boot enabled",
-        "Type": "Security",
-        "Information": "Secure Boot ensures that only trusted software components, signed with recognized digital signatures, are loaded during the boot process. This prevents malware and other unauthorized software from tampering with the boot process and gaining control of the system at an early stage.",
-        "Solution":
-        [
-            "Secure boot is enabled, so no action is needed."
->>>>>>> 23be76d8
         ],
-        "Screenshots":
-        [
+        "Screenshots": [
         ]
     },
-<<<<<<< HEAD
     "2": {
         "Severity": -1,
         "Name": "Secure boot status is unknown",
         "Solution": [
             "We couldn't find the status of Secure boot on this device."
-=======
-    "192": {
-        "Name": "Secure boot status unknown",
-        "Type": "Security",
-        "Information": "Secure Boot ensures that only trusted software components, signed with recognized digital signatures, are loaded during the boot process. This prevents malware and other unauthorized software from tampering with the boot process and gaining control of the system at an early stage.",
-        "Solution":
-        [
-            "The status of the secure boot setting is unknown. To check the status and potentially solve the issue of the secure boot, follow these steps:",
-            "Restart your computer and access the BIOS/UEFI settings. This is usually done by pressing a specific key during the boot process. Common keys to access BIOS/UEFI settings include F2, Del, Esc, or F10. The specific key varies depending on your computer's manufacturer.",
-            "Once you are in the BIOS/UEFI settings, navigate to the section related to Secure Boot. This section may be named differently depending on your system manufacturer and BIOS/UEFI version.",
-            "In the Secure Boot section, you should find an option to enable Secure Boot. Select this option and set it to 'Enabled.' Some systems may require you to set a Secure Boot Mode or choose the Secure Boot Key Management option. Follow the on-screen instructions to enable Secure Boot.",
-            "After enabling Secure Boot, save the changes to the BIOS/UEFI settings and exit. Usually, you can do this by selecting the 'Save & Exit' or 'Exit' option from the BIOS/UEFI menu. Confirm any prompts to save the changes and restart your computer."
         ],
-        "Screenshots":
-        [
-        ]
-    },
-    "200": {
-        "Name": "No applications start at boot",
-        "Type": "Security",
-        "Information": "When you boot up your computer, several applications automatically launch. Some of these are essential processes for the system to function properly, while others are convenient to have at startup. However, there might also be applications that start during boot without your knowledge. It's wise to disable these to prevent any unauthorized actions and to improve the speed of your computer's startup process.",
-        "Solution":
-        [
-            "No applications start at boot, so no action is needed."
->>>>>>> 23be76d8
-        ],
-        "Screenshots":
-        [
+        "Screenshots": [
         ]
     }
 },
     "20": {
         "Type": "Security",
         "Information": "When you boot up your computer, several applications automatically launch. Some of these are essential processes for the system to function properly, while others are convenient to have at startup. However, there might also be applications that start during boot without your knowledge. It's wise to disable these to prevent any unauthorized actions and to improve the speed of your computer's startup process.",
-<<<<<<< HEAD
         "0": {
             "Severity": 0,
             "Name": "No applications which start at boot",
@@ -1475,104 +779,10 @@
                 "edge-adblocker/edge-adblocker-3.png"
             ]
         }
-=======
-        "Solution":
-        [
-            "Go to Start > Settings > Apps > Startup.",
-            "Here you can choose which applications will automatically start during boot."
-        ],
-        "Screenshots":
-        [
-            "applications-which-start-at-boot/boot-apps-1.png",
-            "applications-which-start-at-boot/boot-apps-2.png"
-        ]
-    },
-    "210": {
-        "Name": "Google Chrome with an ad blocker installed",
-        "Type": "Privacy",
-        "Information": "Ad blockers shield users from online advertisements. With their filters and algorithms, they provide a sanctuary of uninterrupted browsing, sparing users from the visual clutter and potential security risks posed by ads.",
-        "Solution":
-        [
-            "Open Google Chrome and navigate to the Chrome Store.",
-            "Search for an ad blocker in the search bar (for example: AdBlock Plus or uBlock Origin).",
-            "Click on the 'Add to Chrome' button and restart the browser."
-        ],
-        "Screenshots":
-        [
-            "chrome-adblocker/chrome-adblocker-1.png",
-            "chrome-adblocker/chrome-adblocker-2.png",
-            "chrome-adblocker/chrome-adblocker-3.png"
-        ]
-    },
-    "211": {
-        "Name": "Google Chrome with no ad blocker installed",
-        "Type": "Privacy",
-        "Information": "Ad blockers shield users from online advertisements. With their filters and algorithms, they provide a sanctuary of uninterrupted browsing, sparing users from the visual clutter and potential security risks posed by ads.",
-        "Solution":
-        [
-            "Open Google Chrome and navigate to the Chrome Store.",
-            "Search for an ad blocker in the search bar (for example: AdBlock Plus or uBlock Origin).",
-            "Click on the 'Add to Chrome' button and restart the browser."
-        ],
-        "Screenshots":
-        [
-            "chrome-adblocker/chrome-adblocker-1.png",
-            "chrome-adblocker/chrome-adblocker-2.png",
-            "chrome-adblocker/chrome-adblocker-3.png"
-        ]
-    },
-    "220": {
-        "Name": "Microsoft Edge with an ad blocker installed",
-        "Type": "Privacy",
-        "Information": "Ad blockers shield users from online advertisements. With their filters and algorithms, they provide a sanctuary of uninterrupted browsing, sparing users from the visual clutter and potential security risks posed by ads.",
-        "Solution":
-        [
-            "Open Microsoft Edge and navigate to Microsoft Edge Extensions",
-            "Search for an ad blocker in the search bar (for example: AdBlock Plus or uBlock Origin)",
-            "Click on the 'Download' button and restart the browser."
-        ],
-        "Screenshots":
-        [
-            "edge-adblocker/edge-adblocker-1.png",
-            "edge-adblocker/edge-adblocker-2.png",
-            "edge-adblocker/edge-adblocker-3.png"
-        ]
-    },
-    "221": {
-        "Name": "Microsoft Edge with no ad blocker installed",
-        "Type": "Privacy",
-        "Information": "Ad blockers shield users from online advertisements. With their filters and algorithms, they provide a sanctuary of uninterrupted browsing, sparing users from the visual clutter and potential security risks posed by ads.",
-        "Solution":
-        [
-            "Open Microsoft Edge and navigate to Microsoft Edge Extensions",
-            "Search for an ad blocker in the search bar (for example: AdBlock Plus or uBlock Origin)",
-            "Click on the 'Download' button and restart the browser."
-        ],
-        "Screenshots":
-        [
-            "edge-adblocker/edge-adblocker-1.png",
-            "edge-adblocker/edge-adblocker-2.png",
-            "edge-adblocker/edge-adblocker-3.png"
-        ]
-    },
-    "230": {
-        "Name": "Potential phishing domains found on Google Chrome",
+    },
+    "23": {
         "Type": "Privacy",
         "Information": "Phishing domains are fake websites designed to trick people into sharing sensitive information like passwords or credit card details. They look real, mimicking trusted brands or organizations. These scams exploit trust and curiosity to steal personal data.",
-        "Solution":
-        [
-            "Be careful browsing the internet as trusted websites could be spoofed easily. Furthermore, there are a lot of websites with malicious intentions. In case of doubt of actively browsing on a potential phishing website, it is advised to change your password."
-        ],
-        "Screenshots":
-        [
-            "TOBEFILLED"
-        ]
->>>>>>> 23be76d8
-    },
-    "23": {
-        "Type": "Privacy",
-        "Information": "Phishing domains are fake websites designed to trick people into sharing sensitive information like passwords or credit card details. They look real, mimicking trusted brands or organizations. These scams exploit trust and curiosity to steal personal data.",
-<<<<<<< HEAD
         "0": {
             "Severity": 2,
             "Name": "Potential phishing domains found on Google Chrome",
@@ -1592,15 +802,6 @@
             "Screenshots": [
             ]
         }
-=======
-        "Solution":
-        [
-            "Be careful browsing the internet as trusted websites could be spoofed easily. Furthermore, there are a lot of websites with malicious intentions. In case of doubt of actively browsing on a potential phishing website, it is advised to change your password."
-        ],
-        "Screenshots":
-        [
-        ]
->>>>>>> 23be76d8
     },
 "24": {
     "Type": "Privacy",
@@ -1608,44 +809,25 @@
     "0": {
         "Severity": 2,
         "Name": "Potential phishing domains found on Microsoft Edge",
-<<<<<<< HEAD
         "Solution": [
             "Be careful browsing the internet as trusted websites could be spoofed easily. Furthermore there are a lot of websites with malicious intentions. In case of doubt of actively browsing on a potential phishing website, it is advised to change your password."
-=======
-        "Type": "Privacy",
-        "Information": "Phishing domains are fake websites designed to trick people into sharing sensitive information like passwords or credit card details. They look real, mimicking trusted brands or organizations. These scams exploit trust and curiosity to steal personal data.",
-        "Solution":
-        [
-            "Be careful browsing the internet as trusted websites could be spoofed easily. Furthermore, there are a lot of websites with malicious intentions. In case of doubt of actively browsing on a potential phishing website, it is advised to change your password."
->>>>>>> 23be76d8
         ],
-        "Screenshots":
-        [
+        "Screenshots": [
         ]
     },
     "1": {
         "Severity": 0,
         "Name": "No potential phishing domains found on Microsoft Edge",
-<<<<<<< HEAD
         "Solution": [
             "You have not visited any phishing domains recently, so no action is needed."
-=======
-        "Type": "Privacy",
-        "Information": "Phishing domains are fake websites designed to trick people into sharing sensitive information like passwords or credit card details. They look real, mimicking trusted brands or organizations. These scams exploit trust and curiosity to steal personal data.",
-        "Solution":
-        [
-            "Be careful browsing the internet as trusted websites could be spoofed easily. Furthermore, there are a lot of websites with malicious intentions. In case of doubt of actively browsing on a potential phishing website, it is advised to change your password."
->>>>>>> 23be76d8
         ],
-        "Screenshots":
-        [
+        "Screenshots": [
         ]
     }
 },
     "25": {
         "Type": "Privacy",
         "Information": "A standard search engine helps users find information on the internet by entering keywords or phrases. Examples include Google, Bing, and Yahoo. They often face criticism for their approach to privacy.",
-<<<<<<< HEAD
         "0": {
             "Severity": 4,
             "Name": "Standard search engine used in Google Chrome",
@@ -1656,31 +838,9 @@
                 "TOBEFILLED"
             ]
         }
-=======
-        "Solution":
-        [
-            "Consider using a search engine with a focus on the privacy of the users (for example DuckDuckGo)."
-        ],
-        "Screenshots":
-        [
-        ]
-    },
-    "260": {
-        "Name": "Standard search engine in Microsoft Edge",
-        "Type": "Privacy",
-        "Information": "A standard search engine helps users find information on the internet by entering keywords or phrases. Examples include Google, Bing, and Yahoo. They often face criticism for their approach to privacy.",
-        "Solution":
-        [
-            "Consider using a search engine with a focus on the privacy of the users (for example DuckDuckGo)."
-        ],
-        "Screenshots":
-        [
-        ]
->>>>>>> 23be76d8
     },
     "26": {
         "Type": "Privacy",
-<<<<<<< HEAD
         "Information": "A standard search engine helps users find information on the internet by entering keywords or phrases. Examples include Google, Bing, and Yahoo. They often face criticism for their approach to privacy.",
         "0": {
             "Severity": 4,
@@ -1692,28 +852,10 @@
                 "TOBEFILLED"
             ]
         }
-=======
+    },
+    "27": {
+        "Type": "Privacy",
         "Information": "Cookies are small text files stored on your computer by websites you visit. They are used to remember your preferences, login information, and other data to enhance your browsing experience. However, cookies can also be used to track your online activities and gather personal information without your consent, raising privacy concerns. Managing and clearing cookies regularly helps protect your privacy and control the data websites collect about you.",
-        "Solution":
-        [
-            "Open Mozilla Firefox and click on the menu button (three horizontal lines) in the top right corner.",
-            "Select 'Options' and go to the 'Privacy & Security' tab.",
-            "Under 'Cookies and Site Data', click on 'Manage Data'.",
-            "Here you can view and remove cookies stored by websites. You can also clear all cookies by clicking on 'Remove All'."
-        ],
-        "Screenshots":
-        [
-            "firefox-cookies/cookies-firefox-1.png",
-            "firefox-cookies/cookies-firefox-2.png",
-            "firefox-cookies/cookies-firefox-3.png",
-            "firefox-cookies/cookies-firefox-4.png"
-        ]
->>>>>>> 23be76d8
-    },
-    "27": {
-        "Type": "Privacy",
-        "Information": "Cookies are small text files stored on your computer by websites you visit. They are used to remember your preferences, login information, and other data to enhance your browsing experience. However, cookies can also be used to track your online activities and gather personal information without your consent, raising privacy concerns. Managing and clearing cookies regularly helps protect your privacy and control the data websites collect about you.",
-<<<<<<< HEAD
         "0": {
             "Severity": 0,
             "Name": "No tracking cookies found in Mozilla Firefox",
@@ -1738,22 +880,10 @@
                 "firefox-cookies/cookies-firefox-4.png"
             ]
         }
-=======
-        "Solution":
-        [
-            "Open Mozilla Firefox and click on the menu button (three horizontal lines) in the top right corner.",
-            "Select 'Settings' and go to the 'Privacy & Security' tab.",
-            "The 'Enhanced Tracking Protection' option should be set to 'Standard' or 'Custom'. Custom gives you more control over what you allow or block. Under Cookies and Site Data, you can delete your existing cookies and manage exceptions. It is recommended to clear your cookies often to protect your privacy."
-        ],
-        "Screenshots":
-        [
-        ]
->>>>>>> 23be76d8
     },
     "28": {
         "Type": "Privacy",
         "Information": "Browser extensions enhance the functionality of your web browser by adding features, tools, and customization options. While extensions can be useful, they can also pose privacy and security risks if they have access to sensitive data or track your online activities without your consent. Regularly reviewing and managing your browser extensions helps protect your privacy and security online. Remove any extensions that you no longer use or trust to minimize potential risks.",
-<<<<<<< HEAD
         "0": {
             "Severity": 4,
             "Name": "Extensions installed in Mozilla Firefox",
@@ -1799,58 +929,10 @@
                 "firefox-adblocker/firefox-adblocker-5.png"
             ]
         }
-=======
-        "Solution":
-        [
-            "Open Mozilla Firefox and click on the menu button (three horizontal lines) in the top right corner.",
-            "Select 'Add-ons' and go to the 'Extensions' tab.",
-            "Here you can view and manage the extensions installed in your browser. Disable or remove any extensions that you no longer use or trust."
-        ],
-        "Screenshots":
-        [
-            "firefox-extensions/extensions-firefox-1.png",
-            "firefox-extensions/extensions-firefox-2.png",
-            "firefox-extensions/extensions-firefox-3.png"
-        ]
-    },
-    "290": {
-        "Name": "Mozilla Firefox with an ad blocker installed",
-        "Type": "Privacy",
-        "Information": "Ad blockers shield users from online advertisements. With their filters and algorithms, they provide a sanctuary of uninterrupted browsing, sparing users from the visual clutter and potential security risks posed by ads.",
-        "Solution":
-        [
-            "Open Mozilla Firefox and navigate to Firefox Extensions",
-            "Search for an ad blocker in the search bar (for example: AdBlock Plus or uBlock Origin)",
-            "Click on the 'Download' button and restart the browser."
-        ],
-        "Screenshots":
-        [
-        ]
-    },
-    "291": {
-        "Name": "Mozilla Firefox with no ad blocker installed",
-        "Type": "Privacy",
-        "Information": "Ad blockers shield users from online advertisements. With their filters and algorithms, they provide a sanctuary of uninterrupted browsing, sparing users from the visual clutter and potential security risks posed by ads.",
-        "Solution":
-        [
-            "Open Mozilla Firefox and navigate to Firefox Extensions",
-            "Search for an ad blocker in the search bar (for example: AdBlock Plus or uBlock Origin)",
-            "Click on the 'Download' button and restart the browser."
-        ],
-        "Screenshots":
-        [
-            "firefox-adblocker/firefox-adblocker-1.png",
-            "firefox-adblocker/firefox-adblocker-2.png",
-            "firefox-adblocker/firefox-adblocker-3.png",
-            "firefox-adblocker/firefox-adblocker-4.png",
-            "firefox-adblocker/firefox-adblocker-5.png"
-        ]
->>>>>>> 23be76d8
     },
     "30": {
         "Type": "Privacy",
         "Information": "A standard search engine helps users find information on the internet by entering keywords or phrases. Examples include Google, Bing, and Yahoo. They often face criticism for their approach to privacy.",
-<<<<<<< HEAD
         "0": {
             "Severity": 4,
             "Name": "Standard search engine in Mozilla Firefox",
@@ -1861,20 +943,10 @@
                 "TOBEFILLED"
             ]
         }
-=======
-        "Solution":
-        [
-            "Consider using a browser with a focus on the privacy of the users (for example DuckDuckGo)."
-        ],
-        "Screenshots":
-        [
-        ]
->>>>>>> 23be76d8
     },
     "31": {
         "Type": "Privacy",
         "Information": "Phishing domains are fake websites designed to trick people into sharing sensitive information like passwords or credit card details. They look real, mimicking trusted brands or organizations. These scams exploit trust and curiosity to steal personal data.",
-<<<<<<< HEAD
         "0": {
             "Severity": 0,
             "Name": "No potential phishing domains found on Mozilla Firefox",
@@ -1894,45 +966,10 @@
                 "TOBEFILLED"
             ]
         }
-=======
-        "Solution":
-        [
-        ],
-        "Screenshots":
-        [
-        ]
-    },
-    "311": {
-        "Name": "Potential phishing domains found on Mozilla Firefox",
-        "Type": "Privacy",
-        "Information": "Be careful browsing the internet as trusted websites could be spoofed easily. Furthermore, there are a lot of websites with malicious intentions. In case of doubt of actively browsing on a potential phishing website, it is advised to change your password.",
-        "Solution":
-        [
-            "Be careful browsing the internet as trusted websites could be spoofed easily. Furthermore, there are a lot of websites with malicious intentions. In case of doubt of actively browsing on a potential phishing website, it is advised to change your password."
-        ],
-        "Screenshots":
-        [
-            "TOBEFILLED"
-        ]
-    },
-    "320": {
-        "Name": "Incorrect CIS Audit list registry settings",
+    },
+    "32": {
         "Type": "Security",
         "Information": "The Center for Internet Security (CIS) provides a set of guidelines and best practices for securing computer systems. The CIS Audit list registry settings help ensure that your system is configured according to these security standards. Incorrect or outdated registry settings may leave your system vulnerable to security threats and compromise your privacy.",
-        "Solution":
-        [
-            "Download the CIS Benchmark for your operating system from the official CIS website. Follow the instructions in the benchmark document to review and update the registry settings on your system to align with the CIS security standards. Regularly check for updates to the CIS Benchmark and apply any changes or recommendations to maintain a secure configuration."
-        ],
-        "Screenshots":
-        [
-            "TOBEFILLED"
-        ]
->>>>>>> 23be76d8
-    },
-    "32": {
-        "Type": "Security",
-        "Information": "The Center for Internet Security (CIS) provides a set of guidelines and best practices for securing computer systems. The CIS Audit list registry settings help ensure that your system is configured according to these security standards. Incorrect or outdated registry settings may leave your system vulnerable to security threats and compromise your privacy.",
-<<<<<<< HEAD
         "0": {
             "Severity": 1,
             "Name": "Incorrect CIS Audit list registry settings",
@@ -1952,32 +989,10 @@
             "Screenshots": [
             ]
         }
-=======
-        "Solution":
-        [
-            "All settings adhere to the CIS Audit list guidelines, no action is needed."
-        ],
-        "Screenshots":
-        [
-        ]
-    },
-    "330": {
-        "Name": "Automatic log-in disabled",
+    },
+    "33": {
         "Type": "Security",
         "Information": "Automatic log-in allows users to access their accounts without entering a password each time they start their computer or open a specific application. While convenient, automatic log-in poses security risks, as anyone with physical access to the device can access the account without authentication. Disabling automatic log-in enhances the security of your accounts and prevents unauthorized access.",
-        "Solution":
-        [
-            "Automatic log-in is disabled, so no action is needed."
-        ],
-        "Screenshots":
-        [
-        ]
->>>>>>> 23be76d8
-    },
-    "33": {
-        "Type": "Security",
-        "Information": "Automatic log-in allows users to access their accounts without entering a password each time they start their computer or open a specific application. While convenient, automatic log-in poses security risks, as anyone with physical access to the device can access the account without authentication. Disabling automatic log-in enhances the security of your accounts and prevents unauthorized access.",
-<<<<<<< HEAD
         "0": {
             "Severity": 0,
             "Name": "Automatic log-in disabled",
@@ -1998,34 +1013,10 @@
                 "TOBEFILLED"
             ]
         }
-=======
-        "Solution":
-        [
-            "Go to Start > Settings > Accounts > Sign-in options.",
-            "Under 'Require sign-in', select 'When PC wakes up from sleep'."
-        ],
-        "Screenshots":
-        [
-            "TOBEFILLED"
-        ]
-    },
-    "340": {
-        "Name": "Remote RPC disabled",
+    },
+    "34": {
         "Type": "Security",
         "Information": "Remote Procedure Call (RPC) is a protocol that allows programs and processes to communicate with each other on a network. Disabling Remote RPC helps prevent unauthorized access to your computer and protects it from potential security threats and vulnerabilities.",
-        "Solution":
-        [
-            "Remote RPC is disabled, so there is no action needed."
-        ],
-        "Screenshots":
-        [
-        ]
->>>>>>> 23be76d8
-    },
-    "34": {
-        "Type": "Security",
-        "Information": "Remote Procedure Call (RPC) is a protocol that allows programs and processes to communicate with each other on a network. Disabling Remote RPC helps prevent unauthorized access to your computer and protects it from potential security threats and vulnerabilities.",
-<<<<<<< HEAD
         "0": {
             "Severity": 0,
             "Name": "Remote RPC disabled",
@@ -2048,52 +1039,10 @@
                 "TOBEFILLED"
             ]
         }
-=======
-        "Solution":
-        [
-            "The Remote RPC setting can not be changed in a conventional way. It requires editing of the registry directly.",
-            "In Windows Search, type in Registry Editor and open the program.",
-            "Navigate to \"Computer\\HKEY_LOCAL_MACHINE\\SYSTEM\\CurrentControlSet\\Control\\Terminal Server.",
-            "Double click on the \"AllowRemoteRPC\" key and set its value to 0."
-        ],
-        "Screenshots":
-        [
-            "TOBEFILLED"
-        ]
-    },
-    "350": {
-        "Name": "No possible tracking cookies found in Google Chrome browser",
+    },
+    "35": {
         "Type": "Privacy",
         "Information": "Cookies are small text files stored on your computer by websites you visit. They are used to remember your preferences, login information, and other data to enhance your browsing experience. However, cookies can also be used to track your online activities and gather personal information without your consent, raising privacy concerns. Managing and clearing cookies regularly helps protect your privacy and control the data websites collect about you.",
-        "Solution":
-        [
-            "No possible tracking cookies found in Google Chrome, so there is no action needed."
-        ],
-        "Screenshots":
-        [
-        ]
-    },
-    "351": {
-        "Name": "Possible tracking cookies found in Google Chrome browser",
-        "Type": "Privacy",
-        "Information": "Cookies are small text files stored on your computer by websites you visit. They are used to remember your preferences, login information, and other data to enhance your browsing experience. However, cookies can also be used to track your online activities and gather personal information without your consent, raising privacy concerns. Managing and clearing cookies regularly helps protect your privacy and control the data websites collect about you.",
-        "Solution":
-        [
-            "Open Google Chrome and click on the three dots in the top right corner.",
-            "Select 'Settings' and go to the 'Privacy and security' section.",
-            "Under 'Third-party cookies', click on 'See all site data and permissions'.",
-            "Here you can view and manage the cookies stored by websites. You can delete individual cookies or clear all site data to protect your privacy. "
-        ],
-        "Screenshots":
-        [
-            "TOBEFILLED"
-        ]
->>>>>>> 23be76d8
-    },
-    "35": {
-        "Type": "Privacy",
-        "Information": "Cookies are small text files stored on your computer by websites you visit. They are used to remember your preferences, login information, and other data to enhance your browsing experience. However, cookies can also be used to track your online activities and gather personal information without your consent, raising privacy concerns. Managing and clearing cookies regularly helps protect your privacy and control the data websites collect about you.",
-<<<<<<< HEAD
         "0": {
             "Severity": 0,
             "Name": "No possible tracking cookies found in Google Chrome browser",
@@ -2116,20 +1065,10 @@
                 "TOBEFILLED"
             ]
         }
-=======
-        "Solution":
-        [
-            "No possible tracking cookies found in Microsoft Edge, so there is no action needed."
-        ],
-        "Screenshots":
-        [
-        ]
->>>>>>> 23be76d8
     },
     "36": {
         "Type": "Privacy",
         "Information": "Cookies are small text files stored on your computer by websites you visit. They are used to remember your preferences, login information, and other data to enhance your browsing experience. However, cookies can also be used to track your online activities and gather personal information without your consent, raising privacy concerns. Managing and clearing cookies regularly helps protect your privacy and control the data websites collect about you.",
-<<<<<<< HEAD
         "0": {
             "Severity": 0,
             "Name": "No possible tracking cookies found in Microsoft Edge browser",
@@ -2152,36 +1091,10 @@
                 "TOBEFILLED"
             ]
         }
-=======
-        "Solution":
-        [
-            "Open Microsoft Edge and click on the three dots in the top right corner.",
-            "Select 'Settings' and go to the 'Cookies and site permissions' section.",
-            "Under 'Cookies and data stored', click on 'Manage and delete cookies and site data'.",
-            "Here you can manage general cookie settings. You can delete individual cookies or clear all site data by clicking on 'See all cookies and site data'. "
-        ],
-        "Screenshots":
-        [
-            "TOBEFILLED"
-        ]
-    },
-    "370": {
-        "Name": "Windows firewall enabled for all profiles",
+    },
+    "37": {
         "Type": "Security",
         "Information": "The Windows Firewall is a built-in security feature that helps protect your computer from unauthorized access and malicious software by monitoring and controlling incoming and outgoing network traffic. Enabling the Windows Firewall for all network profiles (public, private, and domain) helps enhance the security of your system and prevent potential security threats.",
-        "Solution":
-        [
-            "Windows Firewall is enabled for all profiles, so there is no action needed."
-        ],
-        "Screenshots":
-        [
-        ]
->>>>>>> 23be76d8
-    },
-    "37": {
-        "Type": "Security",
-        "Information": "The Windows Firewall is a built-in security feature that helps protect your computer from unauthorized access and malicious software by monitoring and controlling incoming and outgoing network traffic. Enabling the Windows Firewall for all network profiles (public, private, and domain) helps enhance the security of your system and prevent potential security threats.",
-<<<<<<< HEAD
         "0": {
             "Severity": 0,
             "Name": "Windows firewall is enabled for all profiles",
@@ -2228,62 +1141,10 @@
                 "TOBEFILLED"
             ]
         }
-=======
-        "Solution":
-        [
-            "Go to Start > Settings > Update & Security > Windows Security > Firewall & network protection.",
-            "Under 'Firewall & network protection', make sure that the Windows Firewall is turned on for all network profiles (public, private, and domain). If it is disabled, click on 'Turn on' to enable the firewall for the selected profile."
-        ],
-        "Screenshots":
-        [
-            "TOBEFILLED"
-        ]
-    },
-    "380":{
-        "Name": "Minimum password length set to at least 15 characters",
-        "Type": "Security",
-        "Information": "Setting a minimum password length of at least 15 characters helps enhance the security of user accounts by increasing the complexity and strength of passwords. Longer passwords are more resistant to brute-force attacks and provide better protection against unauthorized access and data breaches.",
-        "Solution":
-        [
-            "The minimum password length is set to at least 15 characters, so there is no action needed."
-        ],
-        "Screenshots":
-        [
-        ]
-    },
-    "381":{
-        "Name": "Minimum password length not set to at least 15 characters",
-        "Type": "Security",
-        "Information": "Setting a minimum password length of at least 15 characters helps enhance the security of user accounts by increasing the complexity and strength of passwords. Longer passwords are more resistant to brute-force attacks and provide better protection against unauthorized access and data breaches.",
-        "Solution":
-        [
-            "Open an elevated command prompt by right-clicking on the Start button and selecting 'Terminal (Admin)'.",
-            "Run the command 'net accounts' to view the current password policy settings, including the minimum password length.",
-            "Run the command 'net accounts /minpwlen:15' to set the minimum password length to 15 characters.",
-            "Restart your computer to apply the changes."
-        ],
-        "Screenshots":
-        [
-            "TOBEFILLED"
-        ]
-    },
-    "390": {
-        "Name": "Credential Guard enabled",
+    },
+    "39": {
         "Type": "Security",
         "Information": "Credential Guard is a security feature in Windows that helps protect user credentials and sensitive information from unauthorized access and theft. It uses virtualization-based security to isolate and protect credential information, making it more difficult for attackers to steal passwords and other sensitive data.",
-        "Solution":
-        [
-            "Credential Guard is enabled, so there is no action needed."
-        ],
-        "Screenshots":
-        [
-        ]
->>>>>>> 23be76d8
-    },
-    "39": {
-        "Type": "Security",
-        "Information": "Credential Guard is a security feature in Windows that helps protect user credentials and sensitive information from unauthorized access and theft. It uses virtualization-based security to isolate and protect credential information, making it more difficult for attackers to steal passwords and other sensitive data.",
-<<<<<<< HEAD
         "0": {
             "Severity": 0,
             "Name": "Credential Guard is enabled",
@@ -2303,33 +1164,10 @@
                 "TOBEFILLED"
             ]
         }
-=======
-        "Solution":
-        [
-            "The setting of Credential Guard is handled in your local group policy. Ask your network administrator to enable Credential Guard."
-        ],
-        "Screenshots":
-        [
-            "TOBEFILLED"
-        ]
-    },
-    "400": {
-        "Name": "NetBIOS over TCP/IP disabled",
+    },
+    "40": {
         "Type": "Security",
         "Information": "NetBIOS over TCP/IP is a legacy networking protocol that allows computers to communicate on a local network. Disabling NetBIOS over TCP/IP helps reduce the attack surface of your system and prevent potential security vulnerabilities associated with this protocol.",
-        "Solution":
-        [
-            "NetBIOS over TCP/IP is disabled, so there is no action needed."
-        ],
-        "Screenshots":
-        [
-        ]
->>>>>>> 23be76d8
-    },
-    "40": {
-        "Type": "Security",
-        "Information": "NetBIOS over TCP/IP is a legacy networking protocol that allows computers to communicate on a local network. Disabling NetBIOS over TCP/IP helps reduce the attack surface of your system and prevent potential security vulnerabilities associated with this protocol.",
-<<<<<<< HEAD
         "0": {
             "Severity": 0,
             "Name": "NetBIOS over TCP/IP is disabled",
@@ -2355,27 +1193,10 @@
                 "TOBEFILLED"
             ]
         }
-=======
-        "Solution":
-        [
-            "Open the Control Panel and go to 'Network and Internet' -> 'Network and Sharing Center'.",
-            "Click on 'Change adapter settings' in the left pane.",
-            "Right-click on your network connection and select 'Properties'.",
-            "In the 'Networking' tab, scroll down to 'Internet Protocol Version 4 (TCP/IPv4)' and click on 'Properties'.",
-            "Click on 'Advanced' and go to the 'WINS' tab.",
-            "Under 'NetBIOS setting', select 'Disable NetBIOS over TCP/IP'.",
-            "Click 'OK' to save the changes."
-        ],
-        "Screenshots":
-        [
-            "TOBEFILLED"
-        ]
->>>>>>> 23be76d8
     },
     "41": {
         "Type": "Security",
         "Information": "Web Proxy Auto-Discovery (WPAD) is a protocol that allows web browsers to automatically discover proxy servers on a network. Disabling the WPAD service helps prevent potential security risks associated with automatic proxy configuration and protects your system from unauthorized proxy server discovery and configuration.",
-<<<<<<< HEAD
         "0": {
             "Severity": 0,
             "Name": "WPAD service is disabled",
@@ -2398,19 +1219,9 @@
                 "TOBEFILLED"
             ]
         }
-=======
-        "Solution":
-        [
-            "WPAD service is disabled, so there is no action needed."
-        ],
-        "Screenshots":
-        [
-        ]
->>>>>>> 23be76d8
     },
     "42": {
         "Type": "Security",
-<<<<<<< HEAD
         "Information": "Screen lock is a security feature that requires users to enter a password, PIN, or biometric authentication to unlock their device and access the desktop. Enabling screen lock helps protect your data and privacy in case your computer is left unattended or stolen.",
         "0": {
             "Severity": 0,
@@ -2433,118 +1244,5 @@
                 "TOBEFILLED"
             ]
         }
-=======
-        "Information": "Web Proxy Auto-Discovery (WPAD) is a protocol that allows web browsers to automatically discover proxy servers on a network. Disabling the WPAD service helps prevent potential security risks associated with automatic proxy configuration and protects your system from unauthorized proxy server discovery and configuration.",
-        "Solution":
-        [
-            "Open an elevated command prompt by right-clicking on the Start button and selecting 'Terminal (Admin)'.",
-            "Run the command 'netsh winhttp show proxy' to check the current proxy settings.",
-            "If WPAD is enabled, run the command 'netsh winhttp reset proxy' to disable WPAD and reset the proxy settings.",
-            "Restart your computer to apply the changes."
-        ],
-        "Screenshots":
-        [
-            "TOBEFILLED"
-        ]
->>>>>>> 23be76d8
-    },
-    "420": {
-        "Name": "Windows automatic Screen Lock enabled",
-        "Type": "Security",
-        "Information": "Screen lock is a security feature that requires users to enter a password, PIN, or biometric authentication to unlock their device and access the desktop. Enabling screen lock helps protect your data and privacy in case your computer is left unattended or stolen.",
-        "Solution":
-        [
-            "Windows automatic Screen Lock is enabled, so there is no action needed."
-        ],
-        "Screenshots":
-        [
-        ]
-    },
-    "421": {
-        "Name": "Windows automatic Screen Lock disabled",
-        "Type": "Security",
-        "Information": "Screen lock is a security feature that requires users to enter a password, PIN, or biometric authentication to unlock their device and access the desktop. Enabling screen lock helps protect your data and privacy in case your computer is left unattended or stolen.",
-        "Solution":
-        [
-            "Go to Start > Settings > Personalization > Lock screen.",
-            "Open the 'Screen saver' window.",
-            "Check the box 'On resume, display logon screen' and set the 'Wait' time to a short interval (2 minutes or less)."
-        ],
-        "Screenshots":
-        [
-            "TOBEFILLED"
-        ]
-    },
-    "997": {
-        "Name": "Extensions installed in Google Chrome",
-        "Type": "Privacy",
-        "Information": "Browser extensions enhance the functionality of your web browser by adding features, tools, and customization options. While extensions can be useful, they can also pose privacy and security risks if they have access to sensitive data or track your online activities without your consent. Regularly reviewing and managing your browser extensions helps protect your privacy and security online. Remove any extensions that you no longer use or trust to minimize potential risks.",
-        "Solution":
-        [
-            "Open Google Chrome and click on the three dots in the top right corner.",
-            "Select 'Extensions' and then 'Manage Extensions'.",
-            "Here you can view and manage the extensions installed in your browser. Disable or remove any extensions that you no longer use or trust."
-        ],
-        "Screenshots":
-        [
-        ]
-    },
-    "998": {
-        "Name": "Applications with administrator privileges",
-        "Type": "Security",
-        "Information": "Applications with administrator permissions have elevated privileges, allowing them to make changes to system settings, install or uninstall software, modify system files, and perform other actions that can affect the security and stability of your computer. Knowing which apps have admin permissions helps you identify potential security risks and vulnerabilities, such as malicious software or unauthorized applications that may have gained elevated access.",
-        "Solution":
-        [
-            "Right-click on the taskbar and select 'Task Manager', or press Ctrl + Shift + Esc on your keyboard to open Task Manager.",
-            "In Task Manager, click on the 'Details' tab to view a list of running processes and applications.",
-            "Right-click on the column header, click 'Select columns', and make sure that 'Elevated' is checked. This column shows whether a process or application is running with admin permissions.",
-            "Scroll through the list of processes and look for entries with 'Yes' in the 'Elevated' column. These processes have admin privileges.",
-            "If you see programs which do not need to run with admin permissions, you can right-click on them and end the task."
-        ],
-        "Screenshots":
-        [
-            "applications-with-administrative-privileges/admin-privileges-1.png",
-            "applications-with-administrative-privileges/admin-privileges-2.png",
-            "applications-with-administrative-privileges/admin-privileges-3.png",
-            "applications-with-administrative-privileges/admin-privileges-4.png",
-            "applications-with-administrative-privileges/admin-privileges-4.png"
-        ],
-        "ScreenshotsWindows10":
-        [
-            "applications-with-administrative-privileges/admin-privileges-1.png",
-            "applications-with-administrative-privileges/admin-privileges-2.png",
-            "applications-with-administrative-privileges/admin-privileges-3.png",
-            "applications-with-administrative-privileges/admin-privileges-4.png",
-            "applications-with-administrative-privileges/admin-privileges-5.png"
-        ]
-    },
-    "999": {
-        "Name": "Applications with administrator privileges",
-        "Type": "Security",
-        "Information": "Applications with administrator permissions have elevated privileges, allowing them to make changes to system settings, install or uninstall software, modify system files, and perform other actions that can affect the security and stability of your computer. Knowing which apps have admin permissions helps you identify potential security risks and vulnerabilities, such as malicious software or unauthorized applications that may have gained elevated access.",
-        "Solution":
-        [
-            "Right-click on the taskbar and select 'Task Manager', or press Ctrl + Shift + Esc on your keyboard to open Task Manager.",
-            "In Task Manager, click on the 'Details' tab to view a list of running processes and applications.",
-            "Right-click on the column header, click 'Select columns', and make sure that 'Elevated' is checked. This column shows whether a process or application is running with admin permissions.",
-            "Scroll through the list of processes and look for entries with 'Yes' in the 'Elevated' column. These processes have admin privileges.",
-            "If you see programs which do not need to run with admin permissions, you can right-click on them and end the task."
-        ],
-        "Screenshots":
-        [
-            "applications-with-administrative-privileges/admin-privileges-1.png",
-            "applications-with-administrative-privileges/admin-privileges-2.png",
-            "applications-with-administrative-privileges/admin-privileges-3.png",
-            "applications-with-administrative-privileges/admin-privileges-4.png",
-            "applications-with-administrative-privileges/admin-privileges-4.png"
-        ],
-        "ScreenshotsWindows10":
-        [
-            "applications-with-administrative-privileges/admin-privileges-1.png",
-            "applications-with-administrative-privileges/admin-privileges-2.png",
-            "applications-with-administrative-privileges/admin-privileges-3.png",
-            "applications-with-administrative-privileges/admin-privileges-4.png",
-            "applications-with-administrative-privileges/admin-privileges-5.png"
-        ]
     }
 }