{
  "1": {
    "Type": "Security",
    "Information": "Bluetooth technology enables wireless data transmission and reception. While this functionality is typically harmless when used as intended, it can become a security risk if exploited by malicious actors. If a malicious individual gains unauthorized access to your device through a Bluetooth connection, they can potentially steal your data, eavesdrop on your activities, or even send malware to your device. To mitigate these risks, it's crucial to only connect your device to known and trusted devices.",
    "0": {
      "Severity": 4,
      "Name": "No devices connected via bluetooth",
      "Solution": [
        "No devices are connected via bluetooth, so there is no action needed."
      ],
      "Screenshots": [
      ]
    },
    "1": {
<<<<<<< HEAD
        "Type": "Security",
        "Information": "Bluetooth technology enables wireless data transmission and reception. While this functionality is typically harmless when used as intended, it can become a security risk if exploited by malicious actors. If a malicious individual gains unauthorized access to your device through a Bluetooth connection, they can potentially steal your data, eavesdrop on your activities, or even send malware to your device. To mitigate these risks, it's crucial to only connect your device to known and trusted devices.",
        "-1": {
            "Severity": 4,
            "Name": "Failed to check: Devices connected via bluetooth",
            "Failed": "We were unable to check if there are devices connected via bluetooth.",
            "Solution": [
                "Please check if the windows registry is directly being used, when the key for this check is in use, we are unable to complete the check."
            ]
        },
        "0": {
            "Severity": 4,
            "Name": "No devices connected via bluetooth",
            "Solution": [
                "No devices are connected via bluetooth, so there is no action needed."
            ],
            "Screenshots": [
            ]
        },
        "1": {
            "Severity": 4,
            "Name": "Devices connected via bluetooth",
            "Solution": [
                "Go to Start > Settings > Bluetooth & devices.",
                "Here you can see which devices are connected via bluetooth, and you can remove them if necessary."
            ],
            "Screenshots": [
                "devices-connected-via-bluetooth/bluetooth-devices-1.png",
                "devices-connected-via-bluetooth/bluetooth-devices-2.png"
            ]
        }
    },
    "2": {
        "Type": "Security",
        "Information": "External devices such as USB drives, external hard drives, and other peripherals can introduce security risks to your computer. Malware can be spread through infected external devices, potentially compromising the security and integrity of your system. By ensuring that no external devices are connected to your computer when not in use, you reduce the risk of malware infection and unauthorized access to your system.",
        "-1": {
            "Severity": 4,
            "Name": "Failed to check: Devices connected via USB ports",
            "Failed": "We were unable to check if there are devices connected via USB ports.",
            "Solution": [
                "Please check if the windows registry is directly being used, when the key for this check is in use, we are unable to complete the check."
            ]
        },
        "0": {
            "Severity": 4,
            "Name": "No external devices connected",
            "Solution": [
                "No external devices are connected, so there is no action needed."
            ],
            "Screenshots": [
            ]
        },
        "1": {
            "Severity": 4,
            "Name": "External devices connected",
            "Solution": [
                "Check if any external devices are connected to your computer, and disconnect them if not in use. Examples of external devices include USB drives, external hard drives, external microphones, external cameras, and other peripherals."
            ],
            "Screenshots": [
                "TOBEFILLED"
            ]
        }
    },
    "3": {
        "Type": "Security",
        "Information": "The guest account is a default account designed to offer temporary and restricted access to the system for individuals without regular user accounts. If you are the sole user of the computer and do not require a guest account, it's advisable to disable it. This ensures that no unauthorized users can access data on the computer, enhancing overall security and privacy.",
        "-1": {
            "Severity": 4,
            "Name": "Failed to check: Guest account enabled/disabled",
            "Failed": "We were unable to check if there a guest account is enabled.",
            "Solution": [
                "Please check if the windows registry is directly being used, when the key for this check is in use, we are unable to complete the check."
            ]
        },
        "0": {
            "Severity": -1,
            "Name": "Guest account status unknown",
            "Solution": [
                "An unknown guest account status can be a security risk. To check the status and potentially solve the issue of the guest account, follow these steps.",
                "Go to start > Other accounts.",
                "Here you will see the other accounts, if there is an account you do not know or an account called 'guest', click on it.",
                "Now select 'remove' and confirm the deletion of the account.",
                "To finish, restart your computer."
            ],
            "Screenshots": [
                "guest-account/guest-account-1.png",
                "guest-account/guest-account-1.png",
                "guest-account/guest-account-1.png",
                "guest-account/guest-account-3.png",
                "guest-account/guest-account-3.png"
            ]
        },
        "1": {
            "Severity": 2,
            "Name": "Guest account enabled",
            "Solution": [
                "Go to start > Other accounts.",
                "Here you will see the other accounts, if there is an account you do not know or something called 'guest' click on it.",
                "Now select 'remove' and confirm the deletion of the account.",
                "To finish, restart your computer."
            ],
            "SolutionWindows10": [
                "Go to Start > Settings > Accounts > Family & other users.",
                "Here you will see the other accounts, if there is an account you do not know or something called 'guest' click on it.",
                "Now select 'remove' and confirm the deletion of the account.",
                "To finish, restart your computer."
            ],
            "Screenshots": [
                "guest-account/guest-account-1.png",
                "guest-account/guest-account-1.png",
                "guest-account/guest-account-3.png",
                "guest-account/guest-account-3.png"
            ]
        },
        "2": {
            "Severity": 0,
            "Name": "Guest account disabled",
            "Solution": [
                "There is no guest account on your computer, so there is no action needed."
            ],
            "Screenshots": [
            ]
        }
    },
    "4": {
        "Type": "Privacy",
        "Information": "The advertisement ID setting allows windows to send you personalized ads. It is important to limit the amount of entities that have your personal data, therefore it is safer to turn this setting off.",
        "-1": {
            "Severity": 4,
            "Name": "Failed to check: Advertisement ID enabled/disabled",
            "Failed": "We were unable to check if the advertisement ID is shared with apps or not.",
            "Solution": [
                "Please check if the windows registry is directly being used, when the key for this check is in use, we are unable to complete the check."
            ]
        },
        "0": {
            "Severity": 0,
            "Name": "Advertisement ID sharing disabled",
            "Solution": [
                "Advertisement ID sharing is disabled, so there is no action needed."
            ],
            "Screenshots": [
            ]
        },
        "1": {
            "Severity": 2,
            "Name": "Advertisement ID sharing enabled",
            "Solution": [
                "Go to Start > Settings > Privacy & Security > General ",
                "Here you can control the advertisement ID settings and turn the feature on/off."
            ],
            "SolutionWindows10": [
                "Go to Start > Settings > Privacy > General.",
                "Here you can control the advertisement ID settings and turn the feature on/off."
            ],
            "Screenshots": [
                "TOBEFILLED"
            ]
        }
    },
    "5": {
        "Type": "Security",
        "Information": "Using a password manager offers several benefits for individuals and organizations, primarily revolving around enhancing security, convenience, and overall password management practices. Here are some key reasons why you should consider using a password manager. Stronger Passwords: Password managers can generate complex, unique passwords for each of your accounts. These passwords are typically long, random, and difficult to crack, significantly improving the security of your online accounts compared to using weak or reused passwords. Elimination of Password Reuse: One of the most common security pitfalls is reusing passwords across multiple accounts. Password managers allow you to generate and store unique passwords for each account, reducing the risk of unauthorized access if one account is compromised. Convenience: Password managers streamline the process of logging into websites and online services by automatically filling in login credentials for you. This saves time and effort, especially when managing numerous accounts across various platforms. Secure Storage: Password managers encrypt and store your passwords in a secure vault, protecting them from unauthorized access. Many password managers also offer additional security features such as two-factor authentication (2FA) and biometric authentication to further enhance protection.",
        "-1": {
            "Severity": 4,
            "Name": "Failed to check: Password manager installed",
            "Failed": "We were unable to check if a password manager is installed.",
            "Solution": [
                "Please check if the windows registry is directly being used, when the key for this check is in use, we are unable to complete the check."
            ]
        },
        "0": {
            "Severity": 0,
            "Name": "Password manager in use",
            "Solution": [
                "You are using a password manager, so there is no action needed."
            ],
            "Screenshots": [
            ]
        },
        "1": {
            "Severity": 1,
            "Name": "No password manager in use",
            "Solution": [
                "Open your browser and look for a password manager like: LastPass, Dashlane, Bitwarden or another password manager you prefer.",
                "Follow the installation steps provided by the website of the password manager."
            ],
            "Screenshots": [
                "password-manager/password-manager-1.png",
                "password-manager/password-manager-1.png"
            ]
        }
    },
    "6": {
        "Type": "Privacy",
        "Information": "Knowing which applications have access to your location is important for protecting your privacy. It helps you control who can track your location, prevent security risks, conserve battery life, manage data usage, customize your app experience, and ensure compliance with regulations.",
        "-1": {
            "Severity": 4,
            "Name": "Failed to check: Applications with location permissions",
            "Failed": "We were unable to check which applications have location permissions.",
            "Solution": [
                "Please check if the windows registry is directly being used, when the key for this check is in use, we are unable to complete the check."
            ]
        },
        "0": {
          "Severity": 4,
          "Name": "Applications with location permission",
          "Solution": [
              "Select Start > Settings > Privacy & security.",
              "Here you can select location to see which applications have access, and you can revoke access for certain applications."
          ],
          "SolutionWindows10": [
              "Go to Start > Settings > Privacy > Location.",
              "Here you can select location to see which applications have access, and you can revoke access for certain applications."
          ],
          "Screenshots": [
              "applications-with-location-permission/location-permissions-1.png",
              "applications-with-location-permission/location-permissions-2.png"
          ]
        },
        "1": {
            "Severity": 0,
            "Name": "No applications with location permission",
            "Solution": [
                "There are no applications which have location permission, so there is no action needed."
            ],
            "Screenshots": [
            ]
        }
    },
    "7": {
        "Type": "Privacy",
        "Information": "Understanding which applications have access to your microphone on your Windows computer is important for protecting your privacy and confidentiality. It helps you control who can listen to your conversations, prevent unauthorized recording, safeguard sensitive information, and ensure compliance with regulations.",
        "-1": {
            "Severity": 4,
            "Name": "Failed to check: Applications with microphone permissions",
            "Failed": "We were unable to check which applications have microphone permissions.",
            "Solution": [
                "Please check if the windows registry is directly being used, when the key for this check is in use, we are unable to complete the check."
            ]
        },
        "0": {
        "Severity": 4,
        "Name": "Applications with microphone permission",
        "Solution": [
            "Select Start > Settings > Privacy & security.",
            "Here you can select microphone to see which applications have access, and you can revoke access for certain applications."
        ],
        "SolutionWindows10": [
            "Go to Start > Settings > Privacy > Microphone.",
            "Here you can select microphone to see which applications have access, and you can revoke access for certain applications."
        ],
        "Screenshots": [
            "applications-with-microphone-permission/microphone-permissions-1.png",
            "applications-with-microphone-permission/microphone-permissions-2.png"
        ]
=======
      "Severity": 4,
      "Name": "Devices connected via bluetooth",
      "Solution": [
        "Go to Start > Settings > Bluetooth & devices.",
        "Here you can see which devices are connected via bluetooth, and you can remove them if necessary."
      ],
      "Screenshots": [
        "devices-connected-via-bluetooth/bluetooth-devices-1.png",
        "devices-connected-via-bluetooth/bluetooth-devices-2.png"
      ]
    }
  },
  "2": {
    "Type": "Security",
    "Information": "External devices such as USB drives, external hard drives, and other peripherals can introduce security risks to your computer. Malware can be spread through infected external devices, potentially compromising the security and integrity of your system. By ensuring that no external devices are connected to your computer when not in use, you reduce the risk of malware infection and unauthorized access to your system.",
    "0": {
      "Severity": 4,
      "Name": "No external devices connected",
      "Solution": [
        "No external devices are connected, so there is no action needed."
      ],
      "Screenshots": []
    },
    "1": {
      "Severity": 4,
      "Name": "External devices connected",
      "Solution": [
        "Check if any external devices are connected to your computer, and disconnect them if not in use. Examples of external devices include USB drives, external hard drives, external microphones, external cameras, and other peripherals."
      ],
      "Screenshots": []
    }
  },
  "3": {
    "Type": "Security",
    "Information": "The guest account is a default account designed to offer temporary and restricted access to the system for individuals without regular user accounts. If you are the sole user of the computer and do not require a guest account, it's advisable to disable it. This ensures that no unauthorized users can access data on the computer, enhancing overall security and privacy.",
    "0": {
      "Severity": -1,
      "Name": "Guest account status unknown",
      "Solution": [
        "An unknown guest account status can be a security risk. To check the status and potentially solve the issue of the guest account, follow these steps.",
        "Go to start > Other accounts.",
        "Here you will see the other accounts, if there is an account you do not know or an account called 'guest', click on it.",
        "Now select 'remove' and confirm the deletion of the account.",
        "To finish, restart your computer."
      ],
      "Screenshots": [
        "guest-account/guest-account-1.png",
        "guest-account/guest-account-1.png",
        "guest-account/guest-account-1.png",
        "guest-account/guest-account-3.png",
        "guest-account/guest-account-3.png"
      ]
    },
    "1": {
      "Severity": 2,
      "Name": "Guest account enabled",
      "Solution": [
        "Go to start > Other accounts.",
        "Here you will see the other accounts, if there is an account you do not know or something called 'guest' click on it.",
        "Now select 'remove' and confirm the deletion of the account.",
        "To finish, restart your computer."
      ],
      "SolutionWindows10": [
        "Go to Start > Settings > Accounts > Family & other users.",
        "Here you will see the other accounts, if there is an account you do not know or something called 'guest' click on it.",
        "Now select 'remove' and confirm the deletion of the account.",
        "To finish, restart your computer."
      ],
      "Screenshots": [
        "guest-account/guest-account-1.png",
        "guest-account/guest-account-1.png",
        "guest-account/guest-account-3.png",
        "guest-account/guest-account-3.png"
      ]
    },
    "2": {
      "Severity": 0,
      "Name": "Guest account disabled",
      "Solution": [
        "There is no guest account on your computer, so there is no action needed."
      ],
      "Screenshots": []
    }
  },
  "4": {
    "Type": "Privacy",
    "Information": "The advertisement ID setting allows windows to send you personalized ads. It is important to limit the amount of entities that have your personal data, therefore it is safer to turn this setting off.",
    "0": {
      "Severity": 0,
      "Name": "Advertisement ID sharing disabled",
      "Solution": [
        "Advertisement ID sharing is disabled, so there is no action needed."
      ],
      "Screenshots": []
    },
    "1": {
      "Severity": 2,
      "Name": "Advertisement ID sharing enabled",
      "Solution": [
        "Go to Start > Settings > Privacy & Security > General ",
        "Here you can control the advertisement ID settings and turn the feature on/off."
      ],
      "SolutionWindows10": [
        "Go to Start > Settings > Privacy > General.",
        "Here you can control the advertisement ID settings and turn the feature on/off."
      ],
      "Screenshots": [
        "TOBEFILLED"
      ]
    }
  },
  "5": {
    "Type": "Security",
    "Information": "Using a password manager offers several benefits for individuals and organizations, primarily revolving around enhancing security, convenience, and overall password management practices. Here are some key reasons why you should consider using a password manager. Stronger Passwords: Password managers can generate complex, unique passwords for each of your accounts. These passwords are typically long, random, and difficult to crack, significantly improving the security of your online accounts compared to using weak or reused passwords. Elimination of Password Reuse: One of the most common security pitfalls is reusing passwords across multiple accounts. Password managers allow you to generate and store unique passwords for each account, reducing the risk of unauthorized access if one account is compromised. Convenience: Password managers streamline the process of logging into websites and online services by automatically filling in login credentials for you. This saves time and effort, especially when managing numerous accounts across various platforms. Secure Storage: Password managers encrypt and store your passwords in a secure vault, protecting them from unauthorized access. Many password managers also offer additional security features such as two-factor authentication (2FA) and biometric authentication to further enhance protection.",
    "0": {
      "Severity": 0,
      "Name": "Password manager in use",
      "Solution": [
        "You are using a password manager, so there is no action needed."
      ],
      "Screenshots": []
    },
    "1": {
      "Severity": 1,
      "Name": "No password manager in use",
      "Solution": [
        "Open your browser and look for a password manager like: LastPass, Dashlane, Bitwarden or another password manager you prefer.",
        "Follow the installation steps provided by the website of the password manager."
      ],
      "Screenshots": [
        "password-manager/password-manager-1.png",
        "password-manager/password-manager-1.png"
      ]
    }
  },
"6": {
  "Type": "Privacy",
  "Information": "Knowing which applications have access to your location is important for protecting your privacy. It helps you control who can track your location, prevent security risks, conserve battery life, manage data usage, customize your app experience, and ensure compliance with regulations.",
  "0": {
    "Severity": 4,
    "Name": "Applications with location permission",
    "Solution": [
      "Select Start > Settings > Privacy & security.",
      "Here you can select location to see which applications have access, and you can revoke access for certain applications."
    ],
    "SolutionWindows10": [
      "Go to Start > Settings > Privacy > Location.",
      "Here you can select location to see which applications have access, and you can revoke access for certain applications."
    ],
    "Screenshots": [
      "applications-with-location-permission/location-permissions-1.png",
      "applications-with-location-permission/location-permissions-2.png"
    ]
  },
  "1": {
    "Severity": 0,
    "Name": "No applications with location permission",
    "Solution": [
      "There are no applications which have location permission, so there is no action needed."
    ],
    "Screenshots": []
  }
},
  "7": {
    "Type": "Privacy",
    "Information": "Understanding which applications have access to your microphone on your Windows computer is important for protecting your privacy and confidentiality. It helps you control who can listen to your conversations, prevent unauthorized recording, safeguard sensitive information, and ensure compliance with regulations.",
    "0": {
      "Severity": 4,
      "Name": "Applications with microphone permission",
      "Solution": [
        "Select Start > Settings > Privacy & security.",
        "Here you can select microphone to see which applications have access, and you can revoke access for certain applications."
      ],
      "SolutionWindows10": [
        "Go to Start > Settings > Privacy > Microphone.",
        "Here you can select microphone to see which applications have access, and you can revoke access for certain applications."
      ],
      "Screenshots": [
        "applications-with-microphone-permission/microphone-permissions-1.png",
        "applications-with-microphone-permission/microphone-permissions-2.png"
      ]
    },
    "1": {
      "Severity": 0,
      "Name": "No applications with microphone permission",
      "Solution": [
        "There are no applications which have microphone permission, so there is no action needed."
      ],
      "Screenshots": []
    }
  },
  "8": {
    "Type": "Privacy",
    "Information": "Being aware of which applications have access to your camera helps prevent unauthorized access. Malicious software or even legitimate applications with poorly implemented security features could potentially access your camera without your knowledge or consent. By knowing which applications have access, you can identify and block any unauthorized attempts.",
    "0": {
      "Severity": 4,
      "Name": "Applications with webcam permission",
      "Solution": [
        "Select Start > Settings > Privacy & security.",
        "Here you can select webcam to see which applications have access, and you can revoke access for certain applications."
      ],
      "SolutionWindows10": [
        "Go to Start > Settings > Privacy > Camera.",
        "Here you can select webcam to see which applications have access, and you can revoke access for certain applications."
      ],
      "Screenshots": [
        "applications-with-webcam-permission/webcam-permissions-1.png",
        "applications-with-webcam-permission/webcam-permissions-2.png"
      ]
>>>>>>> 1de863e1
    },
    "1": {
      "Severity": 0,
      "Name": "No applications with webcam permission",
      "Solution": [
        "There are no applications which have webcam permission, so there is no action needed."
      ],
      "Screenshots": []
    }
  },
  "9": {
    "Type": "Privacy",
    "Information": "Understanding which applications have access to your calendar or appointments is crucial for protecting your privacy, and schedule. It helps you control who can view and potentially misuse your sensitive appointment information, prevent unauthorized access and manage data usage.",
    "0": {
      "Severity": 4,
      "Name": "Applications with appointments permission",
      "Solution": [
        "Select Start > Settings > Privacy & security.",
        "Here you can select appointments to see which applications have access, and you can revoke access for certain applications."
      ],
      "SolutionWindows10": [
        "Go to Start > Settings > Privacy > Calendar.",
        "Here you can select appointments to see which applications have access, and you can revoke access for certain applications."
      ],
      "Screenshots": [
        "applications-with-calendar-permission/calendar-permissions-1.png",
        "applications-with-calendar-permission/calendar-permissions-2.png"
      ]
    },
<<<<<<< HEAD
    "8": {
        "Type": "Privacy",
        "Information": "Being aware of which applications have access to your camera helps prevent unauthorized access. Malicious software or even legitimate applications with poorly implemented security features could potentially access your camera without your knowledge or consent. By knowing which applications have access, you can identify and block any unauthorized attempts.",
        "-1": {
            "Severity": 4,
            "Name": "Failed to check: Applications with webcam permissions",
            "Failed": "We were unable to check which applications have webcam permissions.",
            "Solution": [
                "Please check if the windows registry is directly being used, when the key for this check is in use, we are unable to complete the check."
            ]
        },
        "0": {
            "Severity": 4,
            "Name": "Applications with webcam permission",
            "Solution": [
                "Select Start > Settings > Privacy & security.",
                "Here you can select webcam to see which applications have access, and you can revoke access for certain applications."
            ],
            "SolutionWindows10": [
                "Go to Start > Settings > Privacy > Camera.",
                "Here you can select webcam to see which applications have access, and you can revoke access for certain applications."
            ],
            "Screenshots": [
                "applications-with-webcam-permission/webcam-permissions-1.png",
                "applications-with-webcam-permission/webcam-permissions-2.png"
            ]
        },
        "1": {
            "Severity": 0,
            "Name": "No applications with webcam permission",
            "Solution": [
                "There are no applications which have webcam permission, so there is no action needed."
            ],
            "Screenshots": [
            ]
        }
    },
    "9": {
        "Type": "Privacy",
        "Information": "Understanding which applications have access to your calendar or appointments is crucial for protecting your privacy, and schedule. It helps you control who can view and potentially misuse your sensitive appointment information, prevent unauthorized access and manage data usage.",
        "-1": {
            "Severity": 4,
            "Name": "Failed to check: Applications with appointments permissions",
            "Failed": "We were unable to check which applications have appointments permissions.",
            "Solution": [
                "Please check if the windows registry is directly being used, when the key for this check is in use, we are unable to complete the check."
            ]
        },
        "0": {
            "Severity": 4,
            "Name": "Applications with appointments permission",
            "Solution": [
                "Select Start > Settings > Privacy & security.",
                "Here you can select appointments to see which applications have access, and you can revoke access for certain applications."
            ],
            "SolutionWindows10": [
                "Go to Start > Settings > Privacy > Calendar.",
                "Here you can select appointments to see which applications have access, and you can revoke access for certain applications."
            ],
            "Screenshots": [
                "applications-with-calendar-permission/calendar-permissions-1.png",
                "applications-with-calendar-permission/calendar-permissions-2.png"
            ]
        },
        "1": {
            "Severity": 0,
            "Name": "No applications with appointments permission",
            "Solution": [
                "There are no applications which have appointments permission, so there is no action needed."
            ],
            "Screenshots": [
            ]
        }
    },
    "10": {
        "Type": "Privacy",
        "Information": "Understanding which applications have access to your contacts on your Windows computer is good for safeguarding your privacy. It allows you to control who can view and potentially misuse your contact information, prevent unauthorized access and manage data usage.",
        "-1": {
            "Severity": 4,
            "Name": "Failed to check: Applications with contacts permissions",
            "Failed": "We were unable to check which applications have contacts permissions.",
            "Solution": [
                "Please check if the windows registry is directly being used, when the key for this check is in use, we are unable to complete the check."
            ]
        },
        "0": {
            "Severity": 4,
            "Name": "Applications with contacts permission",
            "Solution": [
                "Select Start > Settings > Privacy & security.",
                "Here you can select contacts to see which applications have access, and you can revoke access for certain applications."
            ],
            "SolutionWindows10": [
                "Go to Start > Settings > Privacy > Contacts.",
                "Here you can select contacts to see which applications have access, and you can revoke access for certain applications."
            ],
            "Screenshots": [
                "applications-with-contacts-permission/contacts-permissions-1.png",
                "applications-with-contacts-permission/contacts-permissions-2.png"
            ]
        },
        "1": {
            "Severity": 0,
            "Name": "No applications with contacts permission",
            "Solution": [
                "There are no applications which have contacts permission, so there is no action needed."
            ],
            "Screenshots": [
            ]
        }
    },
    "11": {
        "Type": "Security",
        "Information": "An open port is one that permits the receipt of data packets. Certain applications require specific ports to receive data so the presence of open ports does not inherently pose risks. However, some ports may lack adequate protection, potentially allowing unauthorized communication and introducing security vulnerabilities. It is essential to keep ports open only when actively in use and close them when not needed. Given that numerous open ports can expand the attack surface of your computer, it's advisable to routinely monitor and secure your system's network ports to mitigate these risks and maintain a strong security posture.",
        "-1": {
            "Severity": 4,
            "Name": "Failed to check: Open ports used by applications",
            "Failed": "We were unable to check which ports are open.",
            "Solution": [
                "Please check if the windows registry is directly being used, when the key for this check is in use, we are unable to complete the check."
            ]
        },
        "0": {
            "Severity": 4,
            "Name": "Open ports",
            "Solution": [
                "To reduce risk, make sure that Windows Defender is enabled. This will block certain traffic into or out of your device via open ports. To gain more insight in your open ports following the following instructions.",
                "Open a command prompt by clicking 'Start', typing 'cmd', and pressing 'Enter'.",
                "Now type 'netstat -ab' and you will see a list of open ports and their corresponding programs.",
                "If you see any suspicious programs or ports, you can close them by by shutting down the corresponding program."
            ],
            "Screenshots": [
                "TOBEFILLED"
            ]
        }
    },
    "12": {
        "Type": "Security",
        "Information": "Remote Desktop is a built-in feature in the Windows operating system that allows users to remotely access and control another Windows computer over a network or the internet. It enables users to connect to a remote computer as if they were sitting in front of it, providing full access to the remote desktop, applications, files, and resources. If you do not use this feature, it is safer to turn it off.",
        "-1": {
            "Severity": 4,
            "Name": "Failed to check: Remote desktop enabled/disabled",
            "Failed": "We were unable to check if the Remote Desktop feature is enabled.",
            "Solution": [
                "Please check if the windows registry is directly being used, when the key for this check is in use, we are unable to complete the check."
            ]
        },
        "0": {
                "Severity": 3,
            "Name": "Remote desktop enabled",
            "Solution": [
                "Go to Start > Settings > System > Remote Desktop.",
                "Here you can control the remote desktop settings and turn the feature off."
            ],
            "Screenshots": [
            ]
        },
        "1": {
            "Severity": 0,
            "Name": "Remote desktop disabled",
            "Solution": [
                "Remote desktop has been disabled, so there is no action needed."
            ],
            "Screenshots": [
            ]
        }
    },
    "13": {
        "Type": "Security",
        "Information": "The SMB (Server Message Block) protocol is used for sharing files, printers, and other resources between devices on a network in Windows environments. Ensuring that SMB settings on your Windows computer are configured correctly is crucial. The SMBv1 has numerous known vulnerabilities and therefore should never be used. Using SMBv2/v3 instead is the safer option.",
        "-1": {
            "Severity": 4,
            "Name": "Failed to check: Server Message Block enabled/disabled",
            "Failed": "We were unable to check the SMB protocol statuses.",
            "Solution": [
                "Please check if the windows registry is directly being used, when the key for this check is in use, we are unable to complete the check."
            ]
        },
        "0": {
            "Severity": 2,
            "Name": "SMB all versions disabled",
            "Solution": [
                "TODO"
            ],
            "Screenshots": [
            ]
        },
        "1": {
            "Severity":3 ,
            "Name": "SMB version 1 enabled",
            "Solution": [
                "On your keyboard, press 'Windows+R' to open the Run window.",
                "Type 'Powershell', then select OK.",
                "In the Powershell, type 'Disable-WindowsOptionalFeature -Online -FeatureName SMB1Protocol' and hit enter.",
                "To finish, restart your computer."
            ],
            "Screenshots": [
                "smb-status/smb-1.png",
                "smb-status/smb-1.png",
                "smb-status/smb-2.png",
                "smb-status/smb-2.png"
            ]
        },
        "2" : {
            "Severity": 0,
            "Name": "SMB version 2 enabled",
            "Solution": [
                "SMB version 2 is enabled which is a secure and widely used version, so there is no action needed."
            ],
            "Screenshots": [
            ]
        },
        "3": {
            "Severity": 3,
            "Name": "SMB version 1 and 2 enabled",
            "Solution": [
                "On your keyboard, press 'Windows+R' to open the Run window.",
                "Type 'Powershell', then select OK.",
                "In the Powershell, type 'Disable-WindowsOptionalFeature -Online -FeatureName SMB1Protocol' and hit enter.",
                "To finish, restart your computer."
            ],
            "Screenshots": [
                "smb-status/smb-1.png",
                "smb-status/smb-1.png",
                "smb-status/smb-2.png",
                "smb-status/smb-2.png"
            ]
        }
    },
    "14": {
        "Type": "Security",
        "Information": "User Account Control (UAC) is a security feature introduced in Windows Vista and present in subsequent versions of the Windows operating system. Its primary purpose is to enhance the security of the operating system by limiting the privileges of applications and processes running with standard user rights and requiring administrator approval for tasks that require elevated permissions.",
        "-1": {
            "Severity": 4,
            "Name": "Failed to check: User Account Control enabled/disabled",
            "Failed": "We were unable to check the UAC level on your system.",
            "Solution": [
                "Please check if the windows registry is directly being used, when the key for this check is in use, we are unable to complete the check."
            ]
        },
        "0": {
            "Severity": 3,
            "Name": "User account control turned off",
            "Solution": [
                "On your keyboard, press 'Windows+R' to open the Run window.",
                "Type 'Control Panel', then select OK.",
                "Select 'User Accounts' or 'User Accounts and Family Safety'.",
                "Select 'Change User Account Control settings'. If you are prompted by UAC, select 'Yes' to continue.",
                "Here you can move the slider to 'Always notify' to turn UAC on. If you are prompted by UAC, select 'Yes' to continue.",
                "To finish, restart your computer."
            ],
            "SolutionWindows10": [
                "The settings for user account control are turned on for apps, setting it to always notify is a safer option. To turn on UAC follow these steps",
                "On your keyboard, press 'Windows+R' to open the Run window.",
                "Type 'Control Panel', then select OK.",
                "Select 'User Accounts'.",
                "Select 'User Accounts' again.",
                "Select 'Change User Account Control settings'. If you are prompted by UAC, select 'Yes' to continue.",
                "Here you can move the slider to 'Always notify' to turn UAC on. If you are prompted by UAC, select 'Yes' to continue.",
                "To finish, restart your computer."
            ],
            "Screenshots": [
                "user-account-control/user-account-control-1.png",
                "user-account-control/user-account-control-2.png",
                "user-account-control/user-account-control-2.png",
                "user-account-control/user-account-control-3.png",
                "user-account-control/user-account-control-5.png",
                "user-account-control/user-account-control-5.png"
            ]
        },
        "1": {
            "Severity": 0,
            "Name": "User account control on for everything",
            "Solution": [
                "The settings for the user account control are set to 'Always notify', so there is no action needed."
            ],
            "Screenshots": [
            ]
        },
        "2": {
            "Severity": 0,
            "Name": "User account control turned on for apps",
            "Solution": [
                "The settings for user account control are turned on for apps, setting it to always notify is a safer option. To turn on UAC follow these steps",
                "On your keyboard, press 'Windows+R' to open the Run window.",
                "Type 'Control Panel', then select OK.",
                "Select 'User Accounts' or 'User Accounts and Family Safety'.",
                "Select 'Change User Account Control settings'. If you are prompted by UAC, select 'Yes' to continue.",
                "Here you can move the slider to 'Always notify' to turn UAC on. If you are prompted by UAC, select 'Yes' to continue.",
                "To finish, restart your computer."
            ],
            "SolutionWindows10": [
                "The settings for user account control are turned on for apps, setting it to always notify is a safer option. To turn on UAC follow these steps",
                "On your keyboard, press 'Windows+R' to open the Run window.",
                "Type 'Control Panel', then select OK.",
                "Select 'User Accounts'.",
                "Select 'User Accounts' again.",
                "Select 'Change User Account Control settings'. If you are prompted by UAC, select 'Yes' to continue.",
                "Here you can move the slider to 'Always notify' to turn UAC on. If you are prompted by UAC, select 'Yes' to continue.",
                "To finish, restart your computer."
            ],
            "Screenshots": [
                "user-account-control/user-account-control-1.png",
                "user-account-control/user-account-control-1.png",
                "user-account-control/user-account-control-2.png",
                "user-account-control/user-account-control-2.png",
                "user-account-control/user-account-control-3.png",
                "user-account-control/user-account-control-5.png",
                "user-account-control/user-account-control-5.png"
            ]
        },
        "3": {
            "Severity": -1,
            "Name": "Unknown user account control",
            "Solution": [
                "The status of the user account control settings are unknown, to check the status and potentially solve the issue of the user account control, follow these steps",
                "On your keyboard, press 'Windows+R' to open the Run window.",
                "Type 'Control Panel', then select OK.",
                "Select 'User Accounts' or 'User Accounts and Family Safety'.",
                "Select 'Change User Account Control settings'. If you are prompted by UAC, select 'Yes' to continue.",
                "Here you can move the slider to 'Always notify' to turn UAC on. If you are prompted by UAC, select 'Yes' to continue.",
                "To finish, restart your computer."
            ],
            "SolutionWindows10": [
                "The settings for user account control are turned on for apps, setting it to always notify is a safer option. To turn on UAC follow these steps",
                "On your keyboard, press 'Windows+R' to open the Run window.",
                "Type 'Control Panel', then select OK.",
                "Select 'User Accounts'.",
                "Select 'User Accounts' again.",
                "Select 'Change User Account Control settings'. If you are prompted by UAC, select 'Yes' to continue.",
                "Here you can move the slider to 'Always notify' to turn UAC on. If you are prompted by UAC, select 'Yes' to continue.",
                "To finish, restart your computer."
            ],
            "Screenshots": [
                "user-account-control/user-account-control-1.png",
                "user-account-control/user-account-control-1.png",
                "user-account-control/user-account-control-2.png",
                "user-account-control/user-account-control-2.png",
                "user-account-control/user-account-control-3.png",
                "user-account-control/user-account-control-5.png",
                "user-account-control/user-account-control-5.png"
            ]
        }
    },
    "15": {
        "Type": "Security",
        "Information": "Windows Defender continuously monitors your system for any suspicious activity, including malware, viruses, and other forms of malicious software. By having it enabled, you have an active defense against potential threats that could compromise your privacy or security. It also receives regular updates from Microsoft to stay up-to-date with the latest security threats and vulnerabilities. By keeping it enabled, you ensure that your computer is protected against newly emerging threats that could exploit known security weaknesses.",
        "-1": {
            "Severity": 4,
            "Name": "Failed to check: Windows Defender enabled/disabled",
            "Failed": "We were unable to check the windows defender status.",
            "Solution": [
                "Please check if the windows registry is directly being used, when the key for this check is in use, we are unable to complete the check."
            ]
        },
        "0": {
            "Severity": 0,
            "Name": "Windows Defender is enabled",
            "Solution": [
                "Windows Defender is configured correctly, so there is no action needed"
            ],
            "Screenshots": [
            ]
        },
        "1": {
            "Severity": 3,
            "Name": "Windows Defender is disabled",
            "Solution": [
                "Open the Windows Security app.",
                "Select Virus & threat protection.",
                "Under Virus & threat protection settings, select Manage settings.",
                "Flip the switch under Real-time protection to turn it on."
            ],
            "Screenshots": [
                "windows-defender/windows-defender-1.png",
                "windows-defender/windows-defender-1.png",
                "windows-defender/windows-defender-1.png",
                "windows-defender/windows-defender-1.png"
            ],
            "ScreenshotsWindows10": [
                "windows-defender/windows-defender-1.png",
                "windows-defender/windows-defender-2.png",
                "windows-defender/windows-defender-3.png",
                "windows-defender/windows-defender-4.png"
            ]
        },
        "2": {
            "Severity": -1,
            "Name": "Windows Defender Status is unknown",
            "Solution": [
                "We couldn't find the status of Windows Defender on this device."
            ],
            "Screenshots": [
            ],
            "ScreenshotsWindows10": [
                "windows-defender/windows-defender-1.png",
                "windows-defender/windows-defender-1.png",
                "windows-defender/windows-defender-2.png",
                "windows-defender/windows-defender-3.png",
                "windows-defender/windows-defender-4.png"
            ]
        }
    },
    "16": {
        "Type": "Security",
        "Information": "Regularly changing your password reduces the likelihood of unauthorized access to your computer or sensitive information. If someone does manage to obtain your password, changing it regularly limits the time they have to exploit it.  So it is a good habit to change your password at least twice a year.",
        "-1": {
            "Severity": 4,
            "Name": "Failed to check: Last Windows password changed",
            "Failed": "We were unable to check when the last password change was.",
            "Solution": [
                "Please check if the windows registry is directly being used, when the key for this check is in use, we are unable to complete the check."
            ]
        },
        "0": {
            "Severity": 2,
            "Name": "Last password change was more than 6 months ago",
            "Solution": [
                "Go to start > Change your password",
                "Open the 'Password' section and click on the 'Change' button.",
                "You can now change your password to a new unique one."
            ],
            "Screenshots": [
                "last-password-change/change-password-1.png",
                "last-password-change/change-password-2.png",
                "last-password-change/change-password-2.png"
            ]
        },
        "1": {
            "Severity": 0,
            "Name": "Last password change was recent",
            "Solution": [
                "You changed your password recently, so there is no action needed."
            ],
            "Screenshots": [
            ]
        }
    },
    "17": {
        "Type": "Security",
        "Information": "Using a secure windows login method is important. Windows supports various login methods like a password, PIN, security key or fingerprint. Using one of these login methods is important to keep your data safe. Without one of these login methods anyone is able to unlock your device and access your data. You are not using a login method / a less secure login method / combination of login methods, it is recommended to switch to a more secure login method like password or fingerprint.",
        "-1": {
            "Severity": 4,
            "Name": "Failed to check: Windows login method",
            "Failed": "We were unable to check which login methods are used.",
            "Solution": [
                "Please check if the windows registry is directly being used, when the key for this check is in use, we are unable to complete the check."
            ]
        },
        "0": {
            "Severity": 3,
            "Name": "No windows login method set up",
            "Solution": [
                "Go to Start > Settings > Accounts > Sign-in options.",
                "Now you can set up one of the available login methods by following the steps described."
            ],
            "Screenshots": [
                "windows-login-method/login-method-1.png",
                "windows-login-method/login-method-2.png"
            ]
        },
        "1": {
            "Severity": 0,
            "Name": "Windows login with a secure login method",
            "Solution": [
                "You are using a secure login method, no action is needed."
            ],
            "Screenshots": [
            ]
        },
        "2": {
            "Severity": 1,
            "Name": "Windows login with a less secure login method",
            "Solution": [
                "Go to Start > Settings > Accounts > Sign-in options.",
                "Now you can set up a secure login method by using either the password or the fingerprint as login method."
            ],
            "Screenshots": [
                "windows-login-method/login-method-1.png",
                "windows-login-method/login-method-2.png"
            ]
        },
        "3": {
            "Severity": 3,
            "Name": "Windows login using the least secure login method",
            "Solution": [
                "Go to Start > Settings > Accounts > Sign-in options.",
                "Now you can set up a secure login method by using either the password or the fingerprint as login method."
            ],
            "Screenshots": [
                "windows-login-method/login-method-1.png",
                "windows-login-method/login-method-2.png"
            ]
        }
    },
    "18": {
        "Type": "Security",
        "Information": "Outdated Windows versions may contain unpatched security vulnerabilities that could be exploited by attackers to compromise the system. Hackers actively search for and exploit vulnerabilities in outdated operating systems, potentially leading to unauthorized access, data breaches, and malware infections.",
        "-1": {
            "Severity": 4,
            "Name": "Failed to check: Windows version up to date",
            "Failed": "We were unable to check when the last password change was.",
            "Solution": [
                "Please check if the windows registry is directly being used, when the key for this check is in use, we are unable to complete the check."
            ]
        },
        "0": {
            "Severity": 0,
            "Name": "Windows version is up to date",
            "Solution": [
                "Your windows version is up-to-date, so there is no action needed."
            ],
            "Screenshots": [
            ]
        },
        "1": {
            "Severity": 2,
            "Name": "Windows version slightly outdated",
            "Solution": [
                "Go to Start > Settings > Windows Update.",
                "Here you can check for updates and install updates."
            ],
            "Screenshots": [
                "outdated-windows-version/windows-update-1.png",
                "outdated-windows-version/windows-update-2.png"
            ]
        },
        "2": {
            "Severity": 3,
            "Name": "Using an unsupported windows version. Please update to windows 10 or 11.",
            "Solution": [
                "Go to Start > Settings > Windows Update.",
                "Here you can check for updates and install updates."
            ],
            "Screenshots": [
                "outdated-windows-version/windows-update-1.png",
                "outdated-windows-version/windows-update-2.png"
            ]
        }
=======
    "1": {
      "Severity": 0,
      "Name": "No applications with appointments permission",
      "Solution": [
        "There are no applications which have appointments permission, so there is no action needed."
      ],
      "Screenshots": []
    }
  },
  "10": {
    "Type": "Privacy",
    "Information": "Understanding which applications have access to your contacts on your Windows computer is good for safeguarding your privacy. It allows you to control who can view and potentially misuse your contact information, prevent unauthorized access and manage data usage.",
    "0": {
      "Severity": 4,
      "Name": "Applications with contacts permission",
      "Solution": [
        "Select Start > Settings > Privacy & security.",
        "Here you can select contacts to see which applications have access, and you can revoke access for certain applications."
      ],
      "SolutionWindows10": [
        "Go to Start > Settings > Privacy > Contacts.",
        "Here you can select contacts to see which applications have access, and you can revoke access for certain applications."
      ],
      "Screenshots": [
        "applications-with-contacts-permission/contacts-permissions-1.png",
        "applications-with-contacts-permission/contacts-permissions-2.png"
      ]
    },
    "1": {
      "Severity": 0,
      "Name": "No applications with contacts permission",
      "Solution": [
        "There are no applications which have contacts permission, so there is no action needed."
      ],
      "Screenshots": []
    }
  },
  "11": {
    "Type": "Security",
    "Information": "An open port is one that permits the receipt of data packets. Certain applications require specific ports to receive data so the presence of open ports does not inherently pose risks. However, some ports may lack adequate protection, potentially allowing unauthorized communication and introducing security vulnerabilities. It is essential to keep ports open only when actively in use and close them when not needed. Given that numerous open ports can expand the attack surface of your computer, it's advisable to routinely monitor and secure your system's network ports to mitigate these risks and maintain a strong security posture.",
    "0": {
      "Severity": 4,
      "Name": "Open ports",
      "Solution": [
        "To reduce risk, make sure that Windows Defender is enabled. This will block certain traffic into or out of your device via open ports. To gain more insight in your open ports following the following instructions.",
        "Open a command prompt by clicking 'Start', typing 'cmd', and pressing 'Enter'.",
        "Now type 'netstat -ab' and you will see a list of open ports and their corresponding programs.",
        "If you see any suspicious programs or ports, you can close them by by shutting down the corresponding program."
      ],
      "Screenshots": []
    }
  },
  "12": {
    "Type": "Security",
    "Information": "Remote Desktop is a built-in feature in the Windows operating system that allows users to remotely access and control another Windows computer over a network or the internet. It enables users to connect to a remote computer as if they were sitting in front of it, providing full access to the remote desktop, applications, files, and resources. If you do not use this feature, it is safer to turn it off.",
    "0": {
      "Severity": 3,
      "Name": "Remote desktop enabled",
      "Solution": [
        "Go to Start > Settings > System > Remote Desktop.",
        "Here you can control the remote desktop settings and turn the feature off."
      ],
      "Screenshots": [
        "TOBEFILLED"
      ]
    },
    "1": {
      "Severity": 0,
      "Name": "Remote desktop disabled",
      "Solution": [
        "Remote desktop has been disabled, so there is no action needed."
      ],
      "Screenshots": []
    }
  },
  "13": {
    "Type": "Security",
    "Information": "The SMB (Server Message Block) protocol is used for sharing files, printers, and other resources between devices on a network in Windows environments. Ensuring that SMB settings on your Windows computer are configured correctly is crucial. The SMBv1 has numerous known vulnerabilities and therefore should never be used. Using SMBv2/v3 instead is the safer option.",
    "0": {
      "Severity": 2,
      "Name": "SMB all versions disabled",
      "Solution": [
        "TODO"
      ],
      "Screenshots": [
        "TOBEFILLED"
      ]
    },
    "1": {
      "Severity":3 ,
      "Name": "SMB version 1 enabled",
      "Solution": [
        "On your keyboard, press 'Windows+R' to open the Run window.",
        "Type 'Powershell', then select OK.",
        "In the Powershell, type 'Disable-WindowsOptionalFeature -Online -FeatureName SMB1Protocol' and hit enter.",
        "To finish, restart your computer."
      ],
      "Screenshots": [
        "smb-status/smb-1.png",
        "smb-status/smb-1.png",
        "smb-status/smb-2.png",
        "smb-status/smb-2.png"
      ]
    },
    "2" : {
      "Severity": 0,
      "Name": "SMB version 2 enabled",
      "Solution": [
        "SMB version 2 is enabled which is a secure and widely used version, so there is no action needed."
      ],
      "Screenshots": []
    },
    "3": {
      "Severity": 3,
      "Name": "SMB version 1 and 2 enabled",
      "Solution": [
        "On your keyboard, press 'Windows+R' to open the Run window.",
        "Type 'Powershell', then select OK.",
        "In the Powershell, type 'Disable-WindowsOptionalFeature -Online -FeatureName SMB1Protocol' and hit enter.",
        "To finish, restart your computer."
      ],
      "Screenshots": [
        "smb-status/smb-1.png",
        "smb-status/smb-1.png",
        "smb-status/smb-2.png",
        "smb-status/smb-2.png"
      ]
    }
  },
  "14": {
    "Type": "Security",
    "Information": "User Account Control (UAC) is a security feature introduced in Windows Vista and present in subsequent versions of the Windows operating system. Its primary purpose is to enhance the security of the operating system by limiting the privileges of applications and processes running with standard user rights and requiring administrator approval for tasks that require elevated permissions.",
    "0": {
      "Severity": 3,
      "Name": "User account control turned off",
      "Solution": [
        "On your keyboard, press 'Windows+R' to open the Run window.",
        "Type 'Control Panel', then select OK.",
        "Select 'User Accounts' or 'User Accounts and Family Safety'.",
        "Select 'Change User Account Control settings'. If you are prompted by UAC, select 'Yes' to continue.",
        "Here you can move the slider to 'Always notify' to turn UAC on. If you are prompted by UAC, select 'Yes' to continue.",
        "To finish, restart your computer."
      ],
      "SolutionWindows10": [
        "The settings for user account control are turned on for apps, setting it to always notify is a safer option. To turn on UAC follow these steps",
        "On your keyboard, press 'Windows+R' to open the Run window.",
        "Type 'Control Panel', then select OK.",
        "Select 'User Accounts'.",
        "Select 'User Accounts' again.",
        "Select 'Change User Account Control settings'. If you are prompted by UAC, select 'Yes' to continue.",
        "Here you can move the slider to 'Always notify' to turn UAC on. If you are prompted by UAC, select 'Yes' to continue.",
        "To finish, restart your computer."
      ],
      "Screenshots": [
        "user-account-control/user-account-control-1.png",
        "user-account-control/user-account-control-2.png",
        "user-account-control/user-account-control-2.png",
        "user-account-control/user-account-control-3.png",
        "user-account-control/user-account-control-5.png",
        "user-account-control/user-account-control-5.png"
      ]
    },
    "1": {
      "Severity": 0,
      "Name": "User account control on for everything",
      "Solution": [
        "The settings for the user account control are set to 'Always notify', so there is no action needed."
      ],
      "Screenshots": []
    },
    "2": {
      "Severity": 0,
      "Name": "User account control turned on for apps",
      "Solution": [
        "The settings for user account control are turned on for apps, setting it to always notify is a safer option. To turn on UAC follow these steps",
        "On your keyboard, press 'Windows+R' to open the Run window.",
        "Type 'Control Panel', then select OK.",
        "Select 'User Accounts' or 'User Accounts and Family Safety'.",
        "Select 'Change User Account Control settings'. If you are prompted by UAC, select 'Yes' to continue.",
        "Here you can move the slider to 'Always notify' to turn UAC on. If you are prompted by UAC, select 'Yes' to continue.",
        "To finish, restart your computer."
      ],
      "SolutionWindows10": [
        "The settings for user account control are turned on for apps, setting it to always notify is a safer option. To turn on UAC follow these steps",
        "On your keyboard, press 'Windows+R' to open the Run window.",
        "Type 'Control Panel', then select OK.",
        "Select 'User Accounts'.",
        "Select 'User Accounts' again.",
        "Select 'Change User Account Control settings'. If you are prompted by UAC, select 'Yes' to continue.",
        "Here you can move the slider to 'Always notify' to turn UAC on. If you are prompted by UAC, select 'Yes' to continue.",
        "To finish, restart your computer."
      ],
      "Screenshots": [
        "user-account-control/user-account-control-1.png",
        "user-account-control/user-account-control-1.png",
        "user-account-control/user-account-control-2.png",
        "user-account-control/user-account-control-2.png",
        "user-account-control/user-account-control-3.png",
        "user-account-control/user-account-control-5.png",
        "user-account-control/user-account-control-5.png"
      ]
    },
    "3": {
      "Severity": -1,
      "Name": "Unknown user account control",
      "Solution": [
        "The status of the user account control settings are unknown, to check the status and potentially solve the issue of the user account control, follow these steps",
        "On your keyboard, press 'Windows+R' to open the Run window.",
        "Type 'Control Panel', then select OK.",
        "Select 'User Accounts' or 'User Accounts and Family Safety'.",
        "Select 'Change User Account Control settings'. If you are prompted by UAC, select 'Yes' to continue.",
        "Here you can move the slider to 'Always notify' to turn UAC on. If you are prompted by UAC, select 'Yes' to continue.",
        "To finish, restart your computer."
      ],
      "SolutionWindows10": [
        "The settings for user account control are turned on for apps, setting it to always notify is a safer option. To turn on UAC follow these steps",
        "On your keyboard, press 'Windows+R' to open the Run window.",
        "Type 'Control Panel', then select OK.",
        "Select 'User Accounts'.",
        "Select 'User Accounts' again.",
        "Select 'Change User Account Control settings'. If you are prompted by UAC, select 'Yes' to continue.",
        "Here you can move the slider to 'Always notify' to turn UAC on. If you are prompted by UAC, select 'Yes' to continue.",
        "To finish, restart your computer."
      ],
      "Screenshots": [
        "user-account-control/user-account-control-1.png",
        "user-account-control/user-account-control-1.png",
        "user-account-control/user-account-control-2.png",
        "user-account-control/user-account-control-2.png",
        "user-account-control/user-account-control-3.png",
        "user-account-control/user-account-control-5.png",
        "user-account-control/user-account-control-5.png"
      ]
    }
  },
  "15": {
    "Type": "Security",
    "Information": "Windows Defender continuously monitors your system for any suspicious activity, including malware, viruses, and other forms of malicious software. By having it enabled, you have an active defense against potential threats that could compromise your privacy or security. It also receives regular updates from Microsoft to stay up-to-date with the latest security threats and vulnerabilities. By keeping it enabled, you ensure that your computer is protected against newly emerging threats that could exploit known security weaknesses.",
    "0": {
      "Severity": 0,
      "Name": "Windows Defender is enabled",
      "Solution": [
        "Windows Defender is configured correctly, so there is no action needed"
      ],
      "Screenshots": []
    },
    "1": {
      "Severity": 3,
      "Name": "Windows Defender is disabled",
      "Solution": [
        "Open the Windows Security app.",
        "Select Virus & threat protection.",
        "Under Virus & threat protection settings, select Manage settings.",
        "Flip the switch under Real-time protection to turn it on."
      ],
      "Screenshots": [
        "windows-defender/windows-defender-1.png",
        "windows-defender/windows-defender-1.png",
        "windows-defender/windows-defender-1.png",
        "windows-defender/windows-defender-1.png"
      ],
      "ScreenshotsWindows10": [
        "windows-defender/windows-defender-1.png",
        "windows-defender/windows-defender-2.png",
        "windows-defender/windows-defender-3.png",
        "windows-defender/windows-defender-4.png"
      ]
    },
    "2": {
      "Severity": -1,
      "Name": "Windows Defender Status is unknown",
      "Solution": [
        "We couldn't find the status of Windows Defender on this device."
      ],
      "Screenshots": []
    }
  },
  "16": {
    "Type": "Security",
    "Information": "Regularly changing your password reduces the likelihood of unauthorized access to your computer or sensitive information. If someone does manage to obtain your password, changing it regularly limits the time they have to exploit it.  So it is a good habit to change your password at least twice a year.",
    "0": {
      "Severity": 2,
      "Name": "Last password change was more than 6 months ago",
      "Solution": [
        "Go to start > Change your password",
        "Open the 'Password' section and click on the 'Change' button.",
        "You can now change your password to a new unique one."
      ],
      "Screenshots": [
        "last-password-change/change-password-1.png",
        "last-password-change/change-password-2.png",
        "last-password-change/change-password-2.png"
      ]
>>>>>>> 1de863e1
    },
    "1": {
      "Severity": 0,
      "Name": "Last password change was recent",
      "Solution": [
        "You changed your password recently, so there is no action needed."
      ],
      "Screenshots": []
    }
  },
  "17": {
    "Type": "Security",
<<<<<<< HEAD
    "Information": "Secure Boot ensures that only trusted software components, signed with recognized digital signatures, are loaded during the boot process. This prevents malware and other unauthorized software from tampering with the boot process and gaining control of the system at an early stage.",
    "-1": {
        "Severity": 4,
        "Name": "Failed to check: Secure boot enabled/disabled",
        "Failed": "We were unable to check if Secure boot is enabled.",
        "Solution": [
            "Please check if the windows registry is directly being used, when the key for this check is in use, we are unable to complete the check."
        ]
    },
=======
    "Information": "Using a secure windows login method is important. Windows supports various login methods like a password, PIN, security key or fingerprint. Using one of these login methods is important to keep your data safe. Without one of these login methods anyone is able to unlock your device and access your data. You are not using a login method / a less secure login method / combination of login methods, it is recommended to switch to a more secure login method like password or fingerprint.",
>>>>>>> 1de863e1
    "0": {
      "Severity": 3,
      "Name": "No windows login method set up",
      "Solution": [
        "Go to Start > Settings > Accounts > Sign-in options.",
        "Now you can set up one of the available login methods by following the steps described."
      ],
      "Screenshots": [
        "windows-login-method/login-method-1.png",
        "windows-login-method/login-method-2.png"
      ]
    },
    "1": {
      "Severity": 0,
      "Name": "Windows login with a secure login method",
      "Solution": [
        "You are using a secure login method, no action is needed."
      ],
      "Screenshots": []
    },
    "2": {
      "Severity": 1,
      "Name": "Windows login with a less secure login method",
      "Solution": [
        "Go to Start > Settings > Accounts > Sign-in options.",
        "Now you can set up a secure login method by using either the password or the fingerprint as login method."
      ],
      "Screenshots": [
        "windows-login-method/login-method-1.png",
        "windows-login-method/login-method-2.png"
      ]
    },
    "3": {
      "Severity": 3,
      "Name": "Windows login using the least secure login method",
      "Solution": [
        "Go to Start > Settings > Accounts > Sign-in options.",
        "Now you can set up a secure login method by using either the password or the fingerprint as login method."
      ],
      "Screenshots": [
        "windows-login-method/login-method-1.png",
        "windows-login-method/login-method-2.png"
      ]
    }
<<<<<<< HEAD
},
    "20": {
        "Type": "Security",
        "Information": "When you boot up your computer, several applications automatically launch. Some of these are essential processes for the system to function properly, while others are convenient to have at startup. However, there might also be applications that start during boot without your knowledge. It's wise to disable these to prevent any unauthorized actions and to improve the speed of your computer's startup process.",
        "-1": {
            "Severity": 4,
            "Name": "Failed to check: Applications that start at system boot",
            "Failed": "We were unable to check which applications start at system boot.",
            "Solution": [
                "Please check if the windows registry is directly being used, when the key for this check is in use, we are unable to complete the check."
            ]
        },
        "0": {
            "Severity": 0,
            "Name": "No applications which start at boot",
            "Solution": [
                "There are no applications which start at boot, so there is no action needed."
            ],
            "Screenshots": [
            ]
        },
        "1": {
            "Severity": 4,
            "Name": "Applications which start at boot",
            "Solution": [
                "Go to Start > Settings > Apps > Startup.",
                "Here you can choose which applications will automatically start during boot."
            ],
            "Screenshots": [
                "applications-which-start-at-boot/boot-apps-1.png",
                "applications-which-start-at-boot/boot-apps-2.png"
            ]
        }
    },
    "21": {
        "Type": "Privacy",
        "Information": "Adblockers shield users from online advertisements. With their filters and algorithms, they provide a sanctuary of uninterrupted browsing, sparing users from the visual clutter and potential security risks posed by ads.",
        "-1": {
            "Severity": 4,
            "Name": "Failed to check: Google Chrome has an adblocker installed",
            "Failed": "We were unable to check if your browser has an adblocker installed.",
            "Solution": [
                "Please make sure your browser is closed, this check may be unable to be completed due to the browser being opened."
            ]
        },
        "0": {
            "Severity": 0,
            "Name": "Google Chrome with an adblocker installed",
            "Solution": [
                "You are using an adblocker, so no action is needed."
            ],
            "Screenshots": [
            ]
        },
        "1": {
            "Severity": 2,
            "Name": "Google Chrome with no adblocker installed",
            "Solution": [
                "Open Google Chrome and navigate to the Chrome Store.",
                "Search for an adblocker in the search bar (for example: AdBlock Plus or uBlock Origin",
                "Click on the 'Add to Chrome' button and restart the browser."
            ],
            "Screenshots": [
                "chrome-adblocker/chrome-adblocker-1.png",
                "chrome-adblocker/chrome-adblocker-2.png",
                "chrome-adblocker/chrome-adblocker-3.png"
            ]
        }
    },
    "22": {
        "Type": "Privacy",
        "Information": "Adblockers shield users from online advertisements. With their filters and algorithms, they provide a sanctuary of uninterrupted browsing, sparing users from the visual clutter and potential security risks posed by ads.",
        "-1": {
            "Severity": 4,
            "Name": "Failed to check: Microsoft Edge has an adblocker installed",
            "Failed": "We were unable to check if your browser has an adblocker installed.",
            "Solution": [
                "Please make sure your browser is closed, this check may be unable to be completed due to the browser being opened."
            ]
        },
        "0": {
            "Severity": 0,
            "Name": "Microsoft Edge with an adblocker installed",
            "Solution": [
                "You are using an adblocker, so no action is needed."
            ],
            "Screenshots": [
            ]
        },
        "1": {
            "Severity": 2,
            "Name": "Microsoft Edge with no adblocker installed",
            "Solution": [
                "Open Microsoft Edge and navigate to Microsoft Edge Extensions",
                "Search for an adblocker in the search bar (for example: AdBlock Plus or uBlock Origin)",
                "Click on the 'Download' button and restart the browser."
            ],
            "Screenshots": [
                "edge-adblocker/edge-adblocker-1.png",
                "edge-adblocker/edge-adblocker-2.png",
                "edge-adblocker/edge-adblocker-3.png"
            ]
        }
    },
    "23": {
        "Type": "Privacy",
        "Information": "Phishing domains are fake websites designed to trick people into sharing sensitive information like passwords or credit card details. They look real, mimicking trusted brands or organizations. These scams exploit trust and curiosity to steal personal data.",
        "-1": {
            "Severity": 4,
            "Name": "Failed to check: Phishing domains found in Google Chrome history",
            "Failed": "We were unable to check your browser history.",
            "Solution": [
                "Please make sure your browser is closed, this check may be unable to be completed due to the browser being opened."
            ]
        },
        "0": {
            "Severity": 2,
            "Name": "Potential phishing domains found on Google Chrome",
            "Solution": [
                "Be careful browsing the internet as trusted websites could be spoofed easily. Furthermore there are a lot of websites with malicious intentions. In case of doubt of actively browsing on a potential phishing website, it is advised to change your password."
            ],
            "Screenshots": [
                "TOBEFILLED"
            ]
        },
        "1": {
            "Severity": 0,
            "Name": "No potential phishing domains found on Google Chrome",
            "Solution": [
                "You have not visited any phishing domains recently, so no action is needed."
            ],
            "Screenshots": [
            ]
        }
=======
  },
  "18": {
    "Type": "Security",
    "Information": "Outdated Windows versions may contain unpatched security vulnerabilities that could be exploited by attackers to compromise the system. Hackers actively search for and exploit vulnerabilities in outdated operating systems, potentially leading to unauthorized access, data breaches, and malware infections.",
    "0": {
      "Severity": 0,
      "Name": "Windows version is up to date",
      "Solution": [
        "Your windows version is up-to-date, so there is no action needed."
      ],
      "Screenshots": []
    },
    "1": {
      "Severity": 2,
      "Name": "Windows version slightly outdated",
      "Solution": [
        "Go to Start > Settings > Windows Update.",
        "Here you can check for updates and install updates."
      ],
      "Screenshots": [
        "outdated-windows-version/windows-update-1.png",
        "outdated-windows-version/windows-update-2.png"
      ]
    },
    "2": {
      "Severity": 3,
      "Name": "Using an unsupported windows version. Please update to windows 10 or 11.",
      "Solution": [
        "Go to Start > Settings > Windows Update.",
        "Here you can check for updates and install updates."
      ],
      "Screenshots": [
        "outdated-windows-version/windows-update-1.png",
        "outdated-windows-version/windows-update-2.png"
      ]
    }
  },
  "19": {
    "Type": "Security",
    "Information": "Secure Boot ensures that only trusted software components, signed with recognized digital signatures, are loaded during the boot process. This prevents malware and other unauthorized software from tampering with the boot process and gaining control of the system at an early stage.",
    "0": {
      "Severity": 1,
      "Name": "Secure boot is disabled",
      "Solution": [
        "Restart your computer and access the BIOS/UEFI settings. This is usually done by pressing a specific key during the boot process. Common keys to access BIOS/UEFI settings include F2, Del, Esc, or F10. The specific key varies depending on your computer's manufacturer.",
        "Once you are in the BIOS/UEFI settings, navigate to the section related to Secure Boot. This section may be named differently depending on your system manufacturer and BIOS/UEFI version.",
        "In the Secure Boot section, you should find an option to enable Secure Boot. Select this option and set it to 'Enabled.' Some systems may require you to set a Secure Boot Mode or choose the Secure Boot Key Management option. Follow the on-screen instructions to enable Secure Boot.",
        "After enabling Secure Boot, save the changes to the BIOS/UEFI settings and exit. Usually, you can do this by selecting the 'Save & Exit' or 'Exit' option from the BIOS/UEFI menu. Confirm any prompts to save the changes and restart your computer."
      ],
      "Screenshots": []
    },
    "1": {
      "Severity": 0,
      "Name": "Secure boot is enabled",
      "Solution": [
          "Secure boot is enabled, so there is no action needed."
      ],
      "Screenshots": []
    },
    "2": {
      "Severity": -1,
      "Name": "Secure boot status is unknown",
      "Solution": [
          "We couldn't find the status of Secure boot on this device."
      ],
      "Screenshots": []
    }
  },
  "20": {
    "Type": "Security",
    "Information": "When you boot up your computer, several applications automatically launch. Some of these are essential processes for the system to function properly, while others are convenient to have at startup. However, there might also be applications that start during boot without your knowledge. It's wise to disable these to prevent any unauthorized actions and to improve the speed of your computer's startup process.",
    "0": {
      "Severity": 0,
      "Name": "No applications which start at boot",
      "Solution": [
          "There are no applications which start at boot, so there is no action needed."
      ],
      "Screenshots": []
>>>>>>> 1de863e1
    },
    "1": {
      "Severity": 4,
      "Name": "Applications which start at boot",
      "Solution": [
        "Go to Start > Settings > Apps > Startup.",
        "Here you can choose which applications will automatically start during boot."
      ],
      "Screenshots": [
        "applications-which-start-at-boot/boot-apps-1.png",
        "applications-which-start-at-boot/boot-apps-2.png"
      ]
    }
  },
  "21": {
    "Type": "Privacy",
<<<<<<< HEAD
    "Information": "Phishing domains are fake websites designed to trick people into sharing sensitive information like passwords or credit card details. They look real, mimicking trusted brands or organizations. These scams exploit trust and curiosity to steal personal data.",
    "-1": {
        "Severity": 4,
        "Name": "Failed to check: Phishing domains found in Microsoft Edge history",
        "Failed": "We were unable to check your browser history.",
        "Solution": [
            "Please make sure your browser is closed, this check may be unable to be completed due to the browser being opened."
        ]
    },
=======
    "Information": "Adblockers shield users from online advertisements. With their filters and algorithms, they provide a sanctuary of uninterrupted browsing, sparing users from the visual clutter and potential security risks posed by ads.",
>>>>>>> 1de863e1
    "0": {
      "Severity": 0,
      "Name": "Google Chrome with an adblocker installed",
      "Solution": [
        "You are using an adblocker, so no action is needed."
      ],
      "Screenshots": []
    },
    "1": {
      "Severity": 2,
      "Name": "Google Chrome with no adblocker installed",
      "Solution": [
        "Open Google Chrome and navigate to the Chrome Store.",
        "Search for an adblocker in the search bar (for example: AdBlock Plus or uBlock Origin",
        "Click on the 'Add to Chrome' button and restart the browser."
      ],
      "Screenshots": [
        "chrome-adblocker/chrome-adblocker-1.png",
        "chrome-adblocker/chrome-adblocker-2.png",
        "chrome-adblocker/chrome-adblocker-3.png"
      ]
    }
<<<<<<< HEAD
},
    "25": {
        "Type": "Privacy",
        "Information": "A standard search engine helps users find information on the internet by entering keywords or phrases. Examples include Google, Bing, and Yahoo. They often face criticism for their approach to privacy.",
        "-1": {
            "Severity": 4,
            "Name": "Failed to check: Google Chrome search engine in use",
            "Failed": "We were unable to check your browser search engine.",
            "Solution": [
                "Please make sure your browser is closed, this check may be unable to be completed due to the browser being opened."
            ]
        },
        "0": {
            "Severity": 4,
            "Name": "Standard search engine used in Google Chrome",
            "Solution": [
                "Consider using a search engine with a focus on the privacy of the users (for example DuckDuckGo)."
            ],
            "Screenshots": [
                "TOBEFILLED"
            ]
        }
    },
    "26": {
        "Type": "Privacy",
        "Information": "A standard search engine helps users find information on the internet by entering keywords or phrases. Examples include Google, Bing, and Yahoo. They often face criticism for their approach to privacy.",
        "-1": {
            "Severity": 4,
            "Name": "Failed to check: Microsoft Edge search engine in use",
            "Failed": "We were unable to check your browser search engine.",
            "Solution": [
                "Please make sure your browser is closed, this check may be unable to be completed due to the browser being opened."
            ]
        },
        "0": {
            "Severity": 4,
            "Name": "Standard search engine used in Microsoft Edge",
            "Solution": [
                "Consider using a search engine with a focus on the privacy of the users (for example DuckDuckGo)."
            ],
            "Screenshots": [
                "TOBEFILLED"
            ]
        }
    },
    "27": {
        "Type": "Privacy",
        "Information": "Cookies are small text files stored on your computer by websites you visit. They are used to remember your preferences, login information, and other data to enhance your browsing experience. However, cookies can also be used to track your online activities and gather personal information without your consent, raising privacy concerns. Managing and clearing cookies regularly helps protect your privacy and control the data websites collect about you.",
        "-1": {
            "Severity": 4,
            "Name": "Failed to check: Mozilla Firefox cookies stored",
            "Failed": "We were unable to check your browser cookies.",
            "Solution": [
                "Please make sure your browser is closed, this check may be unable to be completed due to the browser being opened."
            ]
        },
        "0": {
            "Severity": 0,
            "Name": "No tracking cookies found in Mozilla Firefox",
            "Solution": [
                "There were no tracking cookies found in Mozilla Firefox, so no action is needed."
            ],
            "Screenshots": [
            ]
        },
        "1": {
            "Severity": 2,
            "Name": "Possible tracking cookies found in Mozilla Firefox",
            "Solution": [
                "Open Mozilla Firefox and click on the menu button (three horizontal lines) in the top right corner.",
                "Select 'Settings' and go to the 'Privacy & Security' tab.",
                "The 'Enhanced Tracking Protection' option should be set to 'Standard' or 'Custom'. Custom gives you more control over what you allow or block. Under Cookies and Site Data, you can delete your existing cookies and manage exceptions. It is recommended to clear your cookies often to protect your privacy."
            ],
            "Screenshots": [
                "firefox-cookies/cookies-firefox-1.png",
                "firefox-cookies/cookies-firefox-2.png",
                "firefox-cookies/cookies-firefox-3.png",
                "firefox-cookies/cookies-firefox-4.png"
            ]
        }
    },
    "28": {
        "Type": "Privacy",
        "Information": "Browser extensions enhance the functionality of your web browser by adding features, tools, and customization options. While extensions can be useful, they can also pose privacy and security risks if they have access to sensitive data or track your online activities without your consent. Regularly reviewing and managing your browser extensions helps protect your privacy and security online. Remove any extensions that you no longer use or trust to minimize potential risks.",
        "-1": {
            "Severity": 4,
            "Name": "Failed to check: Mozilla Firefox extensions installed",
            "Failed": "We were unable to check your browser extensions.",
            "Solution": [
                "Please make sure your browser is closed, this check may be unable to be completed due to the browser being opened."
            ]
        },
        "0": {
            "Severity": 4,
            "Name": "Extensions installed in Mozilla Firefox",
            "Solution": [
                "Open Mozilla Firefox and click on the menu button (three horizontal lines) in the top right corner.",
                "Select 'Add-ons' and go to the 'Extensions' tab.",
                "Here you can view and manage the extensions installed in your browser. Disable or remove any extensions that you no longer use or trust."
            ],
            "Screenshots": [
                "firefox-extensions/extensions-firefox-1.png",
                "firefox-extensions/extensions-firefox-2.png",
                "firefox-extensions/extensions-firefox-3.png"
            ]
        }
    },
    "29": {
        "Type": "Privacy",
        "Information": "Adblockers shield users from online advertisements. With their filters and algorithms, they provide a sanctuary of uninterrupted browsing, sparing users from the visual clutter and potential security risks posed by ads.",
        "-1": {
            "Severity": 4,
            "Name": "Failed to check: Mozilla Firefox has an adblocker installed",
            "Failed": "We were unable to check if your browser has an adblocker installed.",
            "Solution": [
                "Please make sure your browser is closed, this check may be unable to be completed due to the browser being opened."
            ]
        },
        "0": {
            "Severity": 0,
            "Name": "Mozilla Firefox with an adblocker installed",
            "Solution": [
                "You are using an adblocker, so no action is needed."
            ],
            "Screenshots": [
            ]
        },
        "1": {
            "Severity": 2,
            "Name": "Mozilla Firefox with no adblocker installed",
            "Solution": [
                "Open Mozilla Firefox and click on the menu button (three horizontal lines) in the top right corner, and select 'Add-ons and themes'.",
                "Go to the 'Extensions' tab.",
                "Scroll down and click on the 'Find more add-ons' button.",
                "Search for an adblocker in the search bar (for example: AdBlock Plus or uBlock Origin)",
                "Click on the 'Add to Firefox' button and restart the browser."
            ],
            "Screenshots": [
                "firefox-adblocker/firefox-adblocker-1.png",
                "firefox-adblocker/firefox-adblocker-2.png",
                "firefox-adblocker/firefox-adblocker-3.png",
                "firefox-adblocker/firefox-adblocker-4.png",
                "firefox-adblocker/firefox-adblocker-5.png"
            ]
        }
    },
    "30": {
        "Type": "Privacy",
        "Information": "A standard search engine helps users find information on the internet by entering keywords or phrases. Examples include Google, Bing, and Yahoo. They often face criticism for their approach to privacy.",
        "-1": {
            "Severity": 4,
            "Name": "Failed to check: Mozilla Firefox search engine in use",
            "Failed": "We were unable to check your browser search engine.",
            "Solution": [
                "Please make sure your browser is closed, this check may be unable to be completed due to the browser being opened."
            ]
        },
        "0": {
            "Severity": 4,
            "Name": "Standard search engine in Mozilla Firefox",
            "Solution": [
                "Consider using a browser with a focus on the privacy of the users (for example DuckDuckGo)"
            ],
            "Screenshots": [
                "TOBEFILLED"
            ]
        }
    },
    "31": {
        "Type": "Privacy",
        "Information": "Phishing domains are fake websites designed to trick people into sharing sensitive information like passwords or credit card details. They look real, mimicking trusted brands or organizations. These scams exploit trust and curiosity to steal personal data.",
        "-1": {
            "Severity": 4,
            "Name": "Failed to check: Phishing domains found in Mozilla Firefox history",
            "Failed": "We were unable to check your browser history.",
            "Solution": [
                "Please make sure your browser is closed, this check may be unable to be completed due to the browser being opened."
            ]
        },
        "0": {
            "Severity": 0,
            "Name": "No potential phishing domains found on Mozilla Firefox",
            "Solution": [
                "You have not visited any phishing domains recently, so no action is needed."
            ],
            "Screenshots": [
            ]
        },
        "1": {
            "Severity": 2,
            "Name": "Potential phishing domains found on Mozilla Firefox",
            "Solution": [
                "Be careful browsing the internet as trusted websites could be spoofed easily. Furthermore there are a lot of websites with malicious intentions. In case of doubt of actively browsing on a potential phishing website, it is advised to change your password."
            ],
            "Screenshots": [
                "TOBEFILLED"
            ]
        }
    },
    "32": {
        "Type": "Security",
        "Information": "The Center for Internet Security (CIS) provides a set of guidelines and best practices for securing computer systems. The CIS Audit list registry settings help ensure that your system is configured according to these security standards. Incorrect or outdated registry settings may leave your system vulnerable to security threats and compromise your privacy.",
        "-1": {
            "Severity": 4,
            "Name": "Failed to check: CIS Audit list registry settings",
            "Failed": "We were unable to check the CIS Audit list registry settings.",
            "Solution": [
                "Please check if the windows registry is directly being used, when the key for this check is in use, we are unable to complete the check."
            ]
        },
        "0": {
            "Severity": 1,
            "Name": "Incorrect CIS Audit list registry settings",
            "Solution": [
                "Download the CIS Benchmark for your operating system from the official CIS website. Follow the instructions in the benchmark document to review and update the registry settings on your system to align with the CIS security standards. Regularly check for updates to the CIS Benchmark and apply any changes or recommendations to maintain a secure configuration."
            ],
            "Screenshots": [
                "TOBEFILLED"
            ]
        },
        "1": {
            "Severity": 0,
            "Name": "Correct CIS Audit list registry settings",
            "Solution": [
                "All settings adhere to the CIS Audit list guidelines, no action is needed."
            ],
            "Screenshots": [
            ]
        }
    },
    "33": {
        "Type": "Security",
        "Information": "Automatic log-in allows users to access their accounts without entering a password each time they start their computer or open a specific application. While convenient, automatic log-in poses security risks, as anyone with physical access to the device can access the account without authentication. Disabling automatic log-in enhances the security of your accounts and prevents unauthorized access.",
        "-1": {
            "Severity": 4,
            "Name": "Failed to check: Automatic log in enabled/disabled",
            "Failed": "We were unable to check if automatic log-in is enabled.",
            "Solution": [
                "Please check if the windows registry is directly being used, when the key for this check is in use, we are unable to complete the check."
            ]
        },
        "0": {
            "Severity": 0,
            "Name": "Automatic log-in disabled",
            "Solution": [
                "Automatic log-in is disabled, so there is no action needed."
            ],
            "Screenshots": [
            ]
        },
        "1": {
            "Severity": 3,
            "Name": "Automatic log-in enabled",
            "Solution": [
                "Go to Start > Settings > Accounts > Sign-in options.",
                "Under 'Require sign-in', select 'When PC wakes up from sleep'."
            ],
            "Screenshots": [
                "TOBEFILLED"
            ]
        }
    },
    "34": {
        "Type": "Security",
        "Information": "Remote Procedure Call (RPC) is a protocol that allows programs and processes to communicate with each other on a network. Disabling Remote RPC helps prevent unauthorized access to your computer and protects it from potential security threats and vulnerabilities.",
        "-1": {
            "Severity": 4,
            "Name": "Failed to check: Remote Procedure Call enabled/disabled",
            "Failed": "We were unable to check if RPC is enabled on your device.",
            "Solution": [
                "Please check if the windows registry is directly being used, when the key for this check is in use, we are unable to complete the check."
            ]
        },
        "0": {
            "Severity": 0,
            "Name": "Remote RPC disabled",
            "Solution": [
                "Remote RPC is disabled, so there is no action needed."
            ],
            "Screenshots": [
            ]
        },
        "1": {
            "Severity": 3,
            "Name": "Remote RPC enabled",
            "Solution": [
                "The Remote RPC setting can not be changed in a conventional way. It requires editing of the registry directly.",
                "In Windows Search, type in Registry Editor and open the program.",
                "Navigate to \"Computer\\HKEY_LOCAL_MACHINE\\SYSTEM\\CurrentControlSet\\Control\\Terminal Server.",
                "Double click on the \"AllowRemoteRPC\" key and set its value to 0."
            ],
            "Screenshots": [
                "TOBEFILLED"
            ]
        }
    },
    "35": {
        "Type": "Privacy",
        "Information": "Cookies are small text files stored on your computer by websites you visit. They are used to remember your preferences, login information, and other data to enhance your browsing experience. However, cookies can also be used to track your online activities and gather personal information without your consent, raising privacy concerns. Managing and clearing cookies regularly helps protect your privacy and control the data websites collect about you.",
        "-1": {
            "Severity": 4,
            "Name": "Failed to check: Google Chrome cookies stored",
            "Failed": "We were unable to check your browser cookies.",
            "Solution": [
                "Please make sure your browser is closed, this check may be unable to be completed due to the browser being opened."
            ]
        },
        "0": {
            "Severity": 0,
            "Name": "No possible tracking cookies found in Google Chrome browser",
            "Solution": [
                "No possible tracking cookies found in Google Chrome, so there is no action needed."
            ],
            "Screenshots": [
            ]
        },
        "1": {
            "Severity": 2,
            "Name": "Possible tracking cookies found in Google Chrome browser",
            "Solution": [
                "Open Google Chrome and click on the three dots in the top right corner.",
                "Select 'Settings' and go to the 'Privacy and security' section.",
                "Under 'Third-party cookies', click on 'See all site data and permissions'.",
                "Here you can view and manage the cookies stored by websites. You can delete individual cookies or clear all site data to protect your privacy. "
            ],
            "Screenshots": [
                "TOBEFILLED"
            ]
        }
    },
    "36": {
        "Type": "Privacy",
        "Information": "Cookies are small text files stored on your computer by websites you visit. They are used to remember your preferences, login information, and other data to enhance your browsing experience. However, cookies can also be used to track your online activities and gather personal information without your consent, raising privacy concerns. Managing and clearing cookies regularly helps protect your privacy and control the data websites collect about you.",
        "-1": {
            "Severity": 4,
            "Name": "Failed to check: Microsoft Edge cookies stored",
            "Failed": "We were unable to check your browser cookies.",
            "Solution": [
                "Please make sure your browser is closed, this check may be unable to be completed due to the browser being opened."
            ]
        },
        "0": {
            "Severity": 0,
            "Name": "No possible tracking cookies found in Microsoft Edge browser",
            "Solution": [
                "No possible tracking cookies found in Microsoft Edge, so there is no action needed."
            ],
            "Screenshots": [
            ]
        },
        "1": {
            "Severity": 2,
            "Name": "Possible tracking cookies found in Microsoft Edge browser",
            "Solution": [
                "Open Microsoft Edge and click on the three dots in the top right corner.",
                "Select 'Settings' and go to the 'Cookies and site permissions' section.",
                "Under 'Cookies and data stored', click on 'Manage and delete cookies and site data'.",
                "Here you can manage general cookie settings. You can delete individual cookies or clear all site data by clicking on 'See all cookies and site data'. "
            ],
            "Screenshots": [
                "TOBEFILLED"
            ]
        }
    },
    "37": {
        "Type": "Security",
        "Information": "The Windows Firewall is a built-in security feature that helps protect your computer from unauthorized access and malicious software by monitoring and controlling incoming and outgoing network traffic. Enabling the Windows Firewall for all network profiles (public, private, and domain) helps enhance the security of your system and prevent potential security threats.",
        "-1": {
            "Severity": 4,
            "Name": "Failed to check: Windows Firewall enabled/disabled",
            "Failed": "We were unable to check the status of the windows firewall.",
            "Solution": [
                "Please check if the windows registry is directly being used, when the key for this check is in use, we are unable to complete the check."
            ]
        },
        "0": {
            "Severity": 0,
            "Name": "Windows firewall is enabled for all profiles",
            "Solution": [
                "Windows Firewall is enabled for all profiles, so there is no action needed."
            ],
            "Screenshots": [
            ]
        },
        "1": {
            "Severity": 2,
            "Name": "Windows firewall is not enabled for all profiles",
            "Solution": [
                "Go to Start > Settings > Update & Security > Windows Security > Firewall & network protection.",
                "Under 'Firewall & network protection', make sure that the Windows Firewall is turned on for all network profiles (public, private, and domain). If it is disabled, click on 'Turn on' to enable the firewall for the selected profile."
            ],
            "Screenshots": [
                "TOBEFILLED"
            ]
        }
    },
    "38": {
        "Type": "Security",
        "Information": "Setting a minimum password length of at least 15 characters helps enhance the security of user accounts by increasing the complexity and strength of passwords. Longer passwords are more resistant to brute-force attacks and provide better protection against unauthorized access and data breaches.",
        "-1": {
            "Severity": 4,
            "Name": "Failed to check: Windows password length",
            "Failed": "We were unable to check the complexity of your password.",
            "Solution": [
                "Please check if the windows registry is directly being used, when the key for this check is in use, we are unable to complete the check."
            ]
        },
        "0": {
            "Severity": 0,
            "Name": "Minimum password length is set to at least 15 characters",
            "Solution": [
                "The minimum password length is set to at least 15 characters, so there is no action needed."
            ],
            "Screenshots": [
            ]
        },
        "1": {
            "Severity": 3,
            "Name": "Minimum password length is not set to at least 15 characters",
            "Solution": [
                "Open an elevated command prompt by right-clicking on the Start button and selecting 'Terminal (Admin)'.",
                "Run the command 'net accounts' to view the current password policy settings, including the minimum password length.",
                "Run the command 'net accounts /minpwlen:15' to set the minimum password length to 15 characters.",
                "Restart your computer to apply the changes."
            ],
            "Screenshots": [
                "TOBEFILLED"
            ]
        }
    },
    "39": {
        "Type": "Security",
        "Information": "Credential Guard is a security feature in Windows that helps protect user credentials and sensitive information from unauthorized access and theft. It uses virtualization-based security to isolate and protect credential information, making it more difficult for attackers to steal passwords and other sensitive data.",
        "-1": {
            "Severity": 4,
            "Name": "Failed to check: Credential Guard enabled/disabled",
            "Failed": "We were unable to check if credential guard is enabled.",
            "Solution": [
                "Please check if the windows registry is directly being used, when the key for this check is in use, we are unable to complete the check."
            ]
        },
        "0": {
            "Severity": 0,
            "Name": "Credential Guard is enabled",
            "Solution": [
                "Credential Guard is enabled, so there is no action needed."
            ],
            "Screenshots": [
            ]
        },
        "1": {
            "Severity": 2,
            "Name": "Credential Guard is disabled",
            "Solution": [
                "The setting of Credential Guard is handled in your local group policy. Ask your network administrator to enable Credential Guard."
            ],
            "Screenshots": [
                "TOBEFILLED"
            ]
        }
    },
    "40": {
        "Type": "Security",
        "Information": "NetBIOS over TCP/IP is a legacy networking protocol that allows computers to communicate on a local network. Disabling NetBIOS over TCP/IP helps reduce the attack surface of your system and prevent potential security vulnerabilities associated with this protocol.",
        "-1": {
            "Severity": 4,
            "Name": "Failed to check: NetBIOS over TCP/IP enabled/disabled",
            "Failed": "We were unable to check the state of the NetBIOS.",
            "Solution": [
                "Please check if the windows registry is directly being used, when the key for this check is in use, we are unable to complete the check."
            ]
        },
        "0": {
            "Severity": 0,
            "Name": "NetBIOS over TCP/IP is disabled",
            "Solution": [
                "NetBIOS over TCP/IP is disabled, so there is no action needed."
            ],
            "Screenshots": [
            ]
        },
        "1": {
            "Severity": 2,
            "Name": "NetBIOS over TCP/IP is enabled",
            "Solution": [
                "Open the Control Panel and go to 'Network and Internet' -> 'Network and Sharing Center'.",
                "Click on 'Change adapter settings' in the left pane.",
                "Right-click on your network connection and select 'Properties'.",
                "In the 'Networking' tab, scroll down to 'Internet Protocol Version 4 (TCP/IPv4)' and click on 'Properties'.",
                "Click on 'Advanced' and go to the 'WINS' tab.",
                "Under 'NetBIOS setting', select 'Disable NetBIOS over TCP/IP'.",
                "Click 'OK' to save the changes."
            ],
            "Screenshots": [
                "TOBEFILLED"
            ]
        }
    },
    "41": {
        "Type": "Security",
        "Information": "Web Proxy Auto-Discovery (WPAD) is a protocol that allows web browsers to automatically discover proxy servers on a network. Disabling the WPAD service helps prevent potential security risks associated with automatic proxy configuration and protects your system from unauthorized proxy server discovery and configuration.",
        "-1": {
            "Severity": 4,
            "Name": "Failed to check: WPAD service enabled/disabled",
            "Failed": "We were unable to check the WPAD status.",
            "Solution": [
                "Please check if the windows registry is directly being used, when the key for this check is in use, we are unable to complete the check."
            ]
        },
        "0": {
            "Severity": 0,
            "Name": "WPAD service is disabled",
            "Solution": [
                "WPAD service is disabled, so there is no action needed."
            ],
            "Screenshots": [
            ]
        },
        "1": {
            "Severity": 2,
            "Name": "WPAD service is enabled",
            "Solution": [
                "Open an elevated command prompt by right-clicking on the Start button and selecting 'Terminal (Admin)'.",
                "Run the command 'netsh winhttp show proxy' to check the current proxy settings.",
                "If WPAD is enabled, run the command 'netsh winhttp reset proxy' to disable WPAD and reset the proxy settings.",
                "Restart your computer to apply the changes."
            ],
            "Screenshots": [
                "TOBEFILLED"
            ]
        }
    },
    "42": {
        "Type": "Security",
        "Information": "Screen lock is a security feature that requires users to enter a password, PIN, or biometric authentication to unlock their device and access the desktop. Enabling screen lock helps protect your data and privacy in case your computer is left unattended or stolen.",
        "-1": {
            "Severity": 4,
            "Name": "Failed to check: Windows automatic Screen Lock enabled/disabled",
            "Failed": "We were unable to check if the screen lock is enabled.",
            "Solution": [
                "Please check if the windows registry is directly being used, when the key for this check is in use, we are unable to complete the check."
            ]
        },
        "0": {
            "Severity": 0,
            "Name": "Windows automatic Screen Lock is enabled",
            "Solution": [
                "Windows automatic Screen Lock is enabled, so there is no action needed."
            ],
            "Screenshots": [
            ]
        },
        "1": {
            "Severity": 3,
            "Name": "Windows automatic Screen Lock disabled",
            "Solution": [
                "Go to Start > Settings > Personalisation > Lock screen.",
                "Open the 'Screen saver' window.",
                "Check the box 'On resume, display logon screen' and set the 'Wait' time to a short interval (2 minutes or less)."
            ],
            "Screenshots": [
                "TOBEFILLED"
            ]
        }
=======
  },
  "22": {
    "Type": "Privacy",
    "Information": "Adblockers shield users from online advertisements. With their filters and algorithms, they provide a sanctuary of uninterrupted browsing, sparing users from the visual clutter and potential security risks posed by ads.",
    "0": {
      "Severity": 0,
      "Name": "Microsoft Edge with an adblocker installed",
      "Solution": [
        "You are using an adblocker, so no action is needed."
      ],
      "Screenshots": []
    },
    "1": {
      "Severity": 2,
      "Name": "Microsoft Edge with no adblocker installed",
      "Solution": [
        "Open Microsoft Edge and navigate to Microsoft Edge Extensions",
        "Search for an adblocker in the search bar (for example: AdBlock Plus or uBlock Origin)",
        "Click on the 'Download' button and restart the browser."
      ],
      "Screenshots": [
        "edge-adblocker/edge-adblocker-1.png",
        "edge-adblocker/edge-adblocker-2.png",
        "edge-adblocker/edge-adblocker-3.png"
      ]
    }
  },
  "23": {
    "Type": "Privacy",
    "Information": "Phishing domains are fake websites designed to trick people into sharing sensitive information like passwords or credit card details. They look real, mimicking trusted brands or organizations. These scams exploit trust and curiosity to steal personal data.",
    "0": {
      "Severity": 2,
      "Name": "Potential phishing domains found on Google Chrome",
      "Solution": [
        "Be careful browsing the internet as trusted websites could be spoofed easily. Furthermore there are a lot of websites with malicious intentions. In case of doubt of actively browsing on a potential phishing website, it is advised to change your password."
      ],
      "Screenshots": []
    },
    "1": {
      "Severity": 0,
      "Name": "No potential phishing domains found on Google Chrome",
      "Solution": [
        "You have not visited any phishing domains recently, so no action is needed."
      ],
      "Screenshots": []
    }
  },
  "24": {
    "Type": "Privacy",
    "Information": "Phishing domains are fake websites designed to trick people into sharing sensitive information like passwords or credit card details. They look real, mimicking trusted brands or organizations. These scams exploit trust and curiosity to steal personal data.",
    "0": {
      "Severity": 2,
      "Name": "Potential phishing domains found on Microsoft Edge",
      "Solution": [
        "Be careful browsing the internet as trusted websites could be spoofed easily. Furthermore there are a lot of websites with malicious intentions. In case of doubt of actively browsing on a potential phishing website, it is advised to change your password."
      ],
      "Screenshots": []
    },
    "1": {
      "Severity": 0,
      "Name": "No potential phishing domains found on Microsoft Edge",
      "Solution": [
        "You have not visited any phishing domains recently, so no action is needed."
      ],
      "Screenshots": []
    }
  },
  "25": {
    "Type": "Privacy",
    "Information": "A standard search engine helps users find information on the internet by entering keywords or phrases. Examples include Google, Bing, and Yahoo. They often face criticism for their approach to privacy.",
    "0": {
      "Severity": 4,
      "Name": "Standard search engine used in Google Chrome",
      "Solution": [
        "Consider using a search engine with a focus on the privacy of the users (for example DuckDuckGo)."
      ],
      "Screenshots": []
    }
  },
  "26": {
    "Type": "Privacy",
    "Information": "A standard search engine helps users find information on the internet by entering keywords or phrases. Examples include Google, Bing, and Yahoo. They often face criticism for their approach to privacy.",
    "0": {
      "Severity": 4,
      "Name": "Standard search engine used in Microsoft Edge",
      "Solution": [
        "Consider using a search engine with a focus on the privacy of the users (for example DuckDuckGo)."
      ],
      "Screenshots": []
    }
  },
  "27": {
    "Type": "Privacy",
    "Information": "Cookies are small text files stored on your computer by websites you visit. They are used to remember your preferences, login information, and other data to enhance your browsing experience. However, cookies can also be used to track your online activities and gather personal information without your consent, raising privacy concerns. Managing and clearing cookies regularly helps protect your privacy and control the data websites collect about you.",
    "0": {
      "Severity": 0,
      "Name": "No tracking cookies found in Mozilla Firefox",
      "Solution": [
        "There were no tracking cookies found in Mozilla Firefox, so no action is needed."
      ],
      "Screenshots": []
    },
    "1": {
      "Severity": 2,
      "Name": "Possible tracking cookies found in Mozilla Firefox",
      "Solution": [
        "Open Mozilla Firefox and click on the menu button (three horizontal lines) in the top right corner.",
        "Select 'Settings' and go to the 'Privacy & Security' tab.",
        "The 'Enhanced Tracking Protection' option should be set to 'Standard' or 'Custom'. Custom gives you more control over what you allow or block. Under Cookies and Site Data, you can delete your existing cookies and manage exceptions. It is recommended to clear your cookies often to protect your privacy."
      ],
      "Screenshots": [
        "firefox-cookies/cookies-firefox-1.png",
        "firefox-cookies/cookies-firefox-2.png",
        "firefox-cookies/cookies-firefox-3.png",
        "firefox-cookies/cookies-firefox-4.png"
      ]
    }
  },
  "28": {
    "Type": "Privacy",
    "Information": "Browser extensions enhance the functionality of your web browser by adding features, tools, and customization options. While extensions can be useful, they can also pose privacy and security risks if they have access to sensitive data or track your online activities without your consent. Regularly reviewing and managing your browser extensions helps protect your privacy and security online. Remove any extensions that you no longer use or trust to minimize potential risks.",
    "0": {
      "Severity": 4,
      "Name": "Extensions installed in Mozilla Firefox",
      "Solution": [
        "Open Mozilla Firefox and click on the menu button (three horizontal lines) in the top right corner.",
        "Select 'Add-ons' and go to the 'Extensions' tab.",
        "Here you can view and manage the extensions installed in your browser. Disable or remove any extensions that you no longer use or trust."
      ],
      "Screenshots": [
        "firefox-extensions/extensions-firefox-1.png",
        "firefox-extensions/extensions-firefox-2.png",
        "firefox-extensions/extensions-firefox-3.png"
      ]
    }
  },
  "29": {
    "Type": "Privacy",
    "Information": "Adblockers shield users from online advertisements. With their filters and algorithms, they provide a sanctuary of uninterrupted browsing, sparing users from the visual clutter and potential security risks posed by ads.",
    "0": {
      "Severity": 0,
      "Name": "Mozilla Firefox with an adblocker installed",
      "Solution": [
        "You are using an adblocker, so no action is needed."
      ],
      "Screenshots": []
    },
    "1": {
      "Severity": 2,
      "Name": "Mozilla Firefox with no adblocker installed",
      "Solution": [
        "Open Mozilla Firefox and click on the menu button (three horizontal lines) in the top right corner, and select 'Add-ons and themes'.",
        "Go to the 'Extensions' tab.",
        "Scroll down and click on the 'Find more add-ons' button.",
        "Search for an adblocker in the search bar (for example: AdBlock Plus or uBlock Origin)",
        "Click on the 'Add to Firefox' button and restart the browser."
      ],
      "Screenshots": [
        "firefox-adblocker/firefox-adblocker-1.png",
        "firefox-adblocker/firefox-adblocker-2.png",
        "firefox-adblocker/firefox-adblocker-3.png",
        "firefox-adblocker/firefox-adblocker-4.png",
        "firefox-adblocker/firefox-adblocker-5.png"
      ]
    }
  },
  "30": {
    "Type": "Privacy",
    "Information": "A standard search engine helps users find information on the internet by entering keywords or phrases. Examples include Google, Bing, and Yahoo. They often face criticism for their approach to privacy.",
    "0": {
      "Severity": 4,
      "Name": "Standard search engine in Mozilla Firefox",
      "Solution": [
        "Consider using a browser with a focus on the privacy of the users (for example DuckDuckGo)"
      ],
      "Screenshots": []
    }
  },
  "31": {
    "Type": "Privacy",
    "Information": "Phishing domains are fake websites designed to trick people into sharing sensitive information like passwords or credit card details. They look real, mimicking trusted brands or organizations. These scams exploit trust and curiosity to steal personal data.",
    "0": {
      "Severity": 0,
      "Name": "No potential phishing domains found on Mozilla Firefox",
      "Solution": [
        "You have not visited any phishing domains recently, so no action is needed."
      ],
      "Screenshots": []
    },
    "1": {
      "Severity": 2,
      "Name": "Potential phishing domains found on Mozilla Firefox",
      "Solution": [
        "Be careful browsing the internet as trusted websites could be spoofed easily. Furthermore there are a lot of websites with malicious intentions. In case of doubt of actively browsing on a potential phishing website, it is advised to change your password."
      ],
      "Screenshots": []
    }
  },
  "32": {
    "Type": "Security",
    "Information": "The Center for Internet Security (CIS) provides a set of guidelines and best practices for securing computer systems. The CIS Audit list registry settings help ensure that your system is configured according to these security standards. Incorrect or outdated registry settings may leave your system vulnerable to security threats and compromise your privacy.",
    "0": {
      "Severity": 1,
      "Name": "Incorrect CIS Audit list registry settings",
      "Solution": [
        "Download the CIS Benchmark for your operating system from the official CIS website. Follow the instructions in the benchmark document to review and update the registry settings on your system to align with the CIS security standards. Regularly check for updates to the CIS Benchmark and apply any changes or recommendations to maintain a secure configuration."
      ],
      "Screenshots": [
        "TOBEFILLED"
      ]
    },
    "1": {
      "Severity": 0,
      "Name": "Correct CIS Audit list registry settings",
      "Solution": [
        "All settings adhere to the CIS Audit list guidelines, no action is needed."
      ],
      "Screenshots": []
    }
  },
  "33": {
    "Type": "Security",
    "Information": "Automatic log-in allows users to access their accounts without entering a password each time they start their computer or open a specific application. While convenient, automatic log-in poses security risks, as anyone with physical access to the device can access the account without authentication. Disabling automatic log-in enhances the security of your accounts and prevents unauthorized access.",
    "0": {
      "Severity": 0,
      "Name": "Automatic log-in disabled",
      "Solution": [
        "Automatic log-in is disabled, so there is no action needed."
      ],
      "Screenshots": []
    },
    "1": {
      "Severity": 3,
      "Name": "Automatic log-in enabled",
      "Solution": [
        "Go to Start > Settings > Accounts > Sign-in options.",
        "Under 'Require sign-in', select 'When PC wakes up from sleep'."
      ],
      "Screenshots": [
        "TOBEFILLED"
      ]
    }
  },
  "34": {
    "Type": "Security",
    "Information": "Remote Procedure Call (RPC) is a protocol that allows programs and processes to communicate with each other on a network. Disabling Remote RPC helps prevent unauthorized access to your computer and protects it from potential security threats and vulnerabilities.",
    "0": {
      "Severity": 0,
      "Name": "Remote RPC disabled",
      "Solution": [
        "Remote RPC is disabled, so there is no action needed."
      ],
      "Screenshots": []
    },
    "1": {
      "Severity": 3,
      "Name": "Remote RPC enabled",
      "Solution": [
        "The Remote RPC setting can not be changed in a conventional way. It requires editing of the registry directly.",
        "In Windows Search, type in Registry Editor and open the program.",
        "Navigate to \"Computer\\HKEY_LOCAL_MACHINE\\SYSTEM\\CurrentControlSet\\Control\\Terminal Server.",
        "Double click on the \"AllowRemoteRPC\" key and set its value to 0."
      ],
      "Screenshots": [
        "TOBEFILLED"
      ]
    }
  },
  "35": {
    "Type": "Privacy",
    "Information": "Cookies are small text files stored on your computer by websites you visit. They are used to remember your preferences, login information, and other data to enhance your browsing experience. However, cookies can also be used to track your online activities and gather personal information without your consent, raising privacy concerns. Managing and clearing cookies regularly helps protect your privacy and control the data websites collect about you.",
    "0": {
      "Severity": 0,
      "Name": "No possible tracking cookies found in Google Chrome browser",
      "Solution": [
        "No possible tracking cookies found in Google Chrome, so there is no action needed."
      ],
      "Screenshots": []
    },
    "1": {
      "Severity": 2,
      "Name": "Possible tracking cookies found in Google Chrome browser",
      "Solution": [
        "Open Google Chrome and click on the three dots in the top right corner.",
        "Select 'Settings' and go to the 'Privacy and security' section.",
        "Under 'Third-party cookies', click on 'See all site data and permissions'.",
        "Here you can view and manage the cookies stored by websites. You can delete individual cookies or clear all site data to protect your privacy. "
      ],
      "Screenshots": [
        "TOBEFILLED"
      ]
    }
  },
  "36": {
    "Type": "Privacy",
    "Information": "Cookies are small text files stored on your computer by websites you visit. They are used to remember your preferences, login information, and other data to enhance your browsing experience. However, cookies can also be used to track your online activities and gather personal information without your consent, raising privacy concerns. Managing and clearing cookies regularly helps protect your privacy and control the data websites collect about you.",
    "0": {
      "Severity": 0,
      "Name": "No possible tracking cookies found in Microsoft Edge browser",
      "Solution": [
        "No possible tracking cookies found in Microsoft Edge, so there is no action needed."
      ],
      "Screenshots": []
    },
    "1": {
      "Severity": 2,
      "Name": "Possible tracking cookies found in Microsoft Edge browser",
      "Solution": [
        "Open Microsoft Edge and click on the three dots in the top right corner.",
        "Select 'Settings' and go to the 'Cookies and site permissions' section.",
        "Under 'Cookies and data stored', click on 'Manage and delete cookies and site data'.",
        "Here you can manage general cookie settings. You can delete individual cookies or clear all site data by clicking on 'See all cookies and site data'. "
      ],
      "Screenshots": [
        "TOBEFILLED"
      ]
    }
  },
  "37": {
    "Type": "Security",
    "Information": "The Windows Firewall is a built-in security feature that helps protect your computer from unauthorized access and malicious software by monitoring and controlling incoming and outgoing network traffic. Enabling the Windows Firewall for all network profiles (public, private, and domain) helps enhance the security of your system and prevent potential security threats.",
    "0": {
      "Severity": 0,
      "Name": "Windows firewall is enabled for all profiles",
      "Solution": [
        "Windows Firewall is enabled for all profiles, so there is no action needed."
      ],
      "Screenshots": []
    },
    "1": {
      "Severity": 2,
      "Name": "Windows firewall is not enabled for all profiles",
      "Solution": [
        "Go to Start > Settings > Update & Security > Windows Security > Firewall & network protection.",
        "Under 'Firewall & network protection', make sure that the Windows Firewall is turned on for all network profiles (public, private, and domain). If it is disabled, click on 'Turn on' to enable the firewall for the selected profile."
      ],
      "Screenshots": [
        "TOBEFILLED"
      ]
    }
  },
  "38": {
    "Type": "Security",
    "Information": "Setting a minimum password length of at least 15 characters helps enhance the security of user accounts by increasing the complexity and strength of passwords. Longer passwords are more resistant to brute-force attacks and provide better protection against unauthorized access and data breaches.",
    "0": {
      "Severity": 0,
      "Name": "Minimum password length is set to at least 15 characters",
      "Solution": [
        "The minimum password length is set to at least 15 characters, so there is no action needed."
      ],
      "Screenshots": []
    },
    "1": {
      "Severity": 3,
      "Name": "Minimum password length is not set to at least 15 characters",
      "Solution": [
        "Open an elevated command prompt by right-clicking on the Start button and selecting 'Terminal (Admin)'.",
        "Run the command 'net accounts' to view the current password policy settings, including the minimum password length.",
        "Run the command 'net accounts /minpwlen:15' to set the minimum password length to 15 characters.",
        "Restart your computer to apply the changes."
      ],
      "Screenshots": [
        "TOBEFILLED"
      ]
    }
  },
  "39": {
    "Type": "Security",
    "Information": "Credential Guard is a security feature in Windows that helps protect user credentials and sensitive information from unauthorized access and theft. It uses virtualization-based security to isolate and protect credential information, making it more difficult for attackers to steal passwords and other sensitive data.",
    "0": {
      "Severity": 0,
      "Name": "Credential Guard is enabled",
      "Solution": [
        "Credential Guard is enabled, so there is no action needed."
      ],
      "Screenshots": []
    },
    "1": {
      "Severity": 2,
      "Name": "Credential Guard is disabled",
      "Solution": [
        "The setting of Credential Guard is handled in your local group policy. Ask your network administrator to enable Credential Guard."
      ],
      "Screenshots": [
        "TOBEFILLED"
      ]
    }
  },
  "40": {
    "Type": "Security",
    "Information": "NetBIOS over TCP/IP is a legacy networking protocol that allows computers to communicate on a local network. Disabling NetBIOS over TCP/IP helps reduce the attack surface of your system and prevent potential security vulnerabilities associated with this protocol.",
    "0": {
      "Severity": 0,
      "Name": "NetBIOS over TCP/IP is disabled",
      "Solution": [
        "NetBIOS over TCP/IP is disabled, so there is no action needed."
      ],
      "Screenshots": []
    },
    "1": {
      "Severity": 2,
      "Name": "NetBIOS over TCP/IP is enabled",
      "Solution": [
        "Open the Control Panel and go to 'Network and Internet' -> 'Network and Sharing Center'.",
        "Click on 'Change adapter settings' in the left pane.",
        "Right-click on your network connection and select 'Properties'.",
        "In the 'Networking' tab, scroll down to 'Internet Protocol Version 4 (TCP/IPv4)' and click on 'Properties'.",
        "Click on 'Advanced' and go to the 'WINS' tab.",
        "Under 'NetBIOS setting', select 'Disable NetBIOS over TCP/IP'.",
        "Click 'OK' to save the changes."
      ],
      "Screenshots": [
        "TOBEFILLED"
      ]
    }
  },
  "41": {
    "Type": "Security",
    "Information": "Web Proxy Auto-Discovery (WPAD) is a protocol that allows web browsers to automatically discover proxy servers on a network. Disabling the WPAD service helps prevent potential security risks associated with automatic proxy configuration and protects your system from unauthorized proxy server discovery and configuration.",
    "0": {
      "Severity": 0,
      "Name": "WPAD service is disabled",
      "Solution": [
        "WPAD service is disabled, so there is no action needed."
      ],
      "Screenshots": []
    },
    "1": {
      "Severity": 2,
      "Name": "WPAD service is enabled",
      "Solution": [
        "Open an elevated command prompt by right-clicking on the Start button and selecting 'Terminal (Admin)'.",
        "Run the command 'netsh winhttp show proxy' to check the current proxy settings.",
        "If WPAD is enabled, run the command 'netsh winhttp reset proxy' to disable WPAD and reset the proxy settings.",
        "Restart your computer to apply the changes."
      ],
      "Screenshots": [
        "TOBEFILLED"
      ]
    }
  },
  "42": {
    "Type": "Security",
    "Information": "Screen lock is a security feature that requires users to enter a password, PIN, or biometric authentication to unlock their device and access the desktop. Enabling screen lock helps protect your data and privacy in case your computer is left unattended or stolen.",
    "0": {
      "Severity": 0,
      "Name": "Windows automatic Screen Lock is enabled",
      "Solution": [
        "Windows automatic Screen Lock is enabled, so there is no action needed."
      ],
      "Screenshots": []
    },
    "1": {
      "Severity": 3,
      "Name": "Windows automatic Screen Lock disabled",
      "Solution": [
        "Go to Start > Settings > Personalisation > Lock screen.",
        "Open the 'Screen saver' window.",
        "Check the box 'On resume, display logon screen' and set the 'Wait' time to a short interval (2 minutes or less)."
      ],
      "Screenshots": [
        "TOBEFILLED"
      ]
>>>>>>> 1de863e1
    }
  }
}<|MERGE_RESOLUTION|>--- conflicted
+++ resolved
@@ -12,264 +12,6 @@
       ]
     },
     "1": {
-<<<<<<< HEAD
-        "Type": "Security",
-        "Information": "Bluetooth technology enables wireless data transmission and reception. While this functionality is typically harmless when used as intended, it can become a security risk if exploited by malicious actors. If a malicious individual gains unauthorized access to your device through a Bluetooth connection, they can potentially steal your data, eavesdrop on your activities, or even send malware to your device. To mitigate these risks, it's crucial to only connect your device to known and trusted devices.",
-        "-1": {
-            "Severity": 4,
-            "Name": "Failed to check: Devices connected via bluetooth",
-            "Failed": "We were unable to check if there are devices connected via bluetooth.",
-            "Solution": [
-                "Please check if the windows registry is directly being used, when the key for this check is in use, we are unable to complete the check."
-            ]
-        },
-        "0": {
-            "Severity": 4,
-            "Name": "No devices connected via bluetooth",
-            "Solution": [
-                "No devices are connected via bluetooth, so there is no action needed."
-            ],
-            "Screenshots": [
-            ]
-        },
-        "1": {
-            "Severity": 4,
-            "Name": "Devices connected via bluetooth",
-            "Solution": [
-                "Go to Start > Settings > Bluetooth & devices.",
-                "Here you can see which devices are connected via bluetooth, and you can remove them if necessary."
-            ],
-            "Screenshots": [
-                "devices-connected-via-bluetooth/bluetooth-devices-1.png",
-                "devices-connected-via-bluetooth/bluetooth-devices-2.png"
-            ]
-        }
-    },
-    "2": {
-        "Type": "Security",
-        "Information": "External devices such as USB drives, external hard drives, and other peripherals can introduce security risks to your computer. Malware can be spread through infected external devices, potentially compromising the security and integrity of your system. By ensuring that no external devices are connected to your computer when not in use, you reduce the risk of malware infection and unauthorized access to your system.",
-        "-1": {
-            "Severity": 4,
-            "Name": "Failed to check: Devices connected via USB ports",
-            "Failed": "We were unable to check if there are devices connected via USB ports.",
-            "Solution": [
-                "Please check if the windows registry is directly being used, when the key for this check is in use, we are unable to complete the check."
-            ]
-        },
-        "0": {
-            "Severity": 4,
-            "Name": "No external devices connected",
-            "Solution": [
-                "No external devices are connected, so there is no action needed."
-            ],
-            "Screenshots": [
-            ]
-        },
-        "1": {
-            "Severity": 4,
-            "Name": "External devices connected",
-            "Solution": [
-                "Check if any external devices are connected to your computer, and disconnect them if not in use. Examples of external devices include USB drives, external hard drives, external microphones, external cameras, and other peripherals."
-            ],
-            "Screenshots": [
-                "TOBEFILLED"
-            ]
-        }
-    },
-    "3": {
-        "Type": "Security",
-        "Information": "The guest account is a default account designed to offer temporary and restricted access to the system for individuals without regular user accounts. If you are the sole user of the computer and do not require a guest account, it's advisable to disable it. This ensures that no unauthorized users can access data on the computer, enhancing overall security and privacy.",
-        "-1": {
-            "Severity": 4,
-            "Name": "Failed to check: Guest account enabled/disabled",
-            "Failed": "We were unable to check if there a guest account is enabled.",
-            "Solution": [
-                "Please check if the windows registry is directly being used, when the key for this check is in use, we are unable to complete the check."
-            ]
-        },
-        "0": {
-            "Severity": -1,
-            "Name": "Guest account status unknown",
-            "Solution": [
-                "An unknown guest account status can be a security risk. To check the status and potentially solve the issue of the guest account, follow these steps.",
-                "Go to start > Other accounts.",
-                "Here you will see the other accounts, if there is an account you do not know or an account called 'guest', click on it.",
-                "Now select 'remove' and confirm the deletion of the account.",
-                "To finish, restart your computer."
-            ],
-            "Screenshots": [
-                "guest-account/guest-account-1.png",
-                "guest-account/guest-account-1.png",
-                "guest-account/guest-account-1.png",
-                "guest-account/guest-account-3.png",
-                "guest-account/guest-account-3.png"
-            ]
-        },
-        "1": {
-            "Severity": 2,
-            "Name": "Guest account enabled",
-            "Solution": [
-                "Go to start > Other accounts.",
-                "Here you will see the other accounts, if there is an account you do not know or something called 'guest' click on it.",
-                "Now select 'remove' and confirm the deletion of the account.",
-                "To finish, restart your computer."
-            ],
-            "SolutionWindows10": [
-                "Go to Start > Settings > Accounts > Family & other users.",
-                "Here you will see the other accounts, if there is an account you do not know or something called 'guest' click on it.",
-                "Now select 'remove' and confirm the deletion of the account.",
-                "To finish, restart your computer."
-            ],
-            "Screenshots": [
-                "guest-account/guest-account-1.png",
-                "guest-account/guest-account-1.png",
-                "guest-account/guest-account-3.png",
-                "guest-account/guest-account-3.png"
-            ]
-        },
-        "2": {
-            "Severity": 0,
-            "Name": "Guest account disabled",
-            "Solution": [
-                "There is no guest account on your computer, so there is no action needed."
-            ],
-            "Screenshots": [
-            ]
-        }
-    },
-    "4": {
-        "Type": "Privacy",
-        "Information": "The advertisement ID setting allows windows to send you personalized ads. It is important to limit the amount of entities that have your personal data, therefore it is safer to turn this setting off.",
-        "-1": {
-            "Severity": 4,
-            "Name": "Failed to check: Advertisement ID enabled/disabled",
-            "Failed": "We were unable to check if the advertisement ID is shared with apps or not.",
-            "Solution": [
-                "Please check if the windows registry is directly being used, when the key for this check is in use, we are unable to complete the check."
-            ]
-        },
-        "0": {
-            "Severity": 0,
-            "Name": "Advertisement ID sharing disabled",
-            "Solution": [
-                "Advertisement ID sharing is disabled, so there is no action needed."
-            ],
-            "Screenshots": [
-            ]
-        },
-        "1": {
-            "Severity": 2,
-            "Name": "Advertisement ID sharing enabled",
-            "Solution": [
-                "Go to Start > Settings > Privacy & Security > General ",
-                "Here you can control the advertisement ID settings and turn the feature on/off."
-            ],
-            "SolutionWindows10": [
-                "Go to Start > Settings > Privacy > General.",
-                "Here you can control the advertisement ID settings and turn the feature on/off."
-            ],
-            "Screenshots": [
-                "TOBEFILLED"
-            ]
-        }
-    },
-    "5": {
-        "Type": "Security",
-        "Information": "Using a password manager offers several benefits for individuals and organizations, primarily revolving around enhancing security, convenience, and overall password management practices. Here are some key reasons why you should consider using a password manager. Stronger Passwords: Password managers can generate complex, unique passwords for each of your accounts. These passwords are typically long, random, and difficult to crack, significantly improving the security of your online accounts compared to using weak or reused passwords. Elimination of Password Reuse: One of the most common security pitfalls is reusing passwords across multiple accounts. Password managers allow you to generate and store unique passwords for each account, reducing the risk of unauthorized access if one account is compromised. Convenience: Password managers streamline the process of logging into websites and online services by automatically filling in login credentials for you. This saves time and effort, especially when managing numerous accounts across various platforms. Secure Storage: Password managers encrypt and store your passwords in a secure vault, protecting them from unauthorized access. Many password managers also offer additional security features such as two-factor authentication (2FA) and biometric authentication to further enhance protection.",
-        "-1": {
-            "Severity": 4,
-            "Name": "Failed to check: Password manager installed",
-            "Failed": "We were unable to check if a password manager is installed.",
-            "Solution": [
-                "Please check if the windows registry is directly being used, when the key for this check is in use, we are unable to complete the check."
-            ]
-        },
-        "0": {
-            "Severity": 0,
-            "Name": "Password manager in use",
-            "Solution": [
-                "You are using a password manager, so there is no action needed."
-            ],
-            "Screenshots": [
-            ]
-        },
-        "1": {
-            "Severity": 1,
-            "Name": "No password manager in use",
-            "Solution": [
-                "Open your browser and look for a password manager like: LastPass, Dashlane, Bitwarden or another password manager you prefer.",
-                "Follow the installation steps provided by the website of the password manager."
-            ],
-            "Screenshots": [
-                "password-manager/password-manager-1.png",
-                "password-manager/password-manager-1.png"
-            ]
-        }
-    },
-    "6": {
-        "Type": "Privacy",
-        "Information": "Knowing which applications have access to your location is important for protecting your privacy. It helps you control who can track your location, prevent security risks, conserve battery life, manage data usage, customize your app experience, and ensure compliance with regulations.",
-        "-1": {
-            "Severity": 4,
-            "Name": "Failed to check: Applications with location permissions",
-            "Failed": "We were unable to check which applications have location permissions.",
-            "Solution": [
-                "Please check if the windows registry is directly being used, when the key for this check is in use, we are unable to complete the check."
-            ]
-        },
-        "0": {
-          "Severity": 4,
-          "Name": "Applications with location permission",
-          "Solution": [
-              "Select Start > Settings > Privacy & security.",
-              "Here you can select location to see which applications have access, and you can revoke access for certain applications."
-          ],
-          "SolutionWindows10": [
-              "Go to Start > Settings > Privacy > Location.",
-              "Here you can select location to see which applications have access, and you can revoke access for certain applications."
-          ],
-          "Screenshots": [
-              "applications-with-location-permission/location-permissions-1.png",
-              "applications-with-location-permission/location-permissions-2.png"
-          ]
-        },
-        "1": {
-            "Severity": 0,
-            "Name": "No applications with location permission",
-            "Solution": [
-                "There are no applications which have location permission, so there is no action needed."
-            ],
-            "Screenshots": [
-            ]
-        }
-    },
-    "7": {
-        "Type": "Privacy",
-        "Information": "Understanding which applications have access to your microphone on your Windows computer is important for protecting your privacy and confidentiality. It helps you control who can listen to your conversations, prevent unauthorized recording, safeguard sensitive information, and ensure compliance with regulations.",
-        "-1": {
-            "Severity": 4,
-            "Name": "Failed to check: Applications with microphone permissions",
-            "Failed": "We were unable to check which applications have microphone permissions.",
-            "Solution": [
-                "Please check if the windows registry is directly being used, when the key for this check is in use, we are unable to complete the check."
-            ]
-        },
-        "0": {
-        "Severity": 4,
-        "Name": "Applications with microphone permission",
-        "Solution": [
-            "Select Start > Settings > Privacy & security.",
-            "Here you can select microphone to see which applications have access, and you can revoke access for certain applications."
-        ],
-        "SolutionWindows10": [
-            "Go to Start > Settings > Privacy > Microphone.",
-            "Here you can select microphone to see which applications have access, and you can revoke access for certain applications."
-        ],
-        "Screenshots": [
-            "applications-with-microphone-permission/microphone-permissions-1.png",
-            "applications-with-microphone-permission/microphone-permissions-2.png"
-        ]
-=======
       "Severity": 4,
       "Name": "Devices connected via bluetooth",
       "Solution": [
@@ -479,7 +221,6 @@
         "applications-with-webcam-permission/webcam-permissions-1.png",
         "applications-with-webcam-permission/webcam-permissions-2.png"
       ]
->>>>>>> 1de863e1
     },
     "1": {
       "Severity": 0,
@@ -509,547 +250,6 @@
         "applications-with-calendar-permission/calendar-permissions-2.png"
       ]
     },
-<<<<<<< HEAD
-    "8": {
-        "Type": "Privacy",
-        "Information": "Being aware of which applications have access to your camera helps prevent unauthorized access. Malicious software or even legitimate applications with poorly implemented security features could potentially access your camera without your knowledge or consent. By knowing which applications have access, you can identify and block any unauthorized attempts.",
-        "-1": {
-            "Severity": 4,
-            "Name": "Failed to check: Applications with webcam permissions",
-            "Failed": "We were unable to check which applications have webcam permissions.",
-            "Solution": [
-                "Please check if the windows registry is directly being used, when the key for this check is in use, we are unable to complete the check."
-            ]
-        },
-        "0": {
-            "Severity": 4,
-            "Name": "Applications with webcam permission",
-            "Solution": [
-                "Select Start > Settings > Privacy & security.",
-                "Here you can select webcam to see which applications have access, and you can revoke access for certain applications."
-            ],
-            "SolutionWindows10": [
-                "Go to Start > Settings > Privacy > Camera.",
-                "Here you can select webcam to see which applications have access, and you can revoke access for certain applications."
-            ],
-            "Screenshots": [
-                "applications-with-webcam-permission/webcam-permissions-1.png",
-                "applications-with-webcam-permission/webcam-permissions-2.png"
-            ]
-        },
-        "1": {
-            "Severity": 0,
-            "Name": "No applications with webcam permission",
-            "Solution": [
-                "There are no applications which have webcam permission, so there is no action needed."
-            ],
-            "Screenshots": [
-            ]
-        }
-    },
-    "9": {
-        "Type": "Privacy",
-        "Information": "Understanding which applications have access to your calendar or appointments is crucial for protecting your privacy, and schedule. It helps you control who can view and potentially misuse your sensitive appointment information, prevent unauthorized access and manage data usage.",
-        "-1": {
-            "Severity": 4,
-            "Name": "Failed to check: Applications with appointments permissions",
-            "Failed": "We were unable to check which applications have appointments permissions.",
-            "Solution": [
-                "Please check if the windows registry is directly being used, when the key for this check is in use, we are unable to complete the check."
-            ]
-        },
-        "0": {
-            "Severity": 4,
-            "Name": "Applications with appointments permission",
-            "Solution": [
-                "Select Start > Settings > Privacy & security.",
-                "Here you can select appointments to see which applications have access, and you can revoke access for certain applications."
-            ],
-            "SolutionWindows10": [
-                "Go to Start > Settings > Privacy > Calendar.",
-                "Here you can select appointments to see which applications have access, and you can revoke access for certain applications."
-            ],
-            "Screenshots": [
-                "applications-with-calendar-permission/calendar-permissions-1.png",
-                "applications-with-calendar-permission/calendar-permissions-2.png"
-            ]
-        },
-        "1": {
-            "Severity": 0,
-            "Name": "No applications with appointments permission",
-            "Solution": [
-                "There are no applications which have appointments permission, so there is no action needed."
-            ],
-            "Screenshots": [
-            ]
-        }
-    },
-    "10": {
-        "Type": "Privacy",
-        "Information": "Understanding which applications have access to your contacts on your Windows computer is good for safeguarding your privacy. It allows you to control who can view and potentially misuse your contact information, prevent unauthorized access and manage data usage.",
-        "-1": {
-            "Severity": 4,
-            "Name": "Failed to check: Applications with contacts permissions",
-            "Failed": "We were unable to check which applications have contacts permissions.",
-            "Solution": [
-                "Please check if the windows registry is directly being used, when the key for this check is in use, we are unable to complete the check."
-            ]
-        },
-        "0": {
-            "Severity": 4,
-            "Name": "Applications with contacts permission",
-            "Solution": [
-                "Select Start > Settings > Privacy & security.",
-                "Here you can select contacts to see which applications have access, and you can revoke access for certain applications."
-            ],
-            "SolutionWindows10": [
-                "Go to Start > Settings > Privacy > Contacts.",
-                "Here you can select contacts to see which applications have access, and you can revoke access for certain applications."
-            ],
-            "Screenshots": [
-                "applications-with-contacts-permission/contacts-permissions-1.png",
-                "applications-with-contacts-permission/contacts-permissions-2.png"
-            ]
-        },
-        "1": {
-            "Severity": 0,
-            "Name": "No applications with contacts permission",
-            "Solution": [
-                "There are no applications which have contacts permission, so there is no action needed."
-            ],
-            "Screenshots": [
-            ]
-        }
-    },
-    "11": {
-        "Type": "Security",
-        "Information": "An open port is one that permits the receipt of data packets. Certain applications require specific ports to receive data so the presence of open ports does not inherently pose risks. However, some ports may lack adequate protection, potentially allowing unauthorized communication and introducing security vulnerabilities. It is essential to keep ports open only when actively in use and close them when not needed. Given that numerous open ports can expand the attack surface of your computer, it's advisable to routinely monitor and secure your system's network ports to mitigate these risks and maintain a strong security posture.",
-        "-1": {
-            "Severity": 4,
-            "Name": "Failed to check: Open ports used by applications",
-            "Failed": "We were unable to check which ports are open.",
-            "Solution": [
-                "Please check if the windows registry is directly being used, when the key for this check is in use, we are unable to complete the check."
-            ]
-        },
-        "0": {
-            "Severity": 4,
-            "Name": "Open ports",
-            "Solution": [
-                "To reduce risk, make sure that Windows Defender is enabled. This will block certain traffic into or out of your device via open ports. To gain more insight in your open ports following the following instructions.",
-                "Open a command prompt by clicking 'Start', typing 'cmd', and pressing 'Enter'.",
-                "Now type 'netstat -ab' and you will see a list of open ports and their corresponding programs.",
-                "If you see any suspicious programs or ports, you can close them by by shutting down the corresponding program."
-            ],
-            "Screenshots": [
-                "TOBEFILLED"
-            ]
-        }
-    },
-    "12": {
-        "Type": "Security",
-        "Information": "Remote Desktop is a built-in feature in the Windows operating system that allows users to remotely access and control another Windows computer over a network or the internet. It enables users to connect to a remote computer as if they were sitting in front of it, providing full access to the remote desktop, applications, files, and resources. If you do not use this feature, it is safer to turn it off.",
-        "-1": {
-            "Severity": 4,
-            "Name": "Failed to check: Remote desktop enabled/disabled",
-            "Failed": "We were unable to check if the Remote Desktop feature is enabled.",
-            "Solution": [
-                "Please check if the windows registry is directly being used, when the key for this check is in use, we are unable to complete the check."
-            ]
-        },
-        "0": {
-                "Severity": 3,
-            "Name": "Remote desktop enabled",
-            "Solution": [
-                "Go to Start > Settings > System > Remote Desktop.",
-                "Here you can control the remote desktop settings and turn the feature off."
-            ],
-            "Screenshots": [
-            ]
-        },
-        "1": {
-            "Severity": 0,
-            "Name": "Remote desktop disabled",
-            "Solution": [
-                "Remote desktop has been disabled, so there is no action needed."
-            ],
-            "Screenshots": [
-            ]
-        }
-    },
-    "13": {
-        "Type": "Security",
-        "Information": "The SMB (Server Message Block) protocol is used for sharing files, printers, and other resources between devices on a network in Windows environments. Ensuring that SMB settings on your Windows computer are configured correctly is crucial. The SMBv1 has numerous known vulnerabilities and therefore should never be used. Using SMBv2/v3 instead is the safer option.",
-        "-1": {
-            "Severity": 4,
-            "Name": "Failed to check: Server Message Block enabled/disabled",
-            "Failed": "We were unable to check the SMB protocol statuses.",
-            "Solution": [
-                "Please check if the windows registry is directly being used, when the key for this check is in use, we are unable to complete the check."
-            ]
-        },
-        "0": {
-            "Severity": 2,
-            "Name": "SMB all versions disabled",
-            "Solution": [
-                "TODO"
-            ],
-            "Screenshots": [
-            ]
-        },
-        "1": {
-            "Severity":3 ,
-            "Name": "SMB version 1 enabled",
-            "Solution": [
-                "On your keyboard, press 'Windows+R' to open the Run window.",
-                "Type 'Powershell', then select OK.",
-                "In the Powershell, type 'Disable-WindowsOptionalFeature -Online -FeatureName SMB1Protocol' and hit enter.",
-                "To finish, restart your computer."
-            ],
-            "Screenshots": [
-                "smb-status/smb-1.png",
-                "smb-status/smb-1.png",
-                "smb-status/smb-2.png",
-                "smb-status/smb-2.png"
-            ]
-        },
-        "2" : {
-            "Severity": 0,
-            "Name": "SMB version 2 enabled",
-            "Solution": [
-                "SMB version 2 is enabled which is a secure and widely used version, so there is no action needed."
-            ],
-            "Screenshots": [
-            ]
-        },
-        "3": {
-            "Severity": 3,
-            "Name": "SMB version 1 and 2 enabled",
-            "Solution": [
-                "On your keyboard, press 'Windows+R' to open the Run window.",
-                "Type 'Powershell', then select OK.",
-                "In the Powershell, type 'Disable-WindowsOptionalFeature -Online -FeatureName SMB1Protocol' and hit enter.",
-                "To finish, restart your computer."
-            ],
-            "Screenshots": [
-                "smb-status/smb-1.png",
-                "smb-status/smb-1.png",
-                "smb-status/smb-2.png",
-                "smb-status/smb-2.png"
-            ]
-        }
-    },
-    "14": {
-        "Type": "Security",
-        "Information": "User Account Control (UAC) is a security feature introduced in Windows Vista and present in subsequent versions of the Windows operating system. Its primary purpose is to enhance the security of the operating system by limiting the privileges of applications and processes running with standard user rights and requiring administrator approval for tasks that require elevated permissions.",
-        "-1": {
-            "Severity": 4,
-            "Name": "Failed to check: User Account Control enabled/disabled",
-            "Failed": "We were unable to check the UAC level on your system.",
-            "Solution": [
-                "Please check if the windows registry is directly being used, when the key for this check is in use, we are unable to complete the check."
-            ]
-        },
-        "0": {
-            "Severity": 3,
-            "Name": "User account control turned off",
-            "Solution": [
-                "On your keyboard, press 'Windows+R' to open the Run window.",
-                "Type 'Control Panel', then select OK.",
-                "Select 'User Accounts' or 'User Accounts and Family Safety'.",
-                "Select 'Change User Account Control settings'. If you are prompted by UAC, select 'Yes' to continue.",
-                "Here you can move the slider to 'Always notify' to turn UAC on. If you are prompted by UAC, select 'Yes' to continue.",
-                "To finish, restart your computer."
-            ],
-            "SolutionWindows10": [
-                "The settings for user account control are turned on for apps, setting it to always notify is a safer option. To turn on UAC follow these steps",
-                "On your keyboard, press 'Windows+R' to open the Run window.",
-                "Type 'Control Panel', then select OK.",
-                "Select 'User Accounts'.",
-                "Select 'User Accounts' again.",
-                "Select 'Change User Account Control settings'. If you are prompted by UAC, select 'Yes' to continue.",
-                "Here you can move the slider to 'Always notify' to turn UAC on. If you are prompted by UAC, select 'Yes' to continue.",
-                "To finish, restart your computer."
-            ],
-            "Screenshots": [
-                "user-account-control/user-account-control-1.png",
-                "user-account-control/user-account-control-2.png",
-                "user-account-control/user-account-control-2.png",
-                "user-account-control/user-account-control-3.png",
-                "user-account-control/user-account-control-5.png",
-                "user-account-control/user-account-control-5.png"
-            ]
-        },
-        "1": {
-            "Severity": 0,
-            "Name": "User account control on for everything",
-            "Solution": [
-                "The settings for the user account control are set to 'Always notify', so there is no action needed."
-            ],
-            "Screenshots": [
-            ]
-        },
-        "2": {
-            "Severity": 0,
-            "Name": "User account control turned on for apps",
-            "Solution": [
-                "The settings for user account control are turned on for apps, setting it to always notify is a safer option. To turn on UAC follow these steps",
-                "On your keyboard, press 'Windows+R' to open the Run window.",
-                "Type 'Control Panel', then select OK.",
-                "Select 'User Accounts' or 'User Accounts and Family Safety'.",
-                "Select 'Change User Account Control settings'. If you are prompted by UAC, select 'Yes' to continue.",
-                "Here you can move the slider to 'Always notify' to turn UAC on. If you are prompted by UAC, select 'Yes' to continue.",
-                "To finish, restart your computer."
-            ],
-            "SolutionWindows10": [
-                "The settings for user account control are turned on for apps, setting it to always notify is a safer option. To turn on UAC follow these steps",
-                "On your keyboard, press 'Windows+R' to open the Run window.",
-                "Type 'Control Panel', then select OK.",
-                "Select 'User Accounts'.",
-                "Select 'User Accounts' again.",
-                "Select 'Change User Account Control settings'. If you are prompted by UAC, select 'Yes' to continue.",
-                "Here you can move the slider to 'Always notify' to turn UAC on. If you are prompted by UAC, select 'Yes' to continue.",
-                "To finish, restart your computer."
-            ],
-            "Screenshots": [
-                "user-account-control/user-account-control-1.png",
-                "user-account-control/user-account-control-1.png",
-                "user-account-control/user-account-control-2.png",
-                "user-account-control/user-account-control-2.png",
-                "user-account-control/user-account-control-3.png",
-                "user-account-control/user-account-control-5.png",
-                "user-account-control/user-account-control-5.png"
-            ]
-        },
-        "3": {
-            "Severity": -1,
-            "Name": "Unknown user account control",
-            "Solution": [
-                "The status of the user account control settings are unknown, to check the status and potentially solve the issue of the user account control, follow these steps",
-                "On your keyboard, press 'Windows+R' to open the Run window.",
-                "Type 'Control Panel', then select OK.",
-                "Select 'User Accounts' or 'User Accounts and Family Safety'.",
-                "Select 'Change User Account Control settings'. If you are prompted by UAC, select 'Yes' to continue.",
-                "Here you can move the slider to 'Always notify' to turn UAC on. If you are prompted by UAC, select 'Yes' to continue.",
-                "To finish, restart your computer."
-            ],
-            "SolutionWindows10": [
-                "The settings for user account control are turned on for apps, setting it to always notify is a safer option. To turn on UAC follow these steps",
-                "On your keyboard, press 'Windows+R' to open the Run window.",
-                "Type 'Control Panel', then select OK.",
-                "Select 'User Accounts'.",
-                "Select 'User Accounts' again.",
-                "Select 'Change User Account Control settings'. If you are prompted by UAC, select 'Yes' to continue.",
-                "Here you can move the slider to 'Always notify' to turn UAC on. If you are prompted by UAC, select 'Yes' to continue.",
-                "To finish, restart your computer."
-            ],
-            "Screenshots": [
-                "user-account-control/user-account-control-1.png",
-                "user-account-control/user-account-control-1.png",
-                "user-account-control/user-account-control-2.png",
-                "user-account-control/user-account-control-2.png",
-                "user-account-control/user-account-control-3.png",
-                "user-account-control/user-account-control-5.png",
-                "user-account-control/user-account-control-5.png"
-            ]
-        }
-    },
-    "15": {
-        "Type": "Security",
-        "Information": "Windows Defender continuously monitors your system for any suspicious activity, including malware, viruses, and other forms of malicious software. By having it enabled, you have an active defense against potential threats that could compromise your privacy or security. It also receives regular updates from Microsoft to stay up-to-date with the latest security threats and vulnerabilities. By keeping it enabled, you ensure that your computer is protected against newly emerging threats that could exploit known security weaknesses.",
-        "-1": {
-            "Severity": 4,
-            "Name": "Failed to check: Windows Defender enabled/disabled",
-            "Failed": "We were unable to check the windows defender status.",
-            "Solution": [
-                "Please check if the windows registry is directly being used, when the key for this check is in use, we are unable to complete the check."
-            ]
-        },
-        "0": {
-            "Severity": 0,
-            "Name": "Windows Defender is enabled",
-            "Solution": [
-                "Windows Defender is configured correctly, so there is no action needed"
-            ],
-            "Screenshots": [
-            ]
-        },
-        "1": {
-            "Severity": 3,
-            "Name": "Windows Defender is disabled",
-            "Solution": [
-                "Open the Windows Security app.",
-                "Select Virus & threat protection.",
-                "Under Virus & threat protection settings, select Manage settings.",
-                "Flip the switch under Real-time protection to turn it on."
-            ],
-            "Screenshots": [
-                "windows-defender/windows-defender-1.png",
-                "windows-defender/windows-defender-1.png",
-                "windows-defender/windows-defender-1.png",
-                "windows-defender/windows-defender-1.png"
-            ],
-            "ScreenshotsWindows10": [
-                "windows-defender/windows-defender-1.png",
-                "windows-defender/windows-defender-2.png",
-                "windows-defender/windows-defender-3.png",
-                "windows-defender/windows-defender-4.png"
-            ]
-        },
-        "2": {
-            "Severity": -1,
-            "Name": "Windows Defender Status is unknown",
-            "Solution": [
-                "We couldn't find the status of Windows Defender on this device."
-            ],
-            "Screenshots": [
-            ],
-            "ScreenshotsWindows10": [
-                "windows-defender/windows-defender-1.png",
-                "windows-defender/windows-defender-1.png",
-                "windows-defender/windows-defender-2.png",
-                "windows-defender/windows-defender-3.png",
-                "windows-defender/windows-defender-4.png"
-            ]
-        }
-    },
-    "16": {
-        "Type": "Security",
-        "Information": "Regularly changing your password reduces the likelihood of unauthorized access to your computer or sensitive information. If someone does manage to obtain your password, changing it regularly limits the time they have to exploit it.  So it is a good habit to change your password at least twice a year.",
-        "-1": {
-            "Severity": 4,
-            "Name": "Failed to check: Last Windows password changed",
-            "Failed": "We were unable to check when the last password change was.",
-            "Solution": [
-                "Please check if the windows registry is directly being used, when the key for this check is in use, we are unable to complete the check."
-            ]
-        },
-        "0": {
-            "Severity": 2,
-            "Name": "Last password change was more than 6 months ago",
-            "Solution": [
-                "Go to start > Change your password",
-                "Open the 'Password' section and click on the 'Change' button.",
-                "You can now change your password to a new unique one."
-            ],
-            "Screenshots": [
-                "last-password-change/change-password-1.png",
-                "last-password-change/change-password-2.png",
-                "last-password-change/change-password-2.png"
-            ]
-        },
-        "1": {
-            "Severity": 0,
-            "Name": "Last password change was recent",
-            "Solution": [
-                "You changed your password recently, so there is no action needed."
-            ],
-            "Screenshots": [
-            ]
-        }
-    },
-    "17": {
-        "Type": "Security",
-        "Information": "Using a secure windows login method is important. Windows supports various login methods like a password, PIN, security key or fingerprint. Using one of these login methods is important to keep your data safe. Without one of these login methods anyone is able to unlock your device and access your data. You are not using a login method / a less secure login method / combination of login methods, it is recommended to switch to a more secure login method like password or fingerprint.",
-        "-1": {
-            "Severity": 4,
-            "Name": "Failed to check: Windows login method",
-            "Failed": "We were unable to check which login methods are used.",
-            "Solution": [
-                "Please check if the windows registry is directly being used, when the key for this check is in use, we are unable to complete the check."
-            ]
-        },
-        "0": {
-            "Severity": 3,
-            "Name": "No windows login method set up",
-            "Solution": [
-                "Go to Start > Settings > Accounts > Sign-in options.",
-                "Now you can set up one of the available login methods by following the steps described."
-            ],
-            "Screenshots": [
-                "windows-login-method/login-method-1.png",
-                "windows-login-method/login-method-2.png"
-            ]
-        },
-        "1": {
-            "Severity": 0,
-            "Name": "Windows login with a secure login method",
-            "Solution": [
-                "You are using a secure login method, no action is needed."
-            ],
-            "Screenshots": [
-            ]
-        },
-        "2": {
-            "Severity": 1,
-            "Name": "Windows login with a less secure login method",
-            "Solution": [
-                "Go to Start > Settings > Accounts > Sign-in options.",
-                "Now you can set up a secure login method by using either the password or the fingerprint as login method."
-            ],
-            "Screenshots": [
-                "windows-login-method/login-method-1.png",
-                "windows-login-method/login-method-2.png"
-            ]
-        },
-        "3": {
-            "Severity": 3,
-            "Name": "Windows login using the least secure login method",
-            "Solution": [
-                "Go to Start > Settings > Accounts > Sign-in options.",
-                "Now you can set up a secure login method by using either the password or the fingerprint as login method."
-            ],
-            "Screenshots": [
-                "windows-login-method/login-method-1.png",
-                "windows-login-method/login-method-2.png"
-            ]
-        }
-    },
-    "18": {
-        "Type": "Security",
-        "Information": "Outdated Windows versions may contain unpatched security vulnerabilities that could be exploited by attackers to compromise the system. Hackers actively search for and exploit vulnerabilities in outdated operating systems, potentially leading to unauthorized access, data breaches, and malware infections.",
-        "-1": {
-            "Severity": 4,
-            "Name": "Failed to check: Windows version up to date",
-            "Failed": "We were unable to check when the last password change was.",
-            "Solution": [
-                "Please check if the windows registry is directly being used, when the key for this check is in use, we are unable to complete the check."
-            ]
-        },
-        "0": {
-            "Severity": 0,
-            "Name": "Windows version is up to date",
-            "Solution": [
-                "Your windows version is up-to-date, so there is no action needed."
-            ],
-            "Screenshots": [
-            ]
-        },
-        "1": {
-            "Severity": 2,
-            "Name": "Windows version slightly outdated",
-            "Solution": [
-                "Go to Start > Settings > Windows Update.",
-                "Here you can check for updates and install updates."
-            ],
-            "Screenshots": [
-                "outdated-windows-version/windows-update-1.png",
-                "outdated-windows-version/windows-update-2.png"
-            ]
-        },
-        "2": {
-            "Severity": 3,
-            "Name": "Using an unsupported windows version. Please update to windows 10 or 11.",
-            "Solution": [
-                "Go to Start > Settings > Windows Update.",
-                "Here you can check for updates and install updates."
-            ],
-            "Screenshots": [
-                "outdated-windows-version/windows-update-1.png",
-                "outdated-windows-version/windows-update-2.png"
-            ]
-        }
-=======
     "1": {
       "Severity": 0,
       "Name": "No applications with appointments permission",
@@ -1343,7 +543,6 @@
         "last-password-change/change-password-2.png",
         "last-password-change/change-password-2.png"
       ]
->>>>>>> 1de863e1
     },
     "1": {
       "Severity": 0,
@@ -1356,7 +555,90 @@
   },
   "17": {
     "Type": "Security",
-<<<<<<< HEAD
+    "Information": "Using a secure windows login method is important. Windows supports various login methods like a password, PIN, security key or fingerprint. Using one of these login methods is important to keep your data safe. Without one of these login methods anyone is able to unlock your device and access your data. You are not using a login method / a less secure login method / combination of login methods, it is recommended to switch to a more secure login method like password or fingerprint.",
+    "0": {
+      "Severity": 3,
+      "Name": "No windows login method set up",
+      "Solution": [
+        "Go to Start > Settings > Accounts > Sign-in options.",
+        "Now you can set up one of the available login methods by following the steps described."
+      ],
+      "Screenshots": [
+        "windows-login-method/login-method-1.png",
+        "windows-login-method/login-method-2.png"
+      ]
+    },
+    "1": {
+      "Severity": 0,
+      "Name": "Windows login with a secure login method",
+      "Solution": [
+        "You are using a secure login method, no action is needed."
+      ],
+      "Screenshots": []
+    },
+    "2": {
+      "Severity": 1,
+      "Name": "Windows login with a less secure login method",
+      "Solution": [
+        "Go to Start > Settings > Accounts > Sign-in options.",
+        "Now you can set up a secure login method by using either the password or the fingerprint as login method."
+      ],
+      "Screenshots": [
+        "windows-login-method/login-method-1.png",
+        "windows-login-method/login-method-2.png"
+      ]
+    },
+    "3": {
+      "Severity": 3,
+      "Name": "Windows login using the least secure login method",
+      "Solution": [
+        "Go to Start > Settings > Accounts > Sign-in options.",
+        "Now you can set up a secure login method by using either the password or the fingerprint as login method."
+      ],
+      "Screenshots": [
+        "windows-login-method/login-method-1.png",
+        "windows-login-method/login-method-2.png"
+      ]
+    }
+  },
+  "18": {
+    "Type": "Security",
+    "Information": "Outdated Windows versions may contain unpatched security vulnerabilities that could be exploited by attackers to compromise the system. Hackers actively search for and exploit vulnerabilities in outdated operating systems, potentially leading to unauthorized access, data breaches, and malware infections.",
+    "0": {
+      "Severity": 0,
+      "Name": "Windows version is up to date",
+      "Solution": [
+        "Your windows version is up-to-date, so there is no action needed."
+      ],
+      "Screenshots": []
+    },
+    "1": {
+      "Severity": 2,
+      "Name": "Windows version slightly outdated",
+      "Solution": [
+        "Go to Start > Settings > Windows Update.",
+        "Here you can check for updates and install updates."
+      ],
+      "Screenshots": [
+        "outdated-windows-version/windows-update-1.png",
+        "outdated-windows-version/windows-update-2.png"
+      ]
+    },
+    "2": {
+      "Severity": 3,
+      "Name": "Using an unsupported windows version. Please update to windows 10 or 11.",
+      "Solution": [
+        "Go to Start > Settings > Windows Update.",
+        "Here you can check for updates and install updates."
+      ],
+      "Screenshots": [
+        "outdated-windows-version/windows-update-1.png",
+        "outdated-windows-version/windows-update-2.png"
+      ]
+    }
+  },
+  "19": {
+    "Type": "Security",
     "Information": "Secure Boot ensures that only trusted software components, signed with recognized digital signatures, are loaded during the boot process. This prevents malware and other unauthorized software from tampering with the boot process and gaining control of the system at an early stage.",
     "-1": {
         "Severity": 4,
@@ -1366,229 +648,6 @@
             "Please check if the windows registry is directly being used, when the key for this check is in use, we are unable to complete the check."
         ]
     },
-=======
-    "Information": "Using a secure windows login method is important. Windows supports various login methods like a password, PIN, security key or fingerprint. Using one of these login methods is important to keep your data safe. Without one of these login methods anyone is able to unlock your device and access your data. You are not using a login method / a less secure login method / combination of login methods, it is recommended to switch to a more secure login method like password or fingerprint.",
->>>>>>> 1de863e1
-    "0": {
-      "Severity": 3,
-      "Name": "No windows login method set up",
-      "Solution": [
-        "Go to Start > Settings > Accounts > Sign-in options.",
-        "Now you can set up one of the available login methods by following the steps described."
-      ],
-      "Screenshots": [
-        "windows-login-method/login-method-1.png",
-        "windows-login-method/login-method-2.png"
-      ]
-    },
-    "1": {
-      "Severity": 0,
-      "Name": "Windows login with a secure login method",
-      "Solution": [
-        "You are using a secure login method, no action is needed."
-      ],
-      "Screenshots": []
-    },
-    "2": {
-      "Severity": 1,
-      "Name": "Windows login with a less secure login method",
-      "Solution": [
-        "Go to Start > Settings > Accounts > Sign-in options.",
-        "Now you can set up a secure login method by using either the password or the fingerprint as login method."
-      ],
-      "Screenshots": [
-        "windows-login-method/login-method-1.png",
-        "windows-login-method/login-method-2.png"
-      ]
-    },
-    "3": {
-      "Severity": 3,
-      "Name": "Windows login using the least secure login method",
-      "Solution": [
-        "Go to Start > Settings > Accounts > Sign-in options.",
-        "Now you can set up a secure login method by using either the password or the fingerprint as login method."
-      ],
-      "Screenshots": [
-        "windows-login-method/login-method-1.png",
-        "windows-login-method/login-method-2.png"
-      ]
-    }
-<<<<<<< HEAD
-},
-    "20": {
-        "Type": "Security",
-        "Information": "When you boot up your computer, several applications automatically launch. Some of these are essential processes for the system to function properly, while others are convenient to have at startup. However, there might also be applications that start during boot without your knowledge. It's wise to disable these to prevent any unauthorized actions and to improve the speed of your computer's startup process.",
-        "-1": {
-            "Severity": 4,
-            "Name": "Failed to check: Applications that start at system boot",
-            "Failed": "We were unable to check which applications start at system boot.",
-            "Solution": [
-                "Please check if the windows registry is directly being used, when the key for this check is in use, we are unable to complete the check."
-            ]
-        },
-        "0": {
-            "Severity": 0,
-            "Name": "No applications which start at boot",
-            "Solution": [
-                "There are no applications which start at boot, so there is no action needed."
-            ],
-            "Screenshots": [
-            ]
-        },
-        "1": {
-            "Severity": 4,
-            "Name": "Applications which start at boot",
-            "Solution": [
-                "Go to Start > Settings > Apps > Startup.",
-                "Here you can choose which applications will automatically start during boot."
-            ],
-            "Screenshots": [
-                "applications-which-start-at-boot/boot-apps-1.png",
-                "applications-which-start-at-boot/boot-apps-2.png"
-            ]
-        }
-    },
-    "21": {
-        "Type": "Privacy",
-        "Information": "Adblockers shield users from online advertisements. With their filters and algorithms, they provide a sanctuary of uninterrupted browsing, sparing users from the visual clutter and potential security risks posed by ads.",
-        "-1": {
-            "Severity": 4,
-            "Name": "Failed to check: Google Chrome has an adblocker installed",
-            "Failed": "We were unable to check if your browser has an adblocker installed.",
-            "Solution": [
-                "Please make sure your browser is closed, this check may be unable to be completed due to the browser being opened."
-            ]
-        },
-        "0": {
-            "Severity": 0,
-            "Name": "Google Chrome with an adblocker installed",
-            "Solution": [
-                "You are using an adblocker, so no action is needed."
-            ],
-            "Screenshots": [
-            ]
-        },
-        "1": {
-            "Severity": 2,
-            "Name": "Google Chrome with no adblocker installed",
-            "Solution": [
-                "Open Google Chrome and navigate to the Chrome Store.",
-                "Search for an adblocker in the search bar (for example: AdBlock Plus or uBlock Origin",
-                "Click on the 'Add to Chrome' button and restart the browser."
-            ],
-            "Screenshots": [
-                "chrome-adblocker/chrome-adblocker-1.png",
-                "chrome-adblocker/chrome-adblocker-2.png",
-                "chrome-adblocker/chrome-adblocker-3.png"
-            ]
-        }
-    },
-    "22": {
-        "Type": "Privacy",
-        "Information": "Adblockers shield users from online advertisements. With their filters and algorithms, they provide a sanctuary of uninterrupted browsing, sparing users from the visual clutter and potential security risks posed by ads.",
-        "-1": {
-            "Severity": 4,
-            "Name": "Failed to check: Microsoft Edge has an adblocker installed",
-            "Failed": "We were unable to check if your browser has an adblocker installed.",
-            "Solution": [
-                "Please make sure your browser is closed, this check may be unable to be completed due to the browser being opened."
-            ]
-        },
-        "0": {
-            "Severity": 0,
-            "Name": "Microsoft Edge with an adblocker installed",
-            "Solution": [
-                "You are using an adblocker, so no action is needed."
-            ],
-            "Screenshots": [
-            ]
-        },
-        "1": {
-            "Severity": 2,
-            "Name": "Microsoft Edge with no adblocker installed",
-            "Solution": [
-                "Open Microsoft Edge and navigate to Microsoft Edge Extensions",
-                "Search for an adblocker in the search bar (for example: AdBlock Plus or uBlock Origin)",
-                "Click on the 'Download' button and restart the browser."
-            ],
-            "Screenshots": [
-                "edge-adblocker/edge-adblocker-1.png",
-                "edge-adblocker/edge-adblocker-2.png",
-                "edge-adblocker/edge-adblocker-3.png"
-            ]
-        }
-    },
-    "23": {
-        "Type": "Privacy",
-        "Information": "Phishing domains are fake websites designed to trick people into sharing sensitive information like passwords or credit card details. They look real, mimicking trusted brands or organizations. These scams exploit trust and curiosity to steal personal data.",
-        "-1": {
-            "Severity": 4,
-            "Name": "Failed to check: Phishing domains found in Google Chrome history",
-            "Failed": "We were unable to check your browser history.",
-            "Solution": [
-                "Please make sure your browser is closed, this check may be unable to be completed due to the browser being opened."
-            ]
-        },
-        "0": {
-            "Severity": 2,
-            "Name": "Potential phishing domains found on Google Chrome",
-            "Solution": [
-                "Be careful browsing the internet as trusted websites could be spoofed easily. Furthermore there are a lot of websites with malicious intentions. In case of doubt of actively browsing on a potential phishing website, it is advised to change your password."
-            ],
-            "Screenshots": [
-                "TOBEFILLED"
-            ]
-        },
-        "1": {
-            "Severity": 0,
-            "Name": "No potential phishing domains found on Google Chrome",
-            "Solution": [
-                "You have not visited any phishing domains recently, so no action is needed."
-            ],
-            "Screenshots": [
-            ]
-        }
-=======
-  },
-  "18": {
-    "Type": "Security",
-    "Information": "Outdated Windows versions may contain unpatched security vulnerabilities that could be exploited by attackers to compromise the system. Hackers actively search for and exploit vulnerabilities in outdated operating systems, potentially leading to unauthorized access, data breaches, and malware infections.",
-    "0": {
-      "Severity": 0,
-      "Name": "Windows version is up to date",
-      "Solution": [
-        "Your windows version is up-to-date, so there is no action needed."
-      ],
-      "Screenshots": []
-    },
-    "1": {
-      "Severity": 2,
-      "Name": "Windows version slightly outdated",
-      "Solution": [
-        "Go to Start > Settings > Windows Update.",
-        "Here you can check for updates and install updates."
-      ],
-      "Screenshots": [
-        "outdated-windows-version/windows-update-1.png",
-        "outdated-windows-version/windows-update-2.png"
-      ]
-    },
-    "2": {
-      "Severity": 3,
-      "Name": "Using an unsupported windows version. Please update to windows 10 or 11.",
-      "Solution": [
-        "Go to Start > Settings > Windows Update.",
-        "Here you can check for updates and install updates."
-      ],
-      "Screenshots": [
-        "outdated-windows-version/windows-update-1.png",
-        "outdated-windows-version/windows-update-2.png"
-      ]
-    }
-  },
-  "19": {
-    "Type": "Security",
-    "Information": "Secure Boot ensures that only trusted software components, signed with recognized digital signatures, are loaded during the boot process. This prevents malware and other unauthorized software from tampering with the boot process and gaining control of the system at an early stage.",
     "0": {
       "Severity": 1,
       "Name": "Secure boot is disabled",
@@ -1627,7 +686,6 @@
           "There are no applications which start at boot, so there is no action needed."
       ],
       "Screenshots": []
->>>>>>> 1de863e1
     },
     "1": {
       "Severity": 4,
@@ -1644,7 +702,58 @@
   },
   "21": {
     "Type": "Privacy",
-<<<<<<< HEAD
+    "Information": "Adblockers shield users from online advertisements. With their filters and algorithms, they provide a sanctuary of uninterrupted browsing, sparing users from the visual clutter and potential security risks posed by ads.",
+    "0": {
+      "Severity": 0,
+      "Name": "Google Chrome with an adblocker installed",
+      "Solution": [
+        "You are using an adblocker, so no action is needed."
+      ],
+      "Screenshots": []
+    },
+    "1": {
+      "Severity": 2,
+      "Name": "Google Chrome with no adblocker installed",
+      "Solution": [
+        "Open Google Chrome and navigate to the Chrome Store.",
+        "Search for an adblocker in the search bar (for example: AdBlock Plus or uBlock Origin",
+        "Click on the 'Add to Chrome' button and restart the browser."
+      ],
+      "Screenshots": [
+        "chrome-adblocker/chrome-adblocker-1.png",
+        "chrome-adblocker/chrome-adblocker-2.png",
+        "chrome-adblocker/chrome-adblocker-3.png"
+      ]
+    }
+  },
+  "22": {
+    "Type": "Privacy",
+    "Information": "Adblockers shield users from online advertisements. With their filters and algorithms, they provide a sanctuary of uninterrupted browsing, sparing users from the visual clutter and potential security risks posed by ads.",
+    "0": {
+      "Severity": 0,
+      "Name": "Microsoft Edge with an adblocker installed",
+      "Solution": [
+        "You are using an adblocker, so no action is needed."
+      ],
+      "Screenshots": []
+    },
+    "1": {
+      "Severity": 2,
+      "Name": "Microsoft Edge with no adblocker installed",
+      "Solution": [
+        "Open Microsoft Edge and navigate to Microsoft Edge Extensions",
+        "Search for an adblocker in the search bar (for example: AdBlock Plus or uBlock Origin)",
+        "Click on the 'Download' button and restart the browser."
+      ],
+      "Screenshots": [
+        "edge-adblocker/edge-adblocker-1.png",
+        "edge-adblocker/edge-adblocker-2.png",
+        "edge-adblocker/edge-adblocker-3.png"
+      ]
+    }
+  },
+  "23": {
+    "Type": "Privacy",
     "Information": "Phishing domains are fake websites designed to trick people into sharing sensitive information like passwords or credit card details. They look real, mimicking trusted brands or organizations. These scams exploit trust and curiosity to steal personal data.",
     "-1": {
         "Severity": 4,
@@ -1654,627 +763,6 @@
             "Please make sure your browser is closed, this check may be unable to be completed due to the browser being opened."
         ]
     },
-=======
-    "Information": "Adblockers shield users from online advertisements. With their filters and algorithms, they provide a sanctuary of uninterrupted browsing, sparing users from the visual clutter and potential security risks posed by ads.",
->>>>>>> 1de863e1
-    "0": {
-      "Severity": 0,
-      "Name": "Google Chrome with an adblocker installed",
-      "Solution": [
-        "You are using an adblocker, so no action is needed."
-      ],
-      "Screenshots": []
-    },
-    "1": {
-      "Severity": 2,
-      "Name": "Google Chrome with no adblocker installed",
-      "Solution": [
-        "Open Google Chrome and navigate to the Chrome Store.",
-        "Search for an adblocker in the search bar (for example: AdBlock Plus or uBlock Origin",
-        "Click on the 'Add to Chrome' button and restart the browser."
-      ],
-      "Screenshots": [
-        "chrome-adblocker/chrome-adblocker-1.png",
-        "chrome-adblocker/chrome-adblocker-2.png",
-        "chrome-adblocker/chrome-adblocker-3.png"
-      ]
-    }
-<<<<<<< HEAD
-},
-    "25": {
-        "Type": "Privacy",
-        "Information": "A standard search engine helps users find information on the internet by entering keywords or phrases. Examples include Google, Bing, and Yahoo. They often face criticism for their approach to privacy.",
-        "-1": {
-            "Severity": 4,
-            "Name": "Failed to check: Google Chrome search engine in use",
-            "Failed": "We were unable to check your browser search engine.",
-            "Solution": [
-                "Please make sure your browser is closed, this check may be unable to be completed due to the browser being opened."
-            ]
-        },
-        "0": {
-            "Severity": 4,
-            "Name": "Standard search engine used in Google Chrome",
-            "Solution": [
-                "Consider using a search engine with a focus on the privacy of the users (for example DuckDuckGo)."
-            ],
-            "Screenshots": [
-                "TOBEFILLED"
-            ]
-        }
-    },
-    "26": {
-        "Type": "Privacy",
-        "Information": "A standard search engine helps users find information on the internet by entering keywords or phrases. Examples include Google, Bing, and Yahoo. They often face criticism for their approach to privacy.",
-        "-1": {
-            "Severity": 4,
-            "Name": "Failed to check: Microsoft Edge search engine in use",
-            "Failed": "We were unable to check your browser search engine.",
-            "Solution": [
-                "Please make sure your browser is closed, this check may be unable to be completed due to the browser being opened."
-            ]
-        },
-        "0": {
-            "Severity": 4,
-            "Name": "Standard search engine used in Microsoft Edge",
-            "Solution": [
-                "Consider using a search engine with a focus on the privacy of the users (for example DuckDuckGo)."
-            ],
-            "Screenshots": [
-                "TOBEFILLED"
-            ]
-        }
-    },
-    "27": {
-        "Type": "Privacy",
-        "Information": "Cookies are small text files stored on your computer by websites you visit. They are used to remember your preferences, login information, and other data to enhance your browsing experience. However, cookies can also be used to track your online activities and gather personal information without your consent, raising privacy concerns. Managing and clearing cookies regularly helps protect your privacy and control the data websites collect about you.",
-        "-1": {
-            "Severity": 4,
-            "Name": "Failed to check: Mozilla Firefox cookies stored",
-            "Failed": "We were unable to check your browser cookies.",
-            "Solution": [
-                "Please make sure your browser is closed, this check may be unable to be completed due to the browser being opened."
-            ]
-        },
-        "0": {
-            "Severity": 0,
-            "Name": "No tracking cookies found in Mozilla Firefox",
-            "Solution": [
-                "There were no tracking cookies found in Mozilla Firefox, so no action is needed."
-            ],
-            "Screenshots": [
-            ]
-        },
-        "1": {
-            "Severity": 2,
-            "Name": "Possible tracking cookies found in Mozilla Firefox",
-            "Solution": [
-                "Open Mozilla Firefox and click on the menu button (three horizontal lines) in the top right corner.",
-                "Select 'Settings' and go to the 'Privacy & Security' tab.",
-                "The 'Enhanced Tracking Protection' option should be set to 'Standard' or 'Custom'. Custom gives you more control over what you allow or block. Under Cookies and Site Data, you can delete your existing cookies and manage exceptions. It is recommended to clear your cookies often to protect your privacy."
-            ],
-            "Screenshots": [
-                "firefox-cookies/cookies-firefox-1.png",
-                "firefox-cookies/cookies-firefox-2.png",
-                "firefox-cookies/cookies-firefox-3.png",
-                "firefox-cookies/cookies-firefox-4.png"
-            ]
-        }
-    },
-    "28": {
-        "Type": "Privacy",
-        "Information": "Browser extensions enhance the functionality of your web browser by adding features, tools, and customization options. While extensions can be useful, they can also pose privacy and security risks if they have access to sensitive data or track your online activities without your consent. Regularly reviewing and managing your browser extensions helps protect your privacy and security online. Remove any extensions that you no longer use or trust to minimize potential risks.",
-        "-1": {
-            "Severity": 4,
-            "Name": "Failed to check: Mozilla Firefox extensions installed",
-            "Failed": "We were unable to check your browser extensions.",
-            "Solution": [
-                "Please make sure your browser is closed, this check may be unable to be completed due to the browser being opened."
-            ]
-        },
-        "0": {
-            "Severity": 4,
-            "Name": "Extensions installed in Mozilla Firefox",
-            "Solution": [
-                "Open Mozilla Firefox and click on the menu button (three horizontal lines) in the top right corner.",
-                "Select 'Add-ons' and go to the 'Extensions' tab.",
-                "Here you can view and manage the extensions installed in your browser. Disable or remove any extensions that you no longer use or trust."
-            ],
-            "Screenshots": [
-                "firefox-extensions/extensions-firefox-1.png",
-                "firefox-extensions/extensions-firefox-2.png",
-                "firefox-extensions/extensions-firefox-3.png"
-            ]
-        }
-    },
-    "29": {
-        "Type": "Privacy",
-        "Information": "Adblockers shield users from online advertisements. With their filters and algorithms, they provide a sanctuary of uninterrupted browsing, sparing users from the visual clutter and potential security risks posed by ads.",
-        "-1": {
-            "Severity": 4,
-            "Name": "Failed to check: Mozilla Firefox has an adblocker installed",
-            "Failed": "We were unable to check if your browser has an adblocker installed.",
-            "Solution": [
-                "Please make sure your browser is closed, this check may be unable to be completed due to the browser being opened."
-            ]
-        },
-        "0": {
-            "Severity": 0,
-            "Name": "Mozilla Firefox with an adblocker installed",
-            "Solution": [
-                "You are using an adblocker, so no action is needed."
-            ],
-            "Screenshots": [
-            ]
-        },
-        "1": {
-            "Severity": 2,
-            "Name": "Mozilla Firefox with no adblocker installed",
-            "Solution": [
-                "Open Mozilla Firefox and click on the menu button (three horizontal lines) in the top right corner, and select 'Add-ons and themes'.",
-                "Go to the 'Extensions' tab.",
-                "Scroll down and click on the 'Find more add-ons' button.",
-                "Search for an adblocker in the search bar (for example: AdBlock Plus or uBlock Origin)",
-                "Click on the 'Add to Firefox' button and restart the browser."
-            ],
-            "Screenshots": [
-                "firefox-adblocker/firefox-adblocker-1.png",
-                "firefox-adblocker/firefox-adblocker-2.png",
-                "firefox-adblocker/firefox-adblocker-3.png",
-                "firefox-adblocker/firefox-adblocker-4.png",
-                "firefox-adblocker/firefox-adblocker-5.png"
-            ]
-        }
-    },
-    "30": {
-        "Type": "Privacy",
-        "Information": "A standard search engine helps users find information on the internet by entering keywords or phrases. Examples include Google, Bing, and Yahoo. They often face criticism for their approach to privacy.",
-        "-1": {
-            "Severity": 4,
-            "Name": "Failed to check: Mozilla Firefox search engine in use",
-            "Failed": "We were unable to check your browser search engine.",
-            "Solution": [
-                "Please make sure your browser is closed, this check may be unable to be completed due to the browser being opened."
-            ]
-        },
-        "0": {
-            "Severity": 4,
-            "Name": "Standard search engine in Mozilla Firefox",
-            "Solution": [
-                "Consider using a browser with a focus on the privacy of the users (for example DuckDuckGo)"
-            ],
-            "Screenshots": [
-                "TOBEFILLED"
-            ]
-        }
-    },
-    "31": {
-        "Type": "Privacy",
-        "Information": "Phishing domains are fake websites designed to trick people into sharing sensitive information like passwords or credit card details. They look real, mimicking trusted brands or organizations. These scams exploit trust and curiosity to steal personal data.",
-        "-1": {
-            "Severity": 4,
-            "Name": "Failed to check: Phishing domains found in Mozilla Firefox history",
-            "Failed": "We were unable to check your browser history.",
-            "Solution": [
-                "Please make sure your browser is closed, this check may be unable to be completed due to the browser being opened."
-            ]
-        },
-        "0": {
-            "Severity": 0,
-            "Name": "No potential phishing domains found on Mozilla Firefox",
-            "Solution": [
-                "You have not visited any phishing domains recently, so no action is needed."
-            ],
-            "Screenshots": [
-            ]
-        },
-        "1": {
-            "Severity": 2,
-            "Name": "Potential phishing domains found on Mozilla Firefox",
-            "Solution": [
-                "Be careful browsing the internet as trusted websites could be spoofed easily. Furthermore there are a lot of websites with malicious intentions. In case of doubt of actively browsing on a potential phishing website, it is advised to change your password."
-            ],
-            "Screenshots": [
-                "TOBEFILLED"
-            ]
-        }
-    },
-    "32": {
-        "Type": "Security",
-        "Information": "The Center for Internet Security (CIS) provides a set of guidelines and best practices for securing computer systems. The CIS Audit list registry settings help ensure that your system is configured according to these security standards. Incorrect or outdated registry settings may leave your system vulnerable to security threats and compromise your privacy.",
-        "-1": {
-            "Severity": 4,
-            "Name": "Failed to check: CIS Audit list registry settings",
-            "Failed": "We were unable to check the CIS Audit list registry settings.",
-            "Solution": [
-                "Please check if the windows registry is directly being used, when the key for this check is in use, we are unable to complete the check."
-            ]
-        },
-        "0": {
-            "Severity": 1,
-            "Name": "Incorrect CIS Audit list registry settings",
-            "Solution": [
-                "Download the CIS Benchmark for your operating system from the official CIS website. Follow the instructions in the benchmark document to review and update the registry settings on your system to align with the CIS security standards. Regularly check for updates to the CIS Benchmark and apply any changes or recommendations to maintain a secure configuration."
-            ],
-            "Screenshots": [
-                "TOBEFILLED"
-            ]
-        },
-        "1": {
-            "Severity": 0,
-            "Name": "Correct CIS Audit list registry settings",
-            "Solution": [
-                "All settings adhere to the CIS Audit list guidelines, no action is needed."
-            ],
-            "Screenshots": [
-            ]
-        }
-    },
-    "33": {
-        "Type": "Security",
-        "Information": "Automatic log-in allows users to access their accounts without entering a password each time they start their computer or open a specific application. While convenient, automatic log-in poses security risks, as anyone with physical access to the device can access the account without authentication. Disabling automatic log-in enhances the security of your accounts and prevents unauthorized access.",
-        "-1": {
-            "Severity": 4,
-            "Name": "Failed to check: Automatic log in enabled/disabled",
-            "Failed": "We were unable to check if automatic log-in is enabled.",
-            "Solution": [
-                "Please check if the windows registry is directly being used, when the key for this check is in use, we are unable to complete the check."
-            ]
-        },
-        "0": {
-            "Severity": 0,
-            "Name": "Automatic log-in disabled",
-            "Solution": [
-                "Automatic log-in is disabled, so there is no action needed."
-            ],
-            "Screenshots": [
-            ]
-        },
-        "1": {
-            "Severity": 3,
-            "Name": "Automatic log-in enabled",
-            "Solution": [
-                "Go to Start > Settings > Accounts > Sign-in options.",
-                "Under 'Require sign-in', select 'When PC wakes up from sleep'."
-            ],
-            "Screenshots": [
-                "TOBEFILLED"
-            ]
-        }
-    },
-    "34": {
-        "Type": "Security",
-        "Information": "Remote Procedure Call (RPC) is a protocol that allows programs and processes to communicate with each other on a network. Disabling Remote RPC helps prevent unauthorized access to your computer and protects it from potential security threats and vulnerabilities.",
-        "-1": {
-            "Severity": 4,
-            "Name": "Failed to check: Remote Procedure Call enabled/disabled",
-            "Failed": "We were unable to check if RPC is enabled on your device.",
-            "Solution": [
-                "Please check if the windows registry is directly being used, when the key for this check is in use, we are unable to complete the check."
-            ]
-        },
-        "0": {
-            "Severity": 0,
-            "Name": "Remote RPC disabled",
-            "Solution": [
-                "Remote RPC is disabled, so there is no action needed."
-            ],
-            "Screenshots": [
-            ]
-        },
-        "1": {
-            "Severity": 3,
-            "Name": "Remote RPC enabled",
-            "Solution": [
-                "The Remote RPC setting can not be changed in a conventional way. It requires editing of the registry directly.",
-                "In Windows Search, type in Registry Editor and open the program.",
-                "Navigate to \"Computer\\HKEY_LOCAL_MACHINE\\SYSTEM\\CurrentControlSet\\Control\\Terminal Server.",
-                "Double click on the \"AllowRemoteRPC\" key and set its value to 0."
-            ],
-            "Screenshots": [
-                "TOBEFILLED"
-            ]
-        }
-    },
-    "35": {
-        "Type": "Privacy",
-        "Information": "Cookies are small text files stored on your computer by websites you visit. They are used to remember your preferences, login information, and other data to enhance your browsing experience. However, cookies can also be used to track your online activities and gather personal information without your consent, raising privacy concerns. Managing and clearing cookies regularly helps protect your privacy and control the data websites collect about you.",
-        "-1": {
-            "Severity": 4,
-            "Name": "Failed to check: Google Chrome cookies stored",
-            "Failed": "We were unable to check your browser cookies.",
-            "Solution": [
-                "Please make sure your browser is closed, this check may be unable to be completed due to the browser being opened."
-            ]
-        },
-        "0": {
-            "Severity": 0,
-            "Name": "No possible tracking cookies found in Google Chrome browser",
-            "Solution": [
-                "No possible tracking cookies found in Google Chrome, so there is no action needed."
-            ],
-            "Screenshots": [
-            ]
-        },
-        "1": {
-            "Severity": 2,
-            "Name": "Possible tracking cookies found in Google Chrome browser",
-            "Solution": [
-                "Open Google Chrome and click on the three dots in the top right corner.",
-                "Select 'Settings' and go to the 'Privacy and security' section.",
-                "Under 'Third-party cookies', click on 'See all site data and permissions'.",
-                "Here you can view and manage the cookies stored by websites. You can delete individual cookies or clear all site data to protect your privacy. "
-            ],
-            "Screenshots": [
-                "TOBEFILLED"
-            ]
-        }
-    },
-    "36": {
-        "Type": "Privacy",
-        "Information": "Cookies are small text files stored on your computer by websites you visit. They are used to remember your preferences, login information, and other data to enhance your browsing experience. However, cookies can also be used to track your online activities and gather personal information without your consent, raising privacy concerns. Managing and clearing cookies regularly helps protect your privacy and control the data websites collect about you.",
-        "-1": {
-            "Severity": 4,
-            "Name": "Failed to check: Microsoft Edge cookies stored",
-            "Failed": "We were unable to check your browser cookies.",
-            "Solution": [
-                "Please make sure your browser is closed, this check may be unable to be completed due to the browser being opened."
-            ]
-        },
-        "0": {
-            "Severity": 0,
-            "Name": "No possible tracking cookies found in Microsoft Edge browser",
-            "Solution": [
-                "No possible tracking cookies found in Microsoft Edge, so there is no action needed."
-            ],
-            "Screenshots": [
-            ]
-        },
-        "1": {
-            "Severity": 2,
-            "Name": "Possible tracking cookies found in Microsoft Edge browser",
-            "Solution": [
-                "Open Microsoft Edge and click on the three dots in the top right corner.",
-                "Select 'Settings' and go to the 'Cookies and site permissions' section.",
-                "Under 'Cookies and data stored', click on 'Manage and delete cookies and site data'.",
-                "Here you can manage general cookie settings. You can delete individual cookies or clear all site data by clicking on 'See all cookies and site data'. "
-            ],
-            "Screenshots": [
-                "TOBEFILLED"
-            ]
-        }
-    },
-    "37": {
-        "Type": "Security",
-        "Information": "The Windows Firewall is a built-in security feature that helps protect your computer from unauthorized access and malicious software by monitoring and controlling incoming and outgoing network traffic. Enabling the Windows Firewall for all network profiles (public, private, and domain) helps enhance the security of your system and prevent potential security threats.",
-        "-1": {
-            "Severity": 4,
-            "Name": "Failed to check: Windows Firewall enabled/disabled",
-            "Failed": "We were unable to check the status of the windows firewall.",
-            "Solution": [
-                "Please check if the windows registry is directly being used, when the key for this check is in use, we are unable to complete the check."
-            ]
-        },
-        "0": {
-            "Severity": 0,
-            "Name": "Windows firewall is enabled for all profiles",
-            "Solution": [
-                "Windows Firewall is enabled for all profiles, so there is no action needed."
-            ],
-            "Screenshots": [
-            ]
-        },
-        "1": {
-            "Severity": 2,
-            "Name": "Windows firewall is not enabled for all profiles",
-            "Solution": [
-                "Go to Start > Settings > Update & Security > Windows Security > Firewall & network protection.",
-                "Under 'Firewall & network protection', make sure that the Windows Firewall is turned on for all network profiles (public, private, and domain). If it is disabled, click on 'Turn on' to enable the firewall for the selected profile."
-            ],
-            "Screenshots": [
-                "TOBEFILLED"
-            ]
-        }
-    },
-    "38": {
-        "Type": "Security",
-        "Information": "Setting a minimum password length of at least 15 characters helps enhance the security of user accounts by increasing the complexity and strength of passwords. Longer passwords are more resistant to brute-force attacks and provide better protection against unauthorized access and data breaches.",
-        "-1": {
-            "Severity": 4,
-            "Name": "Failed to check: Windows password length",
-            "Failed": "We were unable to check the complexity of your password.",
-            "Solution": [
-                "Please check if the windows registry is directly being used, when the key for this check is in use, we are unable to complete the check."
-            ]
-        },
-        "0": {
-            "Severity": 0,
-            "Name": "Minimum password length is set to at least 15 characters",
-            "Solution": [
-                "The minimum password length is set to at least 15 characters, so there is no action needed."
-            ],
-            "Screenshots": [
-            ]
-        },
-        "1": {
-            "Severity": 3,
-            "Name": "Minimum password length is not set to at least 15 characters",
-            "Solution": [
-                "Open an elevated command prompt by right-clicking on the Start button and selecting 'Terminal (Admin)'.",
-                "Run the command 'net accounts' to view the current password policy settings, including the minimum password length.",
-                "Run the command 'net accounts /minpwlen:15' to set the minimum password length to 15 characters.",
-                "Restart your computer to apply the changes."
-            ],
-            "Screenshots": [
-                "TOBEFILLED"
-            ]
-        }
-    },
-    "39": {
-        "Type": "Security",
-        "Information": "Credential Guard is a security feature in Windows that helps protect user credentials and sensitive information from unauthorized access and theft. It uses virtualization-based security to isolate and protect credential information, making it more difficult for attackers to steal passwords and other sensitive data.",
-        "-1": {
-            "Severity": 4,
-            "Name": "Failed to check: Credential Guard enabled/disabled",
-            "Failed": "We were unable to check if credential guard is enabled.",
-            "Solution": [
-                "Please check if the windows registry is directly being used, when the key for this check is in use, we are unable to complete the check."
-            ]
-        },
-        "0": {
-            "Severity": 0,
-            "Name": "Credential Guard is enabled",
-            "Solution": [
-                "Credential Guard is enabled, so there is no action needed."
-            ],
-            "Screenshots": [
-            ]
-        },
-        "1": {
-            "Severity": 2,
-            "Name": "Credential Guard is disabled",
-            "Solution": [
-                "The setting of Credential Guard is handled in your local group policy. Ask your network administrator to enable Credential Guard."
-            ],
-            "Screenshots": [
-                "TOBEFILLED"
-            ]
-        }
-    },
-    "40": {
-        "Type": "Security",
-        "Information": "NetBIOS over TCP/IP is a legacy networking protocol that allows computers to communicate on a local network. Disabling NetBIOS over TCP/IP helps reduce the attack surface of your system and prevent potential security vulnerabilities associated with this protocol.",
-        "-1": {
-            "Severity": 4,
-            "Name": "Failed to check: NetBIOS over TCP/IP enabled/disabled",
-            "Failed": "We were unable to check the state of the NetBIOS.",
-            "Solution": [
-                "Please check if the windows registry is directly being used, when the key for this check is in use, we are unable to complete the check."
-            ]
-        },
-        "0": {
-            "Severity": 0,
-            "Name": "NetBIOS over TCP/IP is disabled",
-            "Solution": [
-                "NetBIOS over TCP/IP is disabled, so there is no action needed."
-            ],
-            "Screenshots": [
-            ]
-        },
-        "1": {
-            "Severity": 2,
-            "Name": "NetBIOS over TCP/IP is enabled",
-            "Solution": [
-                "Open the Control Panel and go to 'Network and Internet' -> 'Network and Sharing Center'.",
-                "Click on 'Change adapter settings' in the left pane.",
-                "Right-click on your network connection and select 'Properties'.",
-                "In the 'Networking' tab, scroll down to 'Internet Protocol Version 4 (TCP/IPv4)' and click on 'Properties'.",
-                "Click on 'Advanced' and go to the 'WINS' tab.",
-                "Under 'NetBIOS setting', select 'Disable NetBIOS over TCP/IP'.",
-                "Click 'OK' to save the changes."
-            ],
-            "Screenshots": [
-                "TOBEFILLED"
-            ]
-        }
-    },
-    "41": {
-        "Type": "Security",
-        "Information": "Web Proxy Auto-Discovery (WPAD) is a protocol that allows web browsers to automatically discover proxy servers on a network. Disabling the WPAD service helps prevent potential security risks associated with automatic proxy configuration and protects your system from unauthorized proxy server discovery and configuration.",
-        "-1": {
-            "Severity": 4,
-            "Name": "Failed to check: WPAD service enabled/disabled",
-            "Failed": "We were unable to check the WPAD status.",
-            "Solution": [
-                "Please check if the windows registry is directly being used, when the key for this check is in use, we are unable to complete the check."
-            ]
-        },
-        "0": {
-            "Severity": 0,
-            "Name": "WPAD service is disabled",
-            "Solution": [
-                "WPAD service is disabled, so there is no action needed."
-            ],
-            "Screenshots": [
-            ]
-        },
-        "1": {
-            "Severity": 2,
-            "Name": "WPAD service is enabled",
-            "Solution": [
-                "Open an elevated command prompt by right-clicking on the Start button and selecting 'Terminal (Admin)'.",
-                "Run the command 'netsh winhttp show proxy' to check the current proxy settings.",
-                "If WPAD is enabled, run the command 'netsh winhttp reset proxy' to disable WPAD and reset the proxy settings.",
-                "Restart your computer to apply the changes."
-            ],
-            "Screenshots": [
-                "TOBEFILLED"
-            ]
-        }
-    },
-    "42": {
-        "Type": "Security",
-        "Information": "Screen lock is a security feature that requires users to enter a password, PIN, or biometric authentication to unlock their device and access the desktop. Enabling screen lock helps protect your data and privacy in case your computer is left unattended or stolen.",
-        "-1": {
-            "Severity": 4,
-            "Name": "Failed to check: Windows automatic Screen Lock enabled/disabled",
-            "Failed": "We were unable to check if the screen lock is enabled.",
-            "Solution": [
-                "Please check if the windows registry is directly being used, when the key for this check is in use, we are unable to complete the check."
-            ]
-        },
-        "0": {
-            "Severity": 0,
-            "Name": "Windows automatic Screen Lock is enabled",
-            "Solution": [
-                "Windows automatic Screen Lock is enabled, so there is no action needed."
-            ],
-            "Screenshots": [
-            ]
-        },
-        "1": {
-            "Severity": 3,
-            "Name": "Windows automatic Screen Lock disabled",
-            "Solution": [
-                "Go to Start > Settings > Personalisation > Lock screen.",
-                "Open the 'Screen saver' window.",
-                "Check the box 'On resume, display logon screen' and set the 'Wait' time to a short interval (2 minutes or less)."
-            ],
-            "Screenshots": [
-                "TOBEFILLED"
-            ]
-        }
-=======
-  },
-  "22": {
-    "Type": "Privacy",
-    "Information": "Adblockers shield users from online advertisements. With their filters and algorithms, they provide a sanctuary of uninterrupted browsing, sparing users from the visual clutter and potential security risks posed by ads.",
-    "0": {
-      "Severity": 0,
-      "Name": "Microsoft Edge with an adblocker installed",
-      "Solution": [
-        "You are using an adblocker, so no action is needed."
-      ],
-      "Screenshots": []
-    },
-    "1": {
-      "Severity": 2,
-      "Name": "Microsoft Edge with no adblocker installed",
-      "Solution": [
-        "Open Microsoft Edge and navigate to Microsoft Edge Extensions",
-        "Search for an adblocker in the search bar (for example: AdBlock Plus or uBlock Origin)",
-        "Click on the 'Download' button and restart the browser."
-      ],
-      "Screenshots": [
-        "edge-adblocker/edge-adblocker-1.png",
-        "edge-adblocker/edge-adblocker-2.png",
-        "edge-adblocker/edge-adblocker-3.png"
-      ]
-    }
-  },
-  "23": {
-    "Type": "Privacy",
-    "Information": "Phishing domains are fake websites designed to trick people into sharing sensitive information like passwords or credit card details. They look real, mimicking trusted brands or organizations. These scams exploit trust and curiosity to steal personal data.",
     "0": {
       "Severity": 2,
       "Name": "Potential phishing domains found on Google Chrome",
@@ -2708,7 +1196,6 @@
       "Screenshots": [
         "TOBEFILLED"
       ]
->>>>>>> 1de863e1
     }
   }
 }