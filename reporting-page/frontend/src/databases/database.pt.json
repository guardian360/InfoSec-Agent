--- conflicted
+++ resolved
@@ -1489,32 +1489,15 @@
         ]
     },
     "410": {
-<<<<<<< HEAD
-        "Name": "Bloqueio automático de tela do Windows ativado",
-        "Type": "Segurança",
-        "Information": "O bloqueio de tela é uma função de segurança que requer que os usuários insiram uma senha, PIN ou autenticação biométrica para desbloquear seu dispositivo e acessar a área de trabalho. Ativar o bloqueio de tela ajuda a proteger seus dados e privacidade caso seu computador seja deixado sem supervisão ou seja roubado.",
-        "Solution": [
-            "O bloqueio automático de tela do Windows está ativado, portanto, nenhuma ação é necessária."
-=======
         "Name": "Serviço WPAD desativado",
         "Type": "Segurança",
         "Information": "Web Proxy Auto-Discovery (WPAD) é um protocolo que permite que navegadores web descubram automaticamente servidores proxy em uma rede. Desativar o serviço WPAD ajuda a prevenir possíveis riscos de segurança associados à configuração automática de proxy e protege seu sistema contra a descoberta e configuração não autorizadas de servidores proxy.",
         "Solution": [
             "O serviço WPAD está desativado, portanto, nenhuma ação é necessária."
->>>>>>> 7890f7fa
         ],
         "Screenshots": []
     },
     "411": {
-<<<<<<< HEAD
-        "Name": "Bloqueio automático de tela do Windows desativado",
-        "Type": "Segurança",
-        "Information": "O bloqueio de tela é uma função de segurança que requer que os usuários insiram uma senha, PIN ou autenticação biométrica para desbloquear seu dispositivo e acessar a área de trabalho. Ativar o bloqueio de tela ajuda a proteger seus dados e privacidade caso seu computador seja deixado sem supervisão ou seja roubado.",
-        "Solution": [
-            "Vá para Iniciar > Configurações > Personalização > Tela de bloqueio.",
-            "Abra a janela 'Protetor de tela'.",
-            "Marque a caixa 'Na retomada, exibir tela de logon' e defina o tempo de 'Espera' para um intervalo curto (2 minutos ou menos)."
-=======
         "Name": "Serviço WPAD ativado",
         "Type": "Segurança",
         "Information": "Web Proxy Auto-Discovery (WPAD) é um protocolo que permite que navegadores web descubram automaticamente servidores proxy em uma rede. Desativar o serviço WPAD ajuda a prevenir possíveis riscos de segurança associados à configuração automática de proxy e protege seu sistema contra a descoberta e configuração não autorizadas de servidores proxy.",
@@ -1523,7 +1506,28 @@
             "Execute o comando 'netsh winhttp show proxy' para verificar as configurações atuais do proxy.",
             "Se o WPAD estiver ativado, execute o comando 'netsh winhttp reset proxy' para desativar o WPAD e redefinir as configurações do proxy.",
             "Reinicie o computador para aplicar as alterações."
->>>>>>> 7890f7fa
+        ],
+        "Screenshots": [
+            "TOBEFILLED"
+        ]
+    },
+    "420": {
+        "Name": "Bloqueio automático de tela do Windows ativado",
+        "Type": "Segurança",
+        "Information": "O bloqueio de tela é uma função de segurança que requer que os usuários insiram uma senha, PIN ou autenticação biométrica para desbloquear seu dispositivo e acessar a área de trabalho. Ativar o bloqueio de tela ajuda a proteger seus dados e privacidade caso seu computador seja deixado sem supervisão ou seja roubado.",
+        "Solution": [
+            "O bloqueio automático de tela do Windows está ativado, portanto, nenhuma ação é necessária."
+        ],
+        "Screenshots": []
+    },
+    "421": {
+        "Name": "Bloqueio automático de tela do Windows desativado",
+        "Type": "Segurança",
+        "Information": "O bloqueio de tela é uma função de segurança que requer que os usuários insiram uma senha, PIN ou autenticação biométrica para desbloquear seu dispositivo e acessar a área de trabalho. Ativar o bloqueio de tela ajuda a proteger seus dados e privacidade caso seu computador seja deixado sem supervisão ou seja roubado.",
+        "Solution": [
+            "Vá para Iniciar > Configurações > Personalização > Tela de bloqueio.",
+            "Abra a janela 'Protetor de tela'.",
+            "Marque a caixa 'Na retomada, exibir tela de logon' e defina o tempo de 'Espera' para um intervalo curto (2 minutos ou menos)."
         ],
         "Screenshots": [
             "TOBEFILLED"
