@import url(color-palette.css);

.dashboard-data {
  color: var(--dark-text);
  width: flex;
  display: flex;
  flex-direction: row;
  flex-wrap: wrap;
  padding: 5px;
}

/** FIRST COLUMN **/

.risk-analysis {
  /* flex: 1;  */
  /* ratio between columns: 1:2:1 */
  display: flex;
  flex-direction: column;
}

/* security status css */

.security-status {
  background-color: var(--secundaryLight500);
  float: center;
  display: flex;
}

<<<<<<< HEAD
.risk-counters {
  padding-left: 10px;
  padding-right: 10px;
  flex: 2; /* ratio between columns: 1:2:1 */
  
=======
.security-status p {
  width: 100%;
  margin: 0px 10px 10px 10px;
  padding: 10px;
  text-align: center;
  border-radius: 10px;
  border: none;
  outline: none;
  font-size: 20px;
  color: var(--secundaryLight500); 
}

/* risk counters css */

.risk-counters-segment {
  align-items: center;
>>>>>>> bb6f54c7
}

.risk-counter {
  margin: 5px 10px 10px 10px;
  padding: 5px;
  height: auto;
  display: flex;
  justify-content: space-between;
}

.high-risk {
  background-color: var(--highRiskColor);
  border-radius: 10px 10px 0px 0px;
}

.medium-risk {
  background-color: var(--mediumRiskColor);
}

.low-risk {
  background-color: var(--lowRiskColor);
}

.no-risk {
  background-color: var(--noRiskColor);
  border-radius: 0px 0px 10px 10px;
}

.risk-counter p {
<<<<<<< HEAD
  background-color: var(--background-color-top-nav);
=======
  background-color: rgb(255, 255, 255);
>>>>>>> bb6f54c7
  margin: 10px;
  padding: 10px;
  vertical-align: middle;
  font-size: 17.5px;
  border-radius: 10px 10px 10px 10px;
  color: var(--text-body);
}

<<<<<<< HEAD
.security-status {
  background-color: var(--background-piechart);
  border: 3px solid var(--color-border);
  padding: 10px;
  margin-top: 10px;
  height: 80px;
  display: flex;
  justify-content: space-between;
  border-radius: 15px 15px 15px 15px;
}

.security-status div,
.risk-counter div {
  display: grid;
	align-items: center;
}

.security-status p {
  background-color: var(--background-color-top-nav);
  margin: 0px;
  padding: 10px;
  text-align: center;
  border-radius: 15px 15px 15px 15px;
  display: table-cell;
  border: none;
  outline: none;
  /* font */
  font-size: 20px;
  color: var(--text-body); 
}
=======
/* SECOND COLUMN */
>>>>>>> bb6f54c7

/* risk distribution pie chart */

.piechart {
<<<<<<< HEAD
  flex: 3; /* ratio between columns: 1:2:1 */
  padding-left: 10px;
  padding-right: 10px;
  border-radius: 15px 15px 15px 15px;
  background-color: var(--background-piechart);
  margin-top: 10px;
=======
  /* ratio between columns: 1:2:1 */
  /* flex: 2; */
>>>>>>> bb6f54c7
}

.piechart .piechart-container {
  height: 90%;
}

<<<<<<< HEAD
/* issue buttons css */

.issue-buttons {
  flex: 2; /* ratio between columns: 2:3:2 */
  padding-left: 10px;
  padding-right: 10px;
}

.issue-button {
  background-color: var(--background-piechart);
  border: 3px solid var(--color-border);
  padding: 0px;
  margin: 10px;
  border-radius: 15px 15px 15px 15px;
  text-align: center;
  display: grid;
	align-items: center;
  /* font */
  font-size: 25px;
  color: var(--text-body);  
=======
.piechart-container {
  min-height: 200px;
  margin: 10px;
>>>>>>> bb6f54c7
}

/* risk distribution graph */

<<<<<<< HEAD
/* SECOND ROW CSS */

.second-row {
  padding: 10px;
  padding-left: 240px;
  border-radius: 15px 15px 15px 15px;
  background-color: var(--background-color-top-nav);
  margin-top: 10px;
  text-align: center;
}

.security-areas {
  border-radius: 15px 15px 15px 15px;
  background-color: var(--background-color-second-row);
  margin-top: 10px;
  border: 3px solid var(--color-border);
  /* horizontal items evenly distributed */
  display: flex;
  justify-content: space-between;
}

.security-area {
  background-color: var(--background-color-second-row-area);
  margin: auto;
  border-radius: 15px 15px 15px 15px;
  padding-left: 20px;
  padding-right: 20px;
  margin: 15px 10px;
}

.security-area p {
  color: var(--text-body);
  cursor: pointer;
  padding: 5px;
  border-radius: 15px 15px 15px 15px;
}

.security-area p:hover {
  background-color: #427385;
=======
.graph-segment-content {
  display: flex;
  flex-direction: row;
  flex-wrap: nowrap;
  justify-content: space-evenly;
>>>>>>> bb6f54c7
}

.graph-buttons {
  flex: 1; /* ratio between columns: 1:3 */
  padding-left: 10px;
  padding-right: 10px;
}

.issues-graph {
  flex: 3; /* ratio between columns: 1:3 */
  padding-left: 10px;
  padding-right: 10px;
}

.interval-button {
  font-size: 16px;  
  border: none;
  outline: none;
  padding: 10px 16px;
<<<<<<< HEAD
  background-color: var(--background-color-second-row-area);
=======
  background-color: var(--blue);
  color: var(--accentV1Light900);
>>>>>>> bb6f54c7
  font-family: inherit;
  margin: 0;
  min-width: 160px;
  float: left;
  margin-top: 10px;
  text-align: center;
  border-radius: 10px;
}

.dropdown .dropbtn {
  font-size: 16px;  
  border: none;
  outline: none;
  padding: 14px 16px;
<<<<<<< HEAD
  background-color: var(--background-color-second-row-area);
=======
  background-color: var(--blue);
  color: var(--accentV1Light900);
>>>>>>> bb6f54c7
  font-family: inherit;
  min-width: 192px;
  border-radius: 10px;
}
.dropbtn:hover {
  background-color: var(--blue-hover);
  cursor: pointer;
}

.dropdown-selector {
  display: none;
  position: absolute;
<<<<<<< HEAD
  background-color: var(--background-color-second-row-area);
=======
  background-color: var(--blue);
>>>>>>> bb6f54c7
  min-width: 192px;
  box-shadow: 0px 8px 36px 0px rgba(0,0,0);
  z-index: 1;
}
  
.dropdown-selector p {
  float: none;
  color: rgb(68, 68, 68);
  padding: 12px 16px;
  text-decoration: none;
  display: block;
  text-align: left;
}

/* THIRD COLUMN */

.actions {
  /* flex: 1;  */
  /* ratio between columns: 2:3:2 */
}

/* issue buttons */

.issue-button {
  background-color: var(--blue);
  color: var(--accentV1Light900);
  border-radius: 10px;
  margin: 0px 10px 10px 10px;
  text-align: center;
  display: grid;
	align-items: center;
  /* font */
  font-size: 18px;
  padding: 10px; 
}

.issue-button p {
  margin: 0;
}

.issue-button:hover{
  background-color: var(--blue-hover);
  cursor: pointer;
}

/* risk areas */

.risk-areas {
  display: flex;
  flex-direction: row;
  flex-wrap: wrap;
  justify-content: space-evenly;
}

.security-area {
  flex: 1;
  background-color: var(--blue);
  border-radius: 10px;
  margin: 0px 10px 10px 10px;
  text-align: center;
}

.security-area p {
  color: var(--accentV1Light900);
  padding: 5px;
  border-radius: 10px;
}

.security-area:hover {
  background-color: var(--blue-hover);
  cursor: pointer;
}

.security-area .material-symbols-outlined {
  font-size: 40px;
  display: block;
}<|MERGE_RESOLUTION|>--- conflicted
+++ resolved
@@ -1,7 +1,6 @@
 @import url(color-palette.css);
 
 .dashboard-data {
-  color: var(--dark-text);
   width: flex;
   display: flex;
   flex-direction: row;
@@ -21,19 +20,14 @@
 /* security status css */
 
 .security-status {
-  background-color: var(--secundaryLight500);
+  background-color: var(--background-piechart);
+  border: 3px solid var(--color-border);
   float: center;
   display: flex;
 }
 
-<<<<<<< HEAD
-.risk-counters {
-  padding-left: 10px;
-  padding-right: 10px;
-  flex: 2; /* ratio between columns: 1:2:1 */
-  
-=======
 .security-status p {
+  background-color: var(--background-color-top-nav);
   width: 100%;
   margin: 0px 10px 10px 10px;
   padding: 10px;
@@ -42,14 +36,13 @@
   border: none;
   outline: none;
   font-size: 20px;
-  color: var(--secundaryLight500); 
+  color: var(--text-body);
 }
 
 /* risk counters css */
 
 .risk-counters-segment {
   align-items: center;
->>>>>>> bb6f54c7
 }
 
 .risk-counter {
@@ -79,11 +72,7 @@
 }
 
 .risk-counter p {
-<<<<<<< HEAD
   background-color: var(--background-color-top-nav);
-=======
-  background-color: rgb(255, 255, 255);
->>>>>>> bb6f54c7
   margin: 10px;
   padding: 10px;
   vertical-align: middle;
@@ -92,138 +81,33 @@
   color: var(--text-body);
 }
 
-<<<<<<< HEAD
-.security-status {
-  background-color: var(--background-piechart);
-  border: 3px solid var(--color-border);
-  padding: 10px;
-  margin-top: 10px;
-  height: 80px;
-  display: flex;
-  justify-content: space-between;
-  border-radius: 15px 15px 15px 15px;
-}
-
-.security-status div,
-.risk-counter div {
-  display: grid;
-	align-items: center;
-}
-
-.security-status p {
-  background-color: var(--background-color-top-nav);
-  margin: 0px;
-  padding: 10px;
-  text-align: center;
-  border-radius: 15px 15px 15px 15px;
-  display: table-cell;
-  border: none;
-  outline: none;
-  /* font */
-  font-size: 20px;
-  color: var(--text-body); 
-}
-=======
 /* SECOND COLUMN */
->>>>>>> bb6f54c7
 
 /* risk distribution pie chart */
 
 .piechart {
-<<<<<<< HEAD
-  flex: 3; /* ratio between columns: 1:2:1 */
-  padding-left: 10px;
-  padding-right: 10px;
-  border-radius: 15px 15px 15px 15px;
-  background-color: var(--background-piechart);
-  margin-top: 10px;
-=======
   /* ratio between columns: 1:2:1 */
   /* flex: 2; */
->>>>>>> bb6f54c7
+  background-color: var(--background-piechart);
+
 }
 
 .piechart .piechart-container {
   height: 90%;
 }
 
-<<<<<<< HEAD
-/* issue buttons css */
-
-.issue-buttons {
-  flex: 2; /* ratio between columns: 2:3:2 */
-  padding-left: 10px;
-  padding-right: 10px;
-}
-
-.issue-button {
-  background-color: var(--background-piechart);
-  border: 3px solid var(--color-border);
-  padding: 0px;
-  margin: 10px;
-  border-radius: 15px 15px 15px 15px;
-  text-align: center;
-  display: grid;
-	align-items: center;
-  /* font */
-  font-size: 25px;
-  color: var(--text-body);  
-=======
 .piechart-container {
   min-height: 200px;
   margin: 10px;
->>>>>>> bb6f54c7
 }
 
 /* risk distribution graph */
 
-<<<<<<< HEAD
-/* SECOND ROW CSS */
-
-.second-row {
-  padding: 10px;
-  padding-left: 240px;
-  border-radius: 15px 15px 15px 15px;
-  background-color: var(--background-color-top-nav);
-  margin-top: 10px;
-  text-align: center;
-}
-
-.security-areas {
-  border-radius: 15px 15px 15px 15px;
-  background-color: var(--background-color-second-row);
-  margin-top: 10px;
-  border: 3px solid var(--color-border);
-  /* horizontal items evenly distributed */
-  display: flex;
-  justify-content: space-between;
-}
-
-.security-area {
-  background-color: var(--background-color-second-row-area);
-  margin: auto;
-  border-radius: 15px 15px 15px 15px;
-  padding-left: 20px;
-  padding-right: 20px;
-  margin: 15px 10px;
-}
-
-.security-area p {
-  color: var(--text-body);
-  cursor: pointer;
-  padding: 5px;
-  border-radius: 15px 15px 15px 15px;
-}
-
-.security-area p:hover {
-  background-color: #427385;
-=======
 .graph-segment-content {
   display: flex;
   flex-direction: row;
   flex-wrap: nowrap;
   justify-content: space-evenly;
->>>>>>> bb6f54c7
 }
 
 .graph-buttons {
@@ -243,12 +127,7 @@
   border: none;
   outline: none;
   padding: 10px 16px;
-<<<<<<< HEAD
-  background-color: var(--background-color-second-row-area);
-=======
-  background-color: var(--blue);
-  color: var(--accentV1Light900);
->>>>>>> bb6f54c7
+  background-color: var(--background-color-second-row-area);
   font-family: inherit;
   margin: 0;
   min-width: 160px;
@@ -263,29 +142,21 @@
   border: none;
   outline: none;
   padding: 14px 16px;
-<<<<<<< HEAD
-  background-color: var(--background-color-second-row-area);
-=======
-  background-color: var(--blue);
-  color: var(--accentV1Light900);
->>>>>>> bb6f54c7
+  background-color: var(--background-color-second-row-area);
+  color: white;
   font-family: inherit;
   min-width: 192px;
   border-radius: 10px;
 }
 .dropbtn:hover {
-  background-color: var(--blue-hover);
+  background-color: var(--blue-hover);/*!!!!!*/
   cursor: pointer;
 }
 
 .dropdown-selector {
   display: none;
   position: absolute;
-<<<<<<< HEAD
-  background-color: var(--background-color-second-row-area);
-=======
-  background-color: var(--blue);
->>>>>>> bb6f54c7
+  background-color: var(--background-color-second-row-area);
   min-width: 192px;
   box-shadow: 0px 8px 36px 0px rgba(0,0,0);
   z-index: 1;
@@ -310,8 +181,8 @@
 /* issue buttons */
 
 .issue-button {
-  background-color: var(--blue);
-  color: var(--accentV1Light900);
+  background-color: var(--background-piechart);
+  border: 3px solid var(--color-border);
   border-radius: 10px;
   margin: 0px 10px 10px 10px;
   text-align: center;
@@ -327,7 +198,7 @@
 }
 
 .issue-button:hover{
-  background-color: var(--blue-hover);
+  background-color: var(--blue-hover);  /*!!!!*/
   cursor: pointer;
 }
 
@@ -342,20 +213,20 @@
 
 .security-area {
   flex: 1;
-  background-color: var(--blue);
+  background-color: var(--background-color-second-row-area);
   border-radius: 10px;
   margin: 0px 10px 10px 10px;
   text-align: center;
 }
 
 .security-area p {
-  color: var(--accentV1Light900);
+  color: var(--text-body);
   padding: 5px;
   border-radius: 10px;
 }
 
 .security-area:hover {
-  background-color: var(--blue-hover);
+  background-color: var(--blue-hover); /*!!!!*/
   cursor: pointer;
 }
 
