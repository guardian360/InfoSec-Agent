@import url(color-palette.css);

/* General Layout */
.personalize-container {
  padding: 20px;
  display: flex;
  flex-direction: column;
  gap: 20px;
  color: var(--text-body);
  background-color: var(--background-color);
  border-radius: 8px;
  box-shadow: 0 4px 8px rgb(0 0 0 / 10%);
}

.personalize-container h2 {
  margin-bottom: 20px;
  color: var(--text-body);
  text-align: center;
}

.personalize-item {
  display: flex;
  justify-content: space-between;
  align-items: center;
  padding: 10px 0;
}

.personalize-description {
  flex: 1;
  color: var(--text-body);
}

.personalize-button-container {
  display: flex;
  align-items: center;
  gap: 10px;
}

.personalize-button {
  padding: 8px 16px;
  border: none;
  border-radius: 4px;
  background-color: var(--background-color-left-nav);
  color: var(--text-body);
  cursor: pointer;
  transition: background-color 0.3s ease;
}

.personalize-button:hover {
  background-color: var(--background-nav-hover);
}

.personalize-input-invisible {
  display: none;
}

hr.solid {
  border-top: 1px solid #ddd;
  margin: 10px 0;
}

/* Modal */
.modal {
  display: none;
  position: fixed;
  z-index: 1;
  left: 0;
  top: 0;
  width: 100%;
  height: 100%;
  overflow: auto;
  background-color: rgb(0 0 0 / 50%);
}

.modal-content {
  background-color: var(--background-color);
  margin: 15% auto;
  padding: 20px;
  border: 1px solid #888;
  width: 50%;
  border-radius: 8px;
}

#new-title-input {
  width: 100%;
  margin-bottom: 10px;
  padding: 8px;
  border-radius: 4px;
  border: 1px solid #ccc;
}

/* Theme selector */
.color-picker fieldset {
  border: 0;
  display: flex;
  gap: 2rem;
  padding: 1rem;
  margin: 0;
  background: var(--background-color);
  border-radius: 8px;
  box-shadow: 0 2px 4px rgb(0 0 0 / 10%);
}

.color-picker input[type="radio"] {
  appearance: none;
  width: 1rem;
  height: 1rem;
  border: 3px solid var(--radio-color, currentColor);
  border-radius: 50%;
  cursor: pointer;
}

.color-picker input[type="radio"]:checked {
  background-color: var(--radio-color);
}

.color-picker input[type="radio"]#normal {
  --radio-color: #fff;
}

.color-picker input[type="radio"]#dark {
  --radio-color: black;
}

/* Light Theme */
.normal,
:root:has(#normal:checked) {
  --background-color: #fffafa;
  --background-color-top-nav: #DFEEF1; 
  --background-color-left-nav: #4E869B;
  --background-nav-hover: #427385;
  --background-color-second-row: hsl(var(--hue-right-analogous) 40% 95%);
  --background-color-table-header: white;
  --text-body: #333; 
  --text-navigation: hsl(var(--hue-complement) 5% 30%);
  --text-settings-hover: #646464; 
  --text-left-nav: #e7e7e7; 
  --background-color-integration: #f4f4f4;
<<<<<<< HEAD
  --color-border: hsl(var(--hue) 20% 85%);
  --transparant-background: rgb(255 255 255 / 50%);

  /* button */
  --background-security-button: #946CB2;
  --background-security-button-hover: #644878;
  --background-privacy-button: #4E869B;
  --background-privacy-button-hover: #427385;

  /* colors for the different risks */
  --high-risk-color: #e06666;
  --medium-risk-color: #f6b26b;
  --low-risk-color: #ffd966;
  --no-risk-color: #93c47d;
  --info-color: #80d8db;
=======
>>>>>>> ae5ec361
}

/* Dark Theme */
.dark,
:root:has(#dark:checked) {
  --background-color: rgb(32 31 31);
  --background-color-top-nav: rgb(22 22 22);
  --background-color-left-nav: rgb(19 20 20); 
  --background-nav-hover: rgb(0 0 0);
  --background-color-second-row: #302d2d;
  --background-piechart: #302d2d;
  --background-color-table-header: black;
  --text-body: #d6cdcd;
  --text-navigation: #383636;
  --text-settings-hover: #798d8a;
  --text-left-nav: #d6cdcd; 
  --background-color-integration: #181818;
  --color-border: #383636;
  --transparant-background: rgb(50 50 50 / 50%);

  /* button */
  --background-security-button: #3d2143;
  --background-security-button-hover: #502d58;
  --background-privacy-button: #3d2143;
  --background-privacy-button-hover: #502d58;
  
  /* colors for the different risks */
  --high-risk-color: #922323;
  --medium-risk-color: #af5622;
  --low-risk-color: #c69027;
  --no-risk-color: #245829;
  --info-color: #143d79;
}<|MERGE_RESOLUTION|>--- conflicted
+++ resolved
@@ -136,7 +136,6 @@
   --text-settings-hover: #646464; 
   --text-left-nav: #e7e7e7; 
   --background-color-integration: #f4f4f4;
-<<<<<<< HEAD
   --color-border: hsl(var(--hue) 20% 85%);
   --transparant-background: rgb(255 255 255 / 50%);
 
@@ -152,8 +151,6 @@
   --low-risk-color: #ffd966;
   --no-risk-color: #93c47d;
   --info-color: #80d8db;
-=======
->>>>>>> ae5ec361
 }
 
 /* Dark Theme */
