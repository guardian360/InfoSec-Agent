--- conflicted
+++ resolved
@@ -9,7 +9,6 @@
   --hueRightAnalogous: calc(var(--hue) + 30);
   --hueLeftAnalogous: calc(var(--hue) - 30);
   
-<<<<<<< HEAD
 
   /*color for borders*/
   --color-border: hsl(var(--hue) 20% 85%);  /*main color for borders*/
@@ -31,35 +30,9 @@
   --text-left-nav: #d4d4d4;                           /*text color left navigation*/
 
   /*colors for the different risks*/
-  --highRiskColor: #ff4500;
-  --mediumRiskColor: #ffa500;
-  --lowRiskColor: #eee8aa;
-  --noRiskColor: #7fffd4;
-=======
-  --primary: hsl(var(--hue) 25% 95%);
-  --primaryDark500: hsl(var(--hue) 20% 85%);
-  --primaryDark600: hsl(var(--hue) 20% 75%);
-  --secondary: hsl(var(--hueComplement) 5% 25%);
-  --secondaryLight500: hsl(var(--hueComplement) 5% 30%);
-  --secondaryLight900: hsl(var(--hueComplement) 5% 95%);
-  --secondaryDark500: hsl(var(--hueComplement) 5% 20%);
-  --accentV1: hsl(var(--hueRightAnalogous) 40% 40%);
-  --accentV1Light900: hsl(var(--hueRightAnalogous) 40% 95%);
-  --accentV2: hsl(var(--hueLeftAnalogous) 40% 40%);
-  --accentV2Light900: hsl(var(--hueLeftAnalogous) 40% 90%);
-      
-  --background-color: #ffffff;
-  --light-blue: #DFEEF1;
-  --blue: #4E869B;
-  --blue-hover: #427385;
-  --dark-text: #333;
-  --dark-text-hover: #646464;
-  --light-text: #d4d4d4;
-  --light-text-hover: #f0f0f0;
   --highRiskColor: #e06666;
   --mediumRiskColor: #f6b26b;
   --lowRiskColor: #ffd966;
   --noRiskColor: #93c47d;
 
->>>>>>> bb6f54c7
 }