--- conflicted
+++ resolved
@@ -10,13 +10,10 @@
   margin-top: 38px;
 }
 
-<<<<<<< HEAD
 h2{
   color: var(--text-body);
 }
 
-=======
->>>>>>> bb6f54c7
 /* Header */
 .header {
   background-color: var(--background-color-top-nav);
@@ -160,10 +157,6 @@
   padding-top: 15px;
 }
 
-<<<<<<< HEAD
-/* Medals main */
-.container{
-=======
 .left-nav .active {
   background-color: #427385;
 }
@@ -200,22 +193,12 @@
 .home-data {
   color: var(--dark-text);
   width: flex;
->>>>>>> bb6f54c7
   display: flex;
   flex-direction: row;
   flex-wrap: wrap;
   padding: 5px;
 }
 
-<<<<<<< HEAD
-.title-medals{
-  padding: 10px;
-  border-radius: 15px 15px 15px 15px;
-  background-color: var(--background-color-top-nav);
-  margin-top: 20px;
-  text-align: center;
-  width:70%;
-=======
 /* Left column */
 .home-column-one {
   display: flex;
@@ -240,7 +223,6 @@
   flex-direction: row;
   flex-wrap: wrap;
   justify-content: space-evenly;
->>>>>>> bb6f54c7
 }
 
 .medal-layout{
@@ -257,23 +239,4 @@
   font-weight: bold;
   text-align: center;
   margin-top: 10px;
-<<<<<<< HEAD
-}
-
-/* Data homepage */
-.container{
-  margin-left: 240px;
-  color: var(--text-body);
-}
-.container-data{
-  display: flex;
-  flex-wrap: wrap;
-  max-width: 60%;
-  padding-top: 38px;
-  margin-left: 240px;
-}
-.title-medals{
-  margin-left: 240px;
-=======
->>>>>>> bb6f54c7
 }