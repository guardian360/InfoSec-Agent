@import url(color-palette.css);

body {
  background-color: var(--background-color);
  font-family: "DM Sans", sans-serif;
  padding: 0;
  margin: 0;
}

.page-contents {
  margin-left: 240px;
}


/* Header */
.header {
<<<<<<< HEAD
    background-color: var(--light-blue);
    height: 60px;
    position: fixed;
    z-index: 10;
    top: 0;
    width: 100%;
}
.header-logo {
    height: 100%;
    width: 49%;
    display: inline-flex;
    float:left;
}
#logo-button {
    height: 100%;
    width: auto;
    display: inline-flex;
    text-align: center;
    text-decoration: none;
    font-weight: bold;
    color: #333;
    padding: 0;
    margin: 0;
}
#logo-button:hover {
    cursor: pointer;
}
#logo-button img {
    height: 60%;
    margin-left: 20px;
    margin-top:12px;
}
.header-name {
    margin-left: 20px;
    line-height: 60px;
}
.header-name h1 {
    font-size: 1.2rem;
    font-weight:900;
    margin: 0;
    padding: 0;
    vertical-align: middle;
}
#header-settings {
    height: 100%;
    width: 49%;
    display: inline-flex;
    float:left;
    font-size: 1.2em;
    font-weight: 100;
}
#header-settings a {
    margin-left: auto;
    height: 100%;
    color: var(--dark-text);
    text-decoration: none;
}
#header-settings .nav-link {
    margin-left: auto;
    height: 100%;
    color: var(--dark-text);
    text-decoration: none;
}
#header-settings p {
    float:left;
    margin-top:17px;
    margin-bottom:auto;
    color: var(--dark-text);
}
#header-settings p:hover {
    color: var(--dark-text-hover);
    cursor: pointer;
}
#header-settings span {
    vertical-align: middle;
    padding-right: 10px;
=======
  background-color: var(--light-blue);
  height: 60px;
  position: fixed;
  z-index: 10;
  top: 0;
  width: 100%;
}
.header-logo {
  height: 100%;
  width: 49%;
  display: inline-flex;
  float:left;
}
.logo-name {
  height: 100%;
  width: auto;
  display: inline-flex;
  text-align: center;
  text-decoration: none;
  font-weight: bold;
  color: #333;
  padding: 0;
  margin: 0;
}
.logo-name:hover {
  cursor: pointer;
}
.logo-name img {
  height: 60%;
  margin-left: 20px;
  margin-top:12px;
}
.header-name {
  margin-left: 20px;
  line-height: 60px;
}
.header-name h1 {
  font-size: 1.2rem;
  font-weight:900;
  margin: 0;
  padding: 0;
  vertical-align: middle;
}
.header-settings {
  height: 100%;
  width: 49%;
  display: inline-flex;
  float:left;
  font-size: 1.2em;
  font-weight: 100;
}
.header-settings a {
  margin-left: auto;
  height: 100%;
  color: var(--dark-text);
  text-decoration: none;
}
.header-settings .nav-link {
  margin-left: auto;
  height: 100%;
  color: var(--dark-text);
  text-decoration: none;
}
.header-settings p {
  float:left;
  margin-top:17px;
  margin-bottom:auto;
  color: var(--dark-text);
}
.header-settings p:hover {
  color: var(--dark-text-hover);
  cursor: pointer;
}
.header-settings span {
  vertical-align: middle;
  padding-right: 10px;
>>>>>>> 0cb81b5d
}


/* Navigation menu */
.left-nav {
  padding-top: 60px;
  height: 100vh;
  width: 240px;
  background-color: var(--blue);
  float:left;
  position: fixed;
  z-index: 1;
}
.left-nav a {
  height: auto;
  width: 100%;
  line-height: 100%;
  text-decoration: none;
  float: left;
}
.left-nav .nav-link {
  height: auto;
  width: 100%;
  line-height: 100%;
  text-decoration: none;
  float: left;
}
.left-nav p:hover {
  background-color: var(--blue-hover);
  color: var(--light-text-hover);
  cursor: pointer;
}
.left-nav p {
  width: 100%;
  color: var(--light-text);
  line-height: 100%;
  margin: 0;
  font-size: 1em;
  float:left;
}
.left-nav span {
  float:left;
  vertical-align: bottom;
  padding: 10px;
}
.left-nav .material-symbols-outlined {
  padding-left: 20px;
}
.left-nav .nav-item {
  padding-top: 15px;
}

.left-nav .active {
  background-color: #427385;
}



/* Medals main */
.container{
  display: flex;
  flex-wrap: wrap;
  max-width: 75%
}

.title-medals{
  padding: 10px;
  border-radius: 15px 15px 15px 15px;
  background-color: var(--accentV2Light900);
  margin-top: 20px;
  text-align: center;
  width:70%;
}
.medal-layout{
  flex-basis: 25%;
  text-align: center;
  margin: 0 10px 20px;
  height: 80%;
}

.medal-layout img{
  max-width: 100%
}

.medal-name{
  color: blue;
  font-weight: bold;
  text-align: center;
  margin-top: 10px;
}

/* Data home */
.container-data{
  display: flex;
  flex-wrap: wrap;
  max-width: 60%;
  padding-top: 60px;
  margin-left: 240px;
}
.title-medals{
  margin-left: 240px;
}
.container{
  margin-left: 240px;
}<|MERGE_RESOLUTION|>--- conflicted
+++ resolved
@@ -14,84 +14,6 @@
 
 /* Header */
 .header {
-<<<<<<< HEAD
-    background-color: var(--light-blue);
-    height: 60px;
-    position: fixed;
-    z-index: 10;
-    top: 0;
-    width: 100%;
-}
-.header-logo {
-    height: 100%;
-    width: 49%;
-    display: inline-flex;
-    float:left;
-}
-#logo-button {
-    height: 100%;
-    width: auto;
-    display: inline-flex;
-    text-align: center;
-    text-decoration: none;
-    font-weight: bold;
-    color: #333;
-    padding: 0;
-    margin: 0;
-}
-#logo-button:hover {
-    cursor: pointer;
-}
-#logo-button img {
-    height: 60%;
-    margin-left: 20px;
-    margin-top:12px;
-}
-.header-name {
-    margin-left: 20px;
-    line-height: 60px;
-}
-.header-name h1 {
-    font-size: 1.2rem;
-    font-weight:900;
-    margin: 0;
-    padding: 0;
-    vertical-align: middle;
-}
-#header-settings {
-    height: 100%;
-    width: 49%;
-    display: inline-flex;
-    float:left;
-    font-size: 1.2em;
-    font-weight: 100;
-}
-#header-settings a {
-    margin-left: auto;
-    height: 100%;
-    color: var(--dark-text);
-    text-decoration: none;
-}
-#header-settings .nav-link {
-    margin-left: auto;
-    height: 100%;
-    color: var(--dark-text);
-    text-decoration: none;
-}
-#header-settings p {
-    float:left;
-    margin-top:17px;
-    margin-bottom:auto;
-    color: var(--dark-text);
-}
-#header-settings p:hover {
-    color: var(--dark-text-hover);
-    cursor: pointer;
-}
-#header-settings span {
-    vertical-align: middle;
-    padding-right: 10px;
-=======
   background-color: var(--light-blue);
   height: 60px;
   position: fixed;
@@ -168,7 +90,6 @@
 .header-settings span {
   vertical-align: middle;
   padding-right: 10px;
->>>>>>> 0cb81b5d
 }
 
 
