--- conflicted
+++ resolved
@@ -4,16 +4,13 @@
 .setting {
     padding: 20px 20px;
     display: block;
-<<<<<<< HEAD
     float: left;
     color: var(--text-body);
     width: 70%;
     margin-left: 240px;
+}
+.personalize {
     margin-top: 70px;
-=======
-    color: var(--dark-text);
->>>>>>> bb6f54c7
-
 }
 .setting-description {
     float: left;
@@ -25,16 +22,9 @@
     width: 100px;
 }
 hr.solid {
-<<<<<<< HEAD
     border-top: 1px solid var(--text-body);
-    float: left;
-    margin-left: 260px;
-    width: 70%;
-=======
-    border-top: 1px solid #ddd;
     float: center;
     margin: 10px;
->>>>>>> bb6f54c7
 }
 
 /* The switch - the box around the slider */
