<<<<<<< HEAD
import 'jsdom-global/register.js';
import { handleFaviconChange, handlePictureChange, handleTitleChange } from '../src/js/personalize.js'; // Assuming the function is in picture.js
import { JSDOM } from 'jsdom';
=======
import {
  handleFaviconChange,
  handlePictureChange,
  handleTitleChange,
} from '../src/js/personalize.js';
import {JSDOM} from 'jsdom';
>>>>>>> bc77fa55
import test from 'unit.js';

// Mock page
const dom = new JSDOM(`
<!DOCTYPE html>
<html>
<body>
  <input type="file" id="picture-input">
  <img id="logo" src="">
  <input type="text" id="newTitle" value="New Page Title">
  <h1 id="title">Old Title</h1>
</body>
</html>
`);
global.document = dom.window.document;
global.window = dom.window;

// Mock FileReader
const fileReaderIco = global.FileReader = class {
  /**
 * Simulates the behavior of the FileReader's readAsDataURL method by triggering the onload event with a mock result.
 * This method is used for testing purposes to mimic the behavior of FileReader.
 * @param {Function} onload - The onload event handler to be triggered with a mock result.
 */
  readAsDataURL() {
    this.onload({target: {result: 'data:image/x-icon'}});
  }
};
const fileReaderPng = global.FileReader = class { /**
* Simulates the behavior of the FileReader's readAsDataURL method by triggering the onload event with a mock result.
* This method is used for testing purposes to mimic the behavior of FileReader.
* @param {Function} onload - The onload event handler to be triggered with a mock result.
*/
  readAsDataURL() {
    this.onload({target: {result: 'data:image/png'}});
  }
};
const fileReaderJpg = global.FileReader = class { /**
* Simulates the behavior of the FileReader's readAsDataURL method by triggering the onload event with a mock result.
* This method is used for testing purposes to mimic the behavior of FileReader.
* @param {Function} onload - The onload event handler to be triggered with a mock result.
*/
  readAsDataURL() {
    this.onload({target: {result: 'data:image/jpg'}});
  }
};
const fileReaderJpeg = global.FileReader = class { /**
* Simulates the behavior of the FileReader's readAsDataURL method by triggering the onload event with a mock result.
* This method is used for testing purposes to mimic the behavior of FileReader.
* @param {Function} onload - The onload event handler to be triggered with a mock result.
*/
  readAsDataURL() {
    this.onload({target: {result: 'data:image/jpeg'}});
  }
};

// Mock localStorage
const localStorageMock = (() => {
  let store = {};

  return {
    getItem: (key) => store[key],
    setItem: (key, value) => {
      store[key] = value.toString();
    },
    clear: () => {
      store = {};
    },
  };
})();
global.localStorage = localStorageMock;


// Test cases
describe('handleFaviconSelect', () => {
  it('should change the favicon when a valid .ico file is selected', () => {
    // Arrange
    const head = document.querySelector('head');

    // Act
    FileReader = fileReaderIco;
    const blob = new Blob(['dummy'], {type: 'image/x-icon'});
    handleFaviconChange({target: {files: blob}});

    // Assert
    const newFavicon = head.querySelector('link[rel="icon"]');
    test.value(newFavicon.href).isEqualTo('data:image/x-icon');
  });

  it('should change the favicon when a valid .png file is selected', () => {
    // Arrange
    const head = document.querySelector('head');

    // Act
    FileReader = fileReaderPng;
    const blob = new Blob(['dummy'], {type: 'image/png'});
    handleFaviconChange({target: {files: blob}});

    // Assert
    const newFavicon = head.querySelector('link[rel="icon"]');
    test.value(newFavicon.href).isEqualTo('data:image/png');
  });
  it('saves valid .ico favicon in localStorage', () => {
    // Arrange
    // Act
    FileReader = fileReaderIco;
    const blob = new Blob(['dummy'], {type: 'image/x-icon'});
    handleFaviconChange({target: {files: blob}});

    // Assert
    const favicon = localStorageMock.getItem('favicon');
    const expectedValue = 'data:image/x-icon';
    test.value(favicon).isEqualTo(expectedValue);
  });
  it('saves valid .png favicon in localStorage', () => {
    // Arrange
    // Act
    FileReader = fileReaderPng;
    const blob = new Blob(['dummy'], {type: 'image/png'});
    handleFaviconChange({target: {files: blob}});

    // Assert
    test.value(localStorageMock.getItem('favicon')).isEqualTo('data:image/png');
  });
});

describe('handlePictureChange', () => {
  it('changes navigation picture with valid .png file', () => {
    // Arrange
    const logo = document.getElementById('logo');

    // Act
    FileReader = fileReaderPng;
    const blob = new Blob(['dummy'], {type: 'image/png'});
    handlePictureChange({target: {files: blob}});

    // Assert
    test.value(logo.src).isEqualTo('data:image/png');
  });
  it('changes navigation picture with valid .jpg file', () => {
    // Arrange
    const logo = document.getElementById('logo');

    // Act
    FileReader = fileReaderJpg;
    const blob = new Blob(['dummy'], {type: 'image/jpg'});
    handlePictureChange({target: {files: blob}});

    // Assert
    test.value(logo.src).isEqualTo('data:image/jpg');
  });
  it('changes navigation picture with valid .jpeg file', () => {
    // Arrange
    const logo = document.getElementById('logo');

    // Act
    FileReader = fileReaderJpeg;
    const blob = new Blob(['dummy'], {type: 'image/jpeg'});
    handlePictureChange({target: {files: blob}});

    // Assert
    test.value(logo.src).isEqualTo('data:image/jpeg');
  });
  it('saves valid .png file in localStorage', () => {
    // Arrange
    // act
    FileReader = fileReaderPng;
    const blob = new Blob(['dummy'], {type: 'image/png'});
    handlePictureChange({target: {files: blob}});

    // Assert
    test.value(localStorageMock.getItem('picture')).isEqualTo('data:image/png');
  });
  it('saves valid .jpg file in localStorage', () => {
    // Arrange
    // act
    FileReader = fileReaderJpg;

    const blob = new Blob(['dummy'], {type: 'image/jpg'});
    handlePictureChange({target: {files: blob}});
    // Assert
    test.value(localStorageMock.getItem('picture')).isEqualTo('data:image/jpg');
  });
  it('saves .jpeg file in localStorage', () => {
    // Arrange
    // act
    FileReader = fileReaderJpeg;
    const blob = new Blob(['dummy'], {type: 'image/jpeg'});
    handlePictureChange({target: {files: blob}});

    // Assert
    const localStoragePicture = localStorageMock.getItem('picture');
    const expectedValue = 'data:image/jpeg';
    test.value(localStoragePicture).isEqualTo(expectedValue);
  });
});

describe('handleTitleChange', () => {
  it('should change the title of the page', () => {
    // Arrange
    const newTitleInput = document.getElementById('newTitle');
    const titleElement = document.getElementById('title');

    // Act
    handleTitleChange();

    // Assert
    test.value(titleElement.textContent).isEqualTo(newTitleInput.value);
  });

  it('should save the new title to localStorage', () => {
    // Arrange
    const newTitleInput = document.getElementById('newTitle');

    // Act
    handleTitleChange();

    // Assert
    const localStorageTitle = localStorageMock.getItem('title');
    const expectedValue = newTitleInput.value;
    test.value(localStorageTitle).isEqualTo(expectedValue);
  });
});<|MERGE_RESOLUTION|>--- conflicted
+++ resolved
@@ -1,15 +1,6 @@
-<<<<<<< HEAD
 import 'jsdom-global/register.js';
-import { handleFaviconChange, handlePictureChange, handleTitleChange } from '../src/js/personalize.js'; // Assuming the function is in picture.js
-import { JSDOM } from 'jsdom';
-=======
-import {
-  handleFaviconChange,
-  handlePictureChange,
-  handleTitleChange,
-} from '../src/js/personalize.js';
+import {handleFaviconChange, handlePictureChange, handleTitleChange} from '../src/js/personalize.js'; // Assuming the function is in picture.js
 import {JSDOM} from 'jsdom';
->>>>>>> bc77fa55
 import test from 'unit.js';
 
 // Mock page
