--- conflicted
+++ resolved
@@ -2,7 +2,6 @@
 import test from 'unit.js';
 import {JSDOM} from 'jsdom';
 import {jest} from '@jest/globals';
-<<<<<<< HEAD
 import {mockPageFunctions,
   mockGetLocalization,
   mockChart,
@@ -11,10 +10,6 @@
   changeEvent,
   storageMock,
   scanResultMock} from './mock.js';
-=======
-import {mockPageFunctions, mockGetLocalization, mockChart,
-  mockGraph, clickEvent, changeEvent, storageMock} from './mock.js';
->>>>>>> e26590fe
 import {RiskCounters} from '../src/js/risk-counters.js';
 
 global.TESTING = true;
