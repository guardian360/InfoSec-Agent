--- conflicted
+++ resolved
@@ -2,13 +2,9 @@
 import test from 'unit.js';
 import {JSDOM} from 'jsdom';
 import {jest} from '@jest/globals';
-<<<<<<< HEAD
-import data from '../src/database.json' assert { type: 'json' };
+import data from '../src/databases/database.en-GB.json' assert { type: 'json' };
 import {mockPageFunctions, clickEvent, storageMock} from './mock.js';
 
-=======
-import data from '../src/databases/database.en-GB.json' assert { type: 'json' };
->>>>>>> 91dbbbad
 global.TESTING = true;
 
 const dom = new JSDOM(`
