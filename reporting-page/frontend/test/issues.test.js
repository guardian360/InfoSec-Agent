import 'jsdom-global/register.js';
import test from 'unit.js';
import {fillTable} from '../src/js/issues.js';
import {sortTable} from '../src/js/issues.js';
import {JSDOM} from 'jsdom';

// Mock page
const dom = new JSDOM(`
<!DOCTYPE html>
<html>
<body>
  <table class="issues-table" id="issues-table">
    <thead>
      <tr>
        <th class="issue-column">
          <span class="table-header">Name</span>
          <span class="material-symbols-outlined" id="sort-on-issue">swap_vert</span>
        </th>
        <th class="type-column">
          <span class="table-header">Type</span>
          <span class="material-symbols-outlined" id="sort-on-type">swap_vert</span>
        </th>
        <th class="risk-column">
          <span class="table-header">Risk level</span>
          <span class="material-symbols-outlined" id="sort-on-risk">swap_vert</span>
        </th>
      </tr>
    </thead>
    <tbody>
    </tbody>
  </table>
</body>
</html>
`);
<<<<<<< HEAD
=======
global.document = dom.window.document;
global.window = dom.window;
>>>>>>> bc77fa55

// Test cases
describe('Issues table', function() {
  it('fillTable should fill the issues table with information from the provided JSON array', function() {
    // Arrange input issues
    let issues = [];
    issues = [
      {
        'Id': 'Windows defender',
        'Result': ['Windows defender is disabled'],
        'ErrorMSG': null,
      },
      {
        'Id': 'Camera and microphone access',
        'Result': ['Something has access to camera', 'Something has access to microphone'],
        'ErrorMSG': null,
      },
    ];
    // Arrange expected table data
    const expectedData = [
      {
        'Name': 'Windows defender',
        'Type': 'Security',
        'Risk': 'High',
      },
      {
        'Name': 'Camera and microphone access',
        'Type': 'Privacy',
        'Risk': 'Low',
      },
    ];
    // Act
    const tbody = global.document.querySelector('tbody');
    fillTable(tbody, issues);
    // Assert
    expectedData.forEach((expectedIssue, index) => {
      const row = tbody.rows[index];
      test.value(row.cells[0].textContent).isEqualTo(expectedData[index].Name);
      test.value(row.cells[1].textContent).isEqualTo(expectedData[index].Type);
      test.value(row.cells[2].textContent).isEqualTo(expectedData[index].Risk);
    });
  });

  it('sortTable should sort the issues table', function() {
    // Arrange table rows
<<<<<<< HEAD
    const table = dom.window.document.getElementById("issues-table");
=======
    const table = global.document.getElementById('issues-table');
>>>>>>> bc77fa55
    const tbody = table.querySelector('tbody');
    tbody.innerHTML = `
      <tr>
        <td>Windows defender</td>
        <td>Security</td>
        <td>High</td>
      </tr>
      <tr>
        <td>Camera and microphone access</td>
        <td>Privacy</td>
        <td>Low</td>
      </tr>
      <tr>
        <td>Firewall settings</td>
        <td>Security</td>
        <td>Medium</td>
      </tr>
    `;

    // Act
    sortTable(tbody, 0);

    // Assert
    let sortedRows = Array.from(tbody.rows);
    const sortedNames = sortedRows.map((row) => row.cells[0].textContent);
    test.array(sortedNames).is(['Camera and microphone access', 'Firewall settings', 'Windows defender']);

    // Act
    sortTable(tbody, 0);

    // Assert
    let sortedRowsDescending = Array.from(tbody.rows);
    const sortedNamesDescending = sortedRowsDescending.map((row) => row.cells[0].textContent);
    test.array(sortedNamesDescending).is(['Windows defender', 'Firewall settings', 'Camera and microphone access']);

    // Act
    sortTable(tbody, 2);

    // Assert
    sortedRows = Array.from(tbody.rows);
    const sortedRisks = sortedRows.map((row) => row.cells[2].textContent);
    test.array(sortedRisks).is(['High', 'Medium', 'Low']);

    // Act
    sortTable(tbody, 2);

    // Assert
    sortedRowsDescending = Array.from(tbody.rows);
    const sortedRisksDescending = sortedRowsDescending.map((row) => row.cells[2].textContent);
    test.array(sortedRisksDescending).is(['Low', 'Medium', 'High']);
  });
});<|MERGE_RESOLUTION|>--- conflicted
+++ resolved
@@ -32,11 +32,6 @@
 </body>
 </html>
 `);
-<<<<<<< HEAD
-=======
-global.document = dom.window.document;
-global.window = dom.window;
->>>>>>> bc77fa55
 
 // Test cases
 describe('Issues table', function() {
@@ -82,11 +77,7 @@
 
   it('sortTable should sort the issues table', function() {
     // Arrange table rows
-<<<<<<< HEAD
     const table = dom.window.document.getElementById("issues-table");
-=======
-    const table = global.document.getElementById('issues-table');
->>>>>>> bc77fa55
     const tbody = table.querySelector('tbody');
     tbody.innerHTML = `
       <tr>
