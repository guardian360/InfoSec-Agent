<<<<<<< HEAD
import 'jsdom-global/register.js';
import test from 'unit.js';
import { JSDOM } from "jsdom";
import { MarkSelectedNavigationItem, CloseNavigation, ToggleNavigationHamburger, ToggleNavigationResize } from '../src/js/navigation-menu.js';
=======
// import test from 'unit.js';
import {JSDOM} from 'jsdom';
// import {
//   MarkSelectedNavigationItem,
//   CloseNavigation,
//   ToggleNavigationHamburger,
//   ToggleNavigationResize
// } from '../src/js/navigation-menu';
>>>>>>> bc77fa55

// Mock page
const dom = new JSDOM(`
`);
global.document = dom.window.document;
global.window = dom.window;

// Test cases
describe('Navigation menu', function() {
  it('markSelectedNavigationItem should mark the item in the navigation menu that is selected', function() {
    // Arrange

    // Act

    // Assert
  });

<<<<<<< HEAD
  it('closeNavigation should close the navigation menu if a menu item is selected and the screen size is smaller than 800 px', function() {
=======
describe('CloseNavigation', function() {
  it('closes navigation menu on item selection when screen width is < 800px', function() {
>>>>>>> bc77fa55
    // Arrange

    // Act

    // Assert
  });

  it('toggleNavigationHamburger should open or close the navigation menu when the hamburger menu is clicked', function() {
    // Arrange

    // Act

    // Assert
  });

  it('toggleNavigationResize should open or close the navigation menu when the screen is resized', function() {
    // Arrange

    // Act

    // Assert
  });
});<|MERGE_RESOLUTION|>--- conflicted
+++ resolved
@@ -1,18 +1,7 @@
-<<<<<<< HEAD
 import 'jsdom-global/register.js';
 import test from 'unit.js';
-import { JSDOM } from "jsdom";
-import { MarkSelectedNavigationItem, CloseNavigation, ToggleNavigationHamburger, ToggleNavigationResize } from '../src/js/navigation-menu.js';
-=======
-// import test from 'unit.js';
-import {JSDOM} from 'jsdom';
-// import {
-//   MarkSelectedNavigationItem,
-//   CloseNavigation,
-//   ToggleNavigationHamburger,
-//   ToggleNavigationResize
-// } from '../src/js/navigation-menu';
->>>>>>> bc77fa55
+import {JSDOM} from "jsdom";
+import {MarkSelectedNavigationItem, CloseNavigation, ToggleNavigationHamburger, ToggleNavigationResize} from '../src/js/navigation-menu.js';
 
 // Mock page
 const dom = new JSDOM(`
@@ -29,20 +18,13 @@
 
     // Assert
   });
-
-<<<<<<< HEAD
   it('closeNavigation should close the navigation menu if a menu item is selected and the screen size is smaller than 800 px', function() {
-=======
-describe('CloseNavigation', function() {
-  it('closes navigation menu on item selection when screen width is < 800px', function() {
->>>>>>> bc77fa55
     // Arrange
 
     // Act
 
     // Assert
   });
-
   it('toggleNavigationHamburger should open or close the navigation menu when the hamburger menu is clicked', function() {
     // Arrange
 
@@ -50,7 +32,6 @@
 
     // Assert
   });
-
   it('toggleNavigationResize should open or close the navigation menu when the screen is resized', function() {
     // Arrange
 
