import 'jsdom-global/register.js';
import test from 'unit.js';
import {JSDOM} from 'jsdom';
import {adjustWithRiskCounters, setMaxInterval} from '../src/js/security-dashboard.js';

// Mock page
const dom = new JSDOM(`
<div class="dashboard-data">
  <div class="data-column risk-analysis">
    <div class="data-segment">
      <div class="data-segment-header">
        <p class="security-stat">Security status</p>
      </div>
      <div class="security-status">
        <p class="status-descriptor"></p>
      </div>
    </div>
    <div class="data-segment">
      <div class="data-segment-header">
        <p class="risk-counters-header">Risk level counters</p>
      </div>
      <div class="risk-counter high-risk">
        <div><p class="high-risk-issues">High risk issues</p></div>
        <div><p id="high-risk-counter">0</p></div>
      </div>
      <div class="risk-counter medium-risk">
        <div><p class="medium-risk-issues">Medium risk issues</p></div>
        <div><p id="medium-risk-counter">0</p></div>
      </div>
      <div class="risk-counter low-risk">
        <div><p class="low-risk-issues">Low risk issues</p></div>
        <div><p id="low-risk-counter">0</p></div>
      </div>
      <div class="risk-counter no-risk">
        <div><p class="safe-issues">Safe issues</p></div>
        <div><p id="no-risk-counter">0</p></div>
      </div>
    </div>
  </div>
  <div class="data-column">
    <div class="data-segment piechart">
      <div class="data-segment-header">
          <p class="piechart-header">Risk level distribution</p>
      </div>
      <div class="piechart-container">
        <canvas id="pieChart"></canvas>
      </div>
    </div>
    <div class="data-segment graph-row">
      <div class="data-segment-header">
        <p class="bar-graph-header">Risk level distribution</p>
      </div>
      <div class="graph-segment-content">
        <div class="graph-buttons dropdown">
          <p class="bar-graph-description">In this graph you are able to see the distribution of different issues we have found over the past 5 times we ran a check.</p>
          <button id="dropbtn" class="dropbtn"><span class="select-risks">Select Risks</span></button>
          <div class="dropdown-selector" id="myDropdown">
            <p><input type="checkbox" checked="true" value="true" id="select-high-risk">
              <label for="select-high-risk" class="high-risk-issues"> High risks</label><br>
            </p>
            <p><input type="checkbox" checked="true" value="true" id="select-medium-risk">
              <label for="select-medium-risk" class="medium-risk-issues"> Medium risks</label>
            </p>
            <p><input type="checkbox" checked="true" value="true" id="select-low-risk">
              <label for="select-low-risk" class="low-risk-issues"> Low risks</label>
            </p>
            <p><input type="checkbox" checked="true" value="true" id="select-no-risk">
              <label for="select-no-risk" class="safe-issues"> Safe</label>
            </p>
          </div>
          <a class="interval-button"><p class="change-interval">Change interval</p><input type="number" value="5" id="graph-interval" min=1></a>
        </div>
        <div class="graph-column issues-graph">
          <canvas id="interval-graph"></canvas>
        </div>
      </div>
    </div>
  </div>
<<<<<<< HEAD
  <div class="data-column actions">
    <div class="data-segment issue-buttons">
      <div class="data-segment-header">
        <p class="choose-issue-description"></p>
      </div>
      <a class="issue-button suggested-issue"><p>Suggested Issue</p></a>
      <a class="issue-button quick-fix"><p>Quick Fix</p></a>
      <a class="issue-button scan-now">Scan Now</a>
    </div>
    <div class="data-segment risk-areas">
      <div class="data-segment-header">
        <p id="risk-areas">Areas of security risks</p>
      </div>
      <div class="security-area">
        <a>
          <p><span class="applications">Applications</span><span class="material-symbols-outlined">apps_outage</span></p>
        </a>
      </div>
      <div class="security-area">
        <a>
          <p><span class="browser">Browser</span><span class="material-symbols-outlined">travel_explore</span></p>
        </a>
      </div>
      <div class="security-area">
        <a>
          <p><span class="devices">Devices</span><span class="material-symbols-outlined">devices</span></p>
        </a>
      </div>
      <div class="security-area">
        <a>
          <p><span class="operating-system">Operating system</span><span class="material-symbols-outlined">desktop_windows</span></p>
        </a>
      </div>
      <div class="security-area">
        <a>
          <p><span class="passwords">Passwords</span><span class="material-symbols-outlined">key</span></p>
        </a>
      </div>
      <div class="security-area">
        <a>
          <p><span class="other">Other</span><span class="material-symbols-outlined">view_cozy</span></p>
        </a>
=======
  </div>
  <div class="graph-row">
  <div class="graph-column issues-graph-buttons">
    <H2>In this graph you are able to see the distribution of different issues 
    we have found over the past 5 times we ran a check.</H2>
    <div class="dropdown">
      <button class="dropbtn" id="dropbtn">Select Risks</button>
      <div class="dropdown-selector" id="myDropdown">
        <p><input type="checkbox" checked="true" value="true" id="select-high-risk">
          <label for="select-high-risk"> High risks</label><br>
        </p>
        <p><input type="checkbox" checked="true" value="true" id="select-medium-risk">
          <label for="select-medium-risk"> Medium risks</label>
        </p>
        <p><input type="checkbox" checked="true" value="true" id="select-low-risk">
          <label for="select-low-risk"> Low risks</label>
        </p>
        <p><input type="checkbox" checked="true" value="true" id="select-no-risk">
          <label for="select-no-risk"> Safe</label>
        </p>
>>>>>>> bc77fa55
      </div>
    </div>
  </div>
  </div>
`, {
  url: 'http://localhost',
});
<<<<<<< HEAD
// global.document = dom.window.document
// global.window = dom.window

// test cases
describe("Security dashboard", function() {
    it("adjustWithRiskCounters should show data from risk counters", function() {
      const mockRiskCounters = {  
        lastHighRisk : 2,
        lastMediumRisk : 3,
        lastLowRisk : 4,
        lastnoRisk : 5,
=======
global.document = dom.window.document;
global.window = dom.window;

// test cases
describe('dashboard', function() {
  it('Should show data from risk counters', function() {
    const mockRiskCounters = {
      lastHighRisk: 2,
      lastMediumRisk: 3,
      lastLowRisk: 4,
      lastnoRisk: 5,
>>>>>>> bc77fa55

      count: 5,
    };

<<<<<<< HEAD
      // act
      AdjustWithRiskCounters(mockRiskCounters, dom.window.document);

      // assert
      test.value(dom.window.document.getElementById("high-risk-counter").innerHTML).isEqualTo(mockRiskCounters.lastHighRisk);
      test.value(dom.window.document.getElementById("medium-risk-counter").innerHTML).isEqualTo(mockRiskCounters.lastMediumRisk);
      test.value(dom.window.document.getElementById("low-risk-counter").innerHTML).isEqualTo(mockRiskCounters.lastLowRisk);
      test.value(dom.window.document.getElementById("no-risk-counter").innerHTML).isEqualTo(mockRiskCounters.lastnoRisk);

    })
    it("adjustWithRiskCounters should display the right security status", function() {
      // arrange
      const expectedColors = ["rgb(255, 255, 255)","rgb(255, 255, 255)","rgb(0, 0, 0)","rgb(0, 0, 0)"]
      const expectedBackgroundColors = ["rgb(0, 255, 255)","rgb(0, 0, 255)","rgb(255, 0, 0)","rgb(255, 255, 0)"]
      const expectedText = ["Critical","Medium concern","Light concern","Safe"]

      const mockRiskCounters = {
        highRiskColor : "rgb(0, 255, 255)",
        mediumRiskColor : "rgb(0, 0, 255)",
        lowRiskColor : "rgb(255, 0, 0)",
        noRiskColor : "rgb(255, 255, 0)",
  
        lastHighRisk : 10,
        lastMediumRisk : 10,
        lastLowRisk : 10,
        lastnoRisk : 10,
      };
      expectedColors.forEach((element,index) => {
        // act
        if (index == 1) mockRiskCounters.lastHighRisk = 0;
        if (index == 2) mockRiskCounters.lastMediumRisk = 0;
        if (index == 3) mockRiskCounters.lastLowRisk = 0;
        AdjustWithRiskCounters(mockRiskCounters, dom.window.document);

        // assert
        test.value(dom.window.document.getElementsByClassName("status-descriptor")[0].innerHTML).isEqualTo(expectedText[index]);
        test.value(dom.window.document.getElementsByClassName("status-descriptor")[0].style.backgroundColor).isEqualTo(expectedBackgroundColors[index]);
        test.value(dom.window.document.getElementsByClassName("status-descriptor")[0].style.color).isEqualTo(expectedColors[index]);
      });
    })
    it("setMaxInterval should set the max value of the graph interval to the maximum amount of data", function() {
      // arrange
      const mockRiskCounters = {  
        count : 5,
      };
=======
    // act
    adjustWithRiskCounters(mockRiskCounters);

    // assert
    test.value(document.getElementById('high-risk-counter').innerHTML).isEqualTo(mockRiskCounters.lastHighRisk);
    test.value(document.getElementById('medium-risk-counter').innerHTML).isEqualTo(mockRiskCounters.lastMediumRisk);
    test.value(document.getElementById('low-risk-counter').innerHTML).isEqualTo(mockRiskCounters.lastLowRisk);
    test.value(document.getElementById('no-risk-counter').innerHTML).isEqualTo(mockRiskCounters.lastnoRisk);
  });
  it('Should display the right security status', function() {
    // arrange
    const expectedColors = ['rgb(255, 255, 255)', 'rgb(255, 255, 255)', 'rgb(0, 0, 0)', 'rgb(0, 0, 0)'];
    const expectedBackgroundColors = ['rgb(0, 255, 255)', 'rgb(0, 0, 255)', 'rgb(255, 0, 0)', 'rgb(255, 255, 0)'];
    const expectedText = ['Critical', 'Medium concern', 'Light concern', 'Safe'];

    const mockRiskCounters = {
      highRiskColor: 'rgb(0, 255, 255)',
      mediumRiskColor: 'rgb(0, 0, 255)',
      lowRiskColor: 'rgb(255, 0, 0)',
      noRiskColor: 'rgb(255, 255, 0)',
>>>>>>> bc77fa55

      lastHighRisk: 10,
      lastMediumRisk: 10,
      lastLowRisk: 10,
      lastnoRisk: 10,
    };
    expectedColors.forEach((element, index) => {
      // act
<<<<<<< HEAD
      SetMaxInterval(mockRiskCounters, dom.window.document);

      // assert
      test.value(dom.window.document.getElementById("graph-interval").max).isEqualTo(mockRiskCounters.count);
    })
})
=======
      if (index == 1) mockRiskCounters.lastHighRisk = 0;
      if (index == 2) mockRiskCounters.lastMediumRisk = 0;
      if (index == 3) mockRiskCounters.lastLowRisk = 0;
      adjustWithRiskCounters(mockRiskCounters);

      // assert
      test.value(document.getElementById('security-status').innerHTML).isEqualTo(expectedText[index]);
      const securityStatusBackground = document.getElementById('security-status').style.backgroundColor;
      const expectedBackgroundColor = expectedBackgroundColors[index];
      test.value(securityStatusBackground).isEqualTo(expectedBackgroundColor);
      test.value(document.getElementById('security-status').style.color).isEqualTo(expectedColors[index]);
    });
  });
  it('Should set the max value of the graph interval to the maximum amount of data', function() {
    // arrange
    const mockRiskCounters = {
      count: 5,
    };

    // act
    setMaxInterval(mockRiskCounters);

    // assert
    test.value(document.getElementById('graph-interval').max).isEqualTo(mockRiskCounters.count);
  });
});
>>>>>>> bc77fa55
<|MERGE_RESOLUTION|>--- conflicted
+++ resolved
@@ -76,7 +76,6 @@
       </div>
     </div>
   </div>
-<<<<<<< HEAD
   <div class="data-column actions">
     <div class="data-segment issue-buttons">
       <div class="data-segment-header">
@@ -119,28 +118,6 @@
         <a>
           <p><span class="other">Other</span><span class="material-symbols-outlined">view_cozy</span></p>
         </a>
-=======
-  </div>
-  <div class="graph-row">
-  <div class="graph-column issues-graph-buttons">
-    <H2>In this graph you are able to see the distribution of different issues 
-    we have found over the past 5 times we ran a check.</H2>
-    <div class="dropdown">
-      <button class="dropbtn" id="dropbtn">Select Risks</button>
-      <div class="dropdown-selector" id="myDropdown">
-        <p><input type="checkbox" checked="true" value="true" id="select-high-risk">
-          <label for="select-high-risk"> High risks</label><br>
-        </p>
-        <p><input type="checkbox" checked="true" value="true" id="select-medium-risk">
-          <label for="select-medium-risk"> Medium risks</label>
-        </p>
-        <p><input type="checkbox" checked="true" value="true" id="select-low-risk">
-          <label for="select-low-risk"> Low risks</label>
-        </p>
-        <p><input type="checkbox" checked="true" value="true" id="select-no-risk">
-          <label for="select-no-risk"> Safe</label>
-        </p>
->>>>>>> bc77fa55
       </div>
     </div>
   </div>
@@ -148,7 +125,6 @@
 `, {
   url: 'http://localhost',
 });
-<<<<<<< HEAD
 // global.document = dom.window.document
 // global.window = dom.window
 
@@ -160,24 +136,36 @@
         lastMediumRisk : 3,
         lastLowRisk : 4,
         lastnoRisk : 5,
-=======
-global.document = dom.window.document;
-global.window = dom.window;
-
-// test cases
-describe('dashboard', function() {
-  it('Should show data from risk counters', function() {
+        count: 5,
+      };
+
+    // act
+    adjustWithRiskCounters(mockRiskCounters);
+
+    // assert
+    test.value(document.getElementById('high-risk-counter').innerHTML).isEqualTo(mockRiskCounters.lastHighRisk);
+    test.value(document.getElementById('medium-risk-counter').innerHTML).isEqualTo(mockRiskCounters.lastMediumRisk);
+    test.value(document.getElementById('low-risk-counter').innerHTML).isEqualTo(mockRiskCounters.lastLowRisk);
+    test.value(document.getElementById('no-risk-counter').innerHTML).isEqualTo(mockRiskCounters.lastnoRisk);
+  });
+  it('Should display the right security status', function() {
+    // arrange
+    const expectedColors = ['rgb(255, 255, 255)', 'rgb(255, 255, 255)', 'rgb(0, 0, 0)', 'rgb(0, 0, 0)'];
+    const expectedBackgroundColors = ['rgb(0, 255, 255)', 'rgb(0, 0, 255)', 'rgb(255, 0, 0)', 'rgb(255, 255, 0)'];
+    const expectedText = ['Critical', 'Medium concern', 'Light concern', 'Safe'];
+
     const mockRiskCounters = {
-      lastHighRisk: 2,
-      lastMediumRisk: 3,
-      lastLowRisk: 4,
-      lastnoRisk: 5,
->>>>>>> bc77fa55
-
-      count: 5,
+      highRiskColor: 'rgb(0, 255, 255)',
+      mediumRiskColor: 'rgb(0, 0, 255)',
+      lowRiskColor: 'rgb(255, 0, 0)',
+      noRiskColor: 'rgb(255, 255, 0)',
+
+      lastHighRisk: 10,
+      lastMediumRisk: 10,
+      lastLowRisk: 10,
+      lastnoRisk: 10,
     };
-
-<<<<<<< HEAD
+    expectedColors.forEach((element, index) => {
       // act
       AdjustWithRiskCounters(mockRiskCounters, dom.window.document);
 
@@ -223,68 +211,11 @@
       const mockRiskCounters = {  
         count : 5,
       };
-=======
-    // act
-    adjustWithRiskCounters(mockRiskCounters);
-
-    // assert
-    test.value(document.getElementById('high-risk-counter').innerHTML).isEqualTo(mockRiskCounters.lastHighRisk);
-    test.value(document.getElementById('medium-risk-counter').innerHTML).isEqualTo(mockRiskCounters.lastMediumRisk);
-    test.value(document.getElementById('low-risk-counter').innerHTML).isEqualTo(mockRiskCounters.lastLowRisk);
-    test.value(document.getElementById('no-risk-counter').innerHTML).isEqualTo(mockRiskCounters.lastnoRisk);
-  });
-  it('Should display the right security status', function() {
-    // arrange
-    const expectedColors = ['rgb(255, 255, 255)', 'rgb(255, 255, 255)', 'rgb(0, 0, 0)', 'rgb(0, 0, 0)'];
-    const expectedBackgroundColors = ['rgb(0, 255, 255)', 'rgb(0, 0, 255)', 'rgb(255, 0, 0)', 'rgb(255, 255, 0)'];
-    const expectedText = ['Critical', 'Medium concern', 'Light concern', 'Safe'];
-
-    const mockRiskCounters = {
-      highRiskColor: 'rgb(0, 255, 255)',
-      mediumRiskColor: 'rgb(0, 0, 255)',
-      lowRiskColor: 'rgb(255, 0, 0)',
-      noRiskColor: 'rgb(255, 255, 0)',
->>>>>>> bc77fa55
-
-      lastHighRisk: 10,
-      lastMediumRisk: 10,
-      lastLowRisk: 10,
-      lastnoRisk: 10,
-    };
-    expectedColors.forEach((element, index) => {
+
       // act
-<<<<<<< HEAD
       SetMaxInterval(mockRiskCounters, dom.window.document);
 
       // assert
       test.value(dom.window.document.getElementById("graph-interval").max).isEqualTo(mockRiskCounters.count);
     })
-})
-=======
-      if (index == 1) mockRiskCounters.lastHighRisk = 0;
-      if (index == 2) mockRiskCounters.lastMediumRisk = 0;
-      if (index == 3) mockRiskCounters.lastLowRisk = 0;
-      adjustWithRiskCounters(mockRiskCounters);
-
-      // assert
-      test.value(document.getElementById('security-status').innerHTML).isEqualTo(expectedText[index]);
-      const securityStatusBackground = document.getElementById('security-status').style.backgroundColor;
-      const expectedBackgroundColor = expectedBackgroundColors[index];
-      test.value(securityStatusBackground).isEqualTo(expectedBackgroundColor);
-      test.value(document.getElementById('security-status').style.color).isEqualTo(expectedColors[index]);
-    });
-  });
-  it('Should set the max value of the graph interval to the maximum amount of data', function() {
-    // arrange
-    const mockRiskCounters = {
-      count: 5,
-    };
-
-    // act
-    setMaxInterval(mockRiskCounters);
-
-    // assert
-    test.value(document.getElementById('graph-interval').max).isEqualTo(mockRiskCounters.count);
-  });
-});
->>>>>>> bc77fa55
+})