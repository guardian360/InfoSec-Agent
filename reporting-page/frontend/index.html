<!DOCTYPE html>
<html lang="en-US">
  <head>
    <meta charset="UTF-8" />
    <link rel="stylesheet" href="https://fonts.googleapis.com/css?family=Sofia">
    <link rel="stylesheet" href="https://fonts.googleapis.com/css2?family=Material+Symbols+Outlined:opsz,wght,FILL,GRAD@20..48,100..700,0..1,-50..200"/>
    <link rel="stylesheet" href="./src/css/color-palette.css">
    <link rel="stylesheet" href="./src/css/home.css">
    <link rel="stylesheet" href="./src/css/settings.css">
    <link rel="stylesheet" href="./src/css/dashboard.css">
    <link rel="stylesheet" href="./src/css/issues.css">
    <link rel="stylesheet" href="./src/css/personalize.css">
    
    <script src="./src/js/vertical-navbar.js" type="module" defer></script>
    <script src="./src/js/home.js" type="module" defer></script>
    <script src="./src/js/settings.js" type="module" defer></script>
    <script src="./src/js/dashboard.js" type="module" defer></script>
    <script src="./src/js/issues.js" type="module" defer></script>
    <script src="./src/js/personalize.js" type="module" defer></script>

<<<<<<< HEAD
      <link rel="stylesheet" href="./src/css/color-palette.css">
      <link rel="stylesheet" href="./src/css/home.css">
      <link rel="stylesheet" href="./src/css/settings.css">
      <link rel="stylesheet" href="./src/css/dashboard.css">
      <link rel="stylesheet" href="./src/css/issues.css">
      <link rel="stylesheet" href="./src/css/personalize.css">

      <script src="./src/js/vertical-navbar.js" type="module" defer></script>
      <script src="./src/js/home.js" type="module" defer></script>
      <script src="./src/js/settings.js" type="module" defer></script>
      <script src="./src/js/dashboard.js" type="module" defer></script>
      <script src="./src/js/issues.js" type="module" defer></script>
      <script src="./src/js/personalize.js" type="module" defer></script>

      <script src="https://cdnjs.cloudflare.com/ajax/libs/Chart.js/2.9.4/Chart.js"></script>
      <script src="https://code.jquery.com/jquery-2.1.4.min.js"></script>
    </head>
    <body>
        <input type="file" id="faviconInput" accept="image/*"> <!-- Input field for selecting favicon file -->
        <div id="header">
            <div id="header-logo">
                <div id="logo-button" class="logo-name">
                    <img id="logo" alt="logo"></img>
                    <div id="header-name">
                        <h1 id="title">Little Brother</h1>
                    </div>
                </div>
            </div>
            <div id="header-settings">
                <span id="settings-button" class="nav-link"><p><span class="material-symbols-outlined">settings</span><span id="settings">Settings</span></p></span>
            </div>
          </div> 
          <div id="left-nav">
            <div id="home-button" class="nav-link">
                <p><span class="material-symbols-outlined">home</span><span id="home" class="nav-item">Home</span></p>
            </div>
            <div id="dashboard-button" class="nav-link">
                <p><span class="material-symbols-outlined">monitoring</span><span id="security_dashboard" class="nav-item">Dashboard</span></p>
            </div>
            <div id="issues-button" class="nav-link">
                <p><span class="material-symbols-outlined">security</span><span id="issues" class="nav-item">Issues</span></p>
            </div>
            <div id="integration-button" class="nav-link">
                <p><span class="material-symbols-outlined">integration_instructions</span><span id="integration" class="nav-item">Integration</span></p>
            </div>
            <a id="about-button" class="nav-link">
                <p><span class="material-symbols-outlined">info</span><span id="about" class="nav-item">About</span></p>
            </a>
=======
    <script src="https://cdnjs.cloudflare.com/ajax/libs/Chart.js/2.9.4/Chart.js"></script>
    <script src="https://code.jquery.com/jquery-2.1.4.min.js"></script>
  </head>
  <body>
    <input type="file" id="faviconInput" accept="image/*"> <!-- Input field for selecting favicon file -->
    <div class="header">
      <div class="header-logo">
        <div id="logo-button" class="logo-name">
          <img id="logo" alt="logo"></img>
          <div class="header-name">
            <h1 id="title">Little Brother</h1>
>>>>>>> 10db2792
          </div>
        </div>
      </div>
      <div class="header-settings">
        <span id="settings-button" class="nav-link"><p><span class="material-symbols-outlined">settings</span><span>Settings</span></p></span>
      </div>
    </div> 
    <div class="left-nav">
      <div id="home-button" class="nav-link">
        <p><span class="material-symbols-outlined">home</span><span class="nav-item">Home</span></p>
      </div>
      <div id="dashboard-button" class="nav-link">
        <p><span class="material-symbols-outlined">monitoring</span><span class="nav-item">Dashboard</span></p>
      </div>
      <div id="issues-button" class="nav-link">
        <p><span class="material-symbols-outlined">security</span><span class="nav-item">Issues</span></p>
      </div>
      <div id="integration-button" class="nav-link">
        <p><span class="material-symbols-outlined">integration_instructions</span><span class="nav-item">Integration</span></p>
      </div>
      <a id="about-button" class="nav-link">
        <p><span class="material-symbols-outlined">info</span><span class="nav-item">About</span></p>
      </a>
    </div>
    <div id="page-contents"></div>
    <div class="page-contents"></div>
    </div>
  </body>
</html><|MERGE_RESOLUTION|>--- conflicted
+++ resolved
@@ -18,56 +18,6 @@
     <script src="./src/js/issues.js" type="module" defer></script>
     <script src="./src/js/personalize.js" type="module" defer></script>
 
-<<<<<<< HEAD
-      <link rel="stylesheet" href="./src/css/color-palette.css">
-      <link rel="stylesheet" href="./src/css/home.css">
-      <link rel="stylesheet" href="./src/css/settings.css">
-      <link rel="stylesheet" href="./src/css/dashboard.css">
-      <link rel="stylesheet" href="./src/css/issues.css">
-      <link rel="stylesheet" href="./src/css/personalize.css">
-
-      <script src="./src/js/vertical-navbar.js" type="module" defer></script>
-      <script src="./src/js/home.js" type="module" defer></script>
-      <script src="./src/js/settings.js" type="module" defer></script>
-      <script src="./src/js/dashboard.js" type="module" defer></script>
-      <script src="./src/js/issues.js" type="module" defer></script>
-      <script src="./src/js/personalize.js" type="module" defer></script>
-
-      <script src="https://cdnjs.cloudflare.com/ajax/libs/Chart.js/2.9.4/Chart.js"></script>
-      <script src="https://code.jquery.com/jquery-2.1.4.min.js"></script>
-    </head>
-    <body>
-        <input type="file" id="faviconInput" accept="image/*"> <!-- Input field for selecting favicon file -->
-        <div id="header">
-            <div id="header-logo">
-                <div id="logo-button" class="logo-name">
-                    <img id="logo" alt="logo"></img>
-                    <div id="header-name">
-                        <h1 id="title">Little Brother</h1>
-                    </div>
-                </div>
-            </div>
-            <div id="header-settings">
-                <span id="settings-button" class="nav-link"><p><span class="material-symbols-outlined">settings</span><span id="settings">Settings</span></p></span>
-            </div>
-          </div> 
-          <div id="left-nav">
-            <div id="home-button" class="nav-link">
-                <p><span class="material-symbols-outlined">home</span><span id="home" class="nav-item">Home</span></p>
-            </div>
-            <div id="dashboard-button" class="nav-link">
-                <p><span class="material-symbols-outlined">monitoring</span><span id="security_dashboard" class="nav-item">Dashboard</span></p>
-            </div>
-            <div id="issues-button" class="nav-link">
-                <p><span class="material-symbols-outlined">security</span><span id="issues" class="nav-item">Issues</span></p>
-            </div>
-            <div id="integration-button" class="nav-link">
-                <p><span class="material-symbols-outlined">integration_instructions</span><span id="integration" class="nav-item">Integration</span></p>
-            </div>
-            <a id="about-button" class="nav-link">
-                <p><span class="material-symbols-outlined">info</span><span id="about" class="nav-item">About</span></p>
-            </a>
-=======
     <script src="https://cdnjs.cloudflare.com/ajax/libs/Chart.js/2.9.4/Chart.js"></script>
     <script src="https://code.jquery.com/jquery-2.1.4.min.js"></script>
   </head>
@@ -79,7 +29,6 @@
           <img id="logo" alt="logo"></img>
           <div class="header-name">
             <h1 id="title">Little Brother</h1>
->>>>>>> 10db2792
           </div>
         </div>
       </div>
