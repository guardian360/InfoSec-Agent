export namespace checks {
	
	export class Check {
	    issue_id: number;
	    result_id: number;
	    result?: string[];
	    error?: string;
	
	    static createFrom(source: any = {}) {
	        return new Check(source);
	    }
	
	    constructor(source: any = {}) {
	        if ('string' === typeof source) source = JSON.parse(source);
	        this.issue_id = source["issue_id"];
	        this.result_id = source["result_id"];
	        this.result = source["result"];
	        this.error = source["error"];
	    }
	}

}

export namespace scan {
	
<<<<<<< HEAD
	export class Severity {
	    checkid: number;
	    level: number;
=======
	export class DataBaseData {
	    id: number;
	    severity: number;
	    jsonkey: number;
>>>>>>> 18ba37b0
	
	    static createFrom(source: any = {}) {
	        return new DataBaseData(source);
	    }
	
	    constructor(source: any = {}) {
	        if ('string' === typeof source) source = JSON.parse(source);
	        this.id = source["id"];
	        this.severity = source["severity"];
	        this.jsonkey = source["jsonkey"];
	    }
	}

}
<|MERGE_RESOLUTION|>--- conflicted
+++ resolved
@@ -23,16 +23,10 @@
 
 export namespace scan {
 	
-<<<<<<< HEAD
-	export class Severity {
-	    checkid: number;
-	    level: number;
-=======
 	export class DataBaseData {
 	    id: number;
 	    severity: number;
 	    jsonkey: number;
->>>>>>> 18ba37b0
 	
 	    static createFrom(source: any = {}) {
 	        return new DataBaseData(source);
