--- conflicted
+++ resolved
@@ -7,14 +7,8 @@
 
 import (
 	"embed"
-	"net/http"
-	"os"
-	"strings"
 
 	"github.com/InfoSec-Agent/InfoSec-Agent/localization"
-	"github.com/InfoSec-Agent/InfoSec-Agent/logger"
-	"github.com/InfoSec-Agent/InfoSec-Agent/tray"
-	"github.com/InfoSec-Agent/InfoSec-Agent/usersettings"
 	"github.com/wailsapp/wails/v2"
 	"github.com/wailsapp/wails/v2/pkg/options"
 	"github.com/wailsapp/wails/v2/pkg/options/assetserver"
@@ -24,17 +18,17 @@
 //go:embed all:frontend/dist
 var assets embed.FS
 
-<<<<<<< HEAD
-// main is the entry point of the reporting page application. It initializes the localization settings, creates a new instance of the application, tray, and database, and starts the Wails application.
-=======
+// TODO: Fix this one
 type FileLoader struct {
 	http.Handler
 }
 
+// TODO: Fix this one
 func NewFileLoader() *FileLoader {
 	return &FileLoader{}
 }
 
+// TODO: Fix this one
 func (h *FileLoader) ServeHTTP(res http.ResponseWriter, req *http.Request) {
 	var err error
 	requestedFilename := strings.TrimPrefix(req.URL.Path, "/")
@@ -49,48 +43,35 @@
 	}
 }
 
+// TODO: Fix this one
 // main is the entry point of the reporting page program, starts the Wails application
->>>>>>> 992f5c8e
 //
-// This function first calls the Init function from the localization package to set up the localization settings for the application. It then creates new instances of the App, Tray, and DataBase structs.
-// After setting up these instances, it creates a Wails application with specific options including the title, dimensions, startup behavior, asset server, background color, startup function, and bound interfaces.
-// It also sets up the Windows-specific options for the Wails application, including the theme and custom theme settings.
-// If an error occurs during the creation or startup of the Wails application, it is logged and the program terminates.
+// Parameters: _
 //
-// Parameters: None.
-//
-// Returns: None. This function does not return a value as it is the entry point of the application.
+// Returns: _
 func main() {
-	logger.Setup()
-	logger.Log.Info("Reporting page starting")
-
 	// Create a new instance of the app and tray struct
 	app := NewApp()
-	systemTray := NewTray(logger.Log)
+	tray := NewTray()
 	database := NewDataBase()
-	customLogger := logger.Log
 	localization.Init("../")
-	lang := usersettings.LoadUserSettings("../usersettings").Language
-	tray.Language = lang
 
 	// Create a Wails application with the specified options
 	err := wails.Run(&options.App{
-		Title:       "reporting-page",
-		Width:       1024,
-		Height:      768,
-		StartHidden: true,
+		Title:  "reporting-page",
+		Width:  1024,
+		Height: 768,
+		//StartHidden: true,
 		AssetServer: &assetserver.Options{
-			Assets:  assets,
-			Handler: NewFileLoader(),
+			Assets: assets,
 		},
 		BackgroundColour: &options.RGBA{R: 27, G: 38, B: 54, A: 1},
 		OnStartup:        app.startup,
 		Bind: []interface{}{
 			app,
-			systemTray,
+			tray,
 			database,
 		},
-		Logger: customLogger,
 		Windows: &windows.Options{
 			Theme: windows.SystemDefault,
 			CustomTheme: &windows.ThemeSettings{
@@ -103,7 +84,8 @@
 			},
 		},
 	})
+
 	if err != nil {
-		logger.Log.ErrorWithErr("Error creating Wails application:", err)
+		// log.Println("Error:", err.Error())
 	}
 }