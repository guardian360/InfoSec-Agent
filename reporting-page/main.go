--- conflicted
+++ resolved
@@ -24,9 +24,6 @@
 //go:embed all:frontend/dist
 var assets embed.FS
 
-<<<<<<< HEAD
-// main is the entry point of the reporting page application. It initializes the localization settings, creates a new instance of the application, tray, and database, and starts the Wails application.
-=======
 type FileLoader struct {
 	http.Handler
 }
@@ -49,8 +46,7 @@
 	}
 }
 
-// main is the entry point of the reporting page program, starts the Wails application
->>>>>>> c2314019
+// main is the entry point of the reporting page application. It initializes the localization settings, creates a new instance of the application, tray, and database, and starts the Wails application.
 //
 // This function first calls the Init function from the localization package to set up the localization settings for the application. It then creates new instances of the App, Tray, and DataBase structs.
 // After setting up these instances, it creates a Wails application with specific options including the title, dimensions, startup behavior, asset server, background color, startup function, and bound interfaces.
