--- conflicted
+++ resolved
@@ -1,14 +1,7 @@
-<<<<<<< HEAD
-=======
-import "../css/home.css";
-import "../css/dashboard.css";
-import "../css/color-palette.css";
-
 import * as rc from "./risk-counters";
 import * as graph from "./graph";
 import * as piechart from "./piechart";
 
->>>>>>> 33061622
 function openDashboardPage() {
     document.getElementById("page-contents").innerHTML = `
     <div class="dashboard-data">
