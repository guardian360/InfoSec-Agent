--- conflicted
+++ resolved
@@ -146,8 +146,7 @@
     background-color: #427385;
 }
 
-<<<<<<< HEAD
-=======
+
 
 /* Medals main */
 .container{
@@ -189,5 +188,4 @@
     flex-wrap: wrap;
     max-width: 60%;
     padding-top: 60px;
-}
->>>>>>> fe820cd7
+}