--- conflicted
+++ resolved
@@ -5,27 +5,15 @@
 
 import (
 	"InfoSec-Agent/checks"
-	chromechecks "InfoSec-Agent/checks/browsers/chrome"
-	checks "InfoSec-Agent/checks/browsers/firefox"
-	firefoxchecks "InfoSec-Agent/checks/browsers/firefox"
 	"encoding/json"
 	"fmt"
 )
 
-<<<<<<< HEAD
-func ScanBrowser() {
-	chromechecks.ExtensionsChrome()
-	firefoxchecks.ExtensionFirefox()
-	chromechecks.ChromeHistory()
-}
-
-=======
 // Scan runs all security/privacy checks and serializes the results to JSON.
 //
 // Parameters: _
 //
 // Returns: checks.json file containing the results of all security/privacy checks
->>>>>>> 21800d5b
 func Scan() {
 	// Run all checks
 	passwordManager := checks.PasswordManager()
@@ -48,7 +36,6 @@
 	remoteDesktop := checks.RemoteDesktopCheck()
 	devices := checks.ExternalDevices()
 	sharing := checks.NetworkSharing()
-	cookieff := checks.CookieFirefox()
 
 	// Combine results
 	checkResults := []checks.Check{
@@ -72,7 +59,6 @@
 		remoteDesktop,
 		devices,
 		sharing,
-		cookieff,
 	}
 
 	// Serialize check results to JSON
