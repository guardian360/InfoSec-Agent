// Package scan collects all different privacy/security checks and provides a function that runs them all.
//
// Exported function(s): Scan
package scan

import (
	"encoding/json"
	"fmt"
	"github.com/InfoSec-Agent/InfoSec-Agent/utils"

	"github.com/InfoSec-Agent/InfoSec-Agent/checks"
	"github.com/InfoSec-Agent/InfoSec-Agent/checks/browsers/chromium"
	"github.com/InfoSec-Agent/InfoSec-Agent/checks/browsers/firefox"
	"github.com/InfoSec-Agent/InfoSec-Agent/logger"
	"github.com/InfoSec-Agent/InfoSec-Agent/mocking"
	"golang.org/x/sys/windows/registry"

	"github.com/ncruces/zenity"
)

// securityChecks is a slice of functions that return checks.Check objects.
// Each function in the slice represents a different security or privacy check that the application can perform.
// When the Scan function is called, it iterates over this slice and executes each check in turn.
// The result of each check is then appended to the checkResults slice, which is returned by the Scan function.
var securityChecks = []func() checks.Check{
	func() checks.Check {
		return checks.PasswordManager(checks.RealProgramLister{})
	},
	func() checks.Check {
		return checks.WindowsDefender(mocking.LocalMachine, mocking.LocalMachine)
	},
	func() checks.Check {
		return checks.LastPasswordChange(&mocking.RealCommandExecutor{})
	},
	func() checks.Check {
		return checks.LoginMethod(mocking.LocalMachine)
	},
	func() checks.Check {
		return checks.Permission(checks.LocationID, "location", mocking.CurrentUser)
	},
	func() checks.Check {
		return checks.Permission(checks.MicrophoneID, "microphone", mocking.CurrentUser)
	},
	func() checks.Check {
		return checks.Permission(checks.WebcamID, "webcam", mocking.CurrentUser)
	},
	func() checks.Check {
		return checks.Permission(checks.AppointmentsID, "appointments", mocking.CurrentUser)
	},
	func() checks.Check {
		return checks.Permission(checks.ContactsID, "contacts", mocking.CurrentUser)
	},
	func() checks.Check {
		return checks.Bluetooth(mocking.NewRegistryKeyWrapper(registry.LOCAL_MACHINE))
	},
	func() checks.Check {
		return checks.OpenPorts(&mocking.RealCommandExecutor{}, &mocking.RealCommandExecutor{})
	},
	func() checks.Check { return checks.WindowsOutdated(&mocking.RealCommandExecutor{}) },
	func() checks.Check {
		return checks.SecureBoot(mocking.LocalMachine)
	},
	func() checks.Check {
		return checks.SmbCheck(&mocking.RealCommandExecutor{}, &mocking.RealCommandExecutor{})
	},
	func() checks.Check {
		return checks.Startup(mocking.CurrentUser, mocking.LocalMachine, mocking.LocalMachine)
	},
	func() checks.Check {
		return checks.GuestAccount(&mocking.RealCommandExecutor{}, &mocking.RealCommandExecutor{},
			&mocking.RealCommandExecutor{}, &mocking.RealCommandExecutor{})
	},
	func() checks.Check { return checks.UACCheck(&mocking.RealCommandExecutor{}) },
	func() checks.Check {
		return checks.RemoteDesktopCheck(mocking.LocalMachine)
	},
	func() checks.Check { return checks.ExternalDevices(&mocking.RealCommandExecutor{}) },
	func() checks.Check { return checks.NetworkProfileTypes(mocking.LocalMachine) },
	func() checks.Check { return chromium.HistoryChromium("Chrome") },
	func() checks.Check { return chromium.ExtensionsChromium("Chrome") },
	func() checks.Check { return chromium.SearchEngineChromium("Chrome") },
	func() checks.Check { c, _ := firefox.ExtensionFirefox(); return c },
	func() checks.Check { _, c := firefox.ExtensionFirefox(); return c },
	firefox.HistoryFirefox,
	firefox.SearchEngineFirefox,
}

// Scan executes all security/privacy checks, serializes the results to JSON, and returns a list of all found issues.
//
// Parameters:
//   - dialog (zenity.ProgressDialog): A dialog window that displays the progress of the scan as it runs.
//
// This function performs the following operations:
//  1. Iterates over each check, displaying the currently running check in the progress dialog and executing the check.
//  2. Appends the result of each check to the checkResults slice.
//  3. Serializes the checkResults slice to JSON and logs the JSON data.
//
// Returns:
//   - []checks.Check: A slice of Check objects representing all found issues.
//   - error: An error object that describes the error (if any) that occurred while running the checks or serializing the results to JSON. If no error occurred, this value is nil.
func Scan(dialog zenity.ProgressDialog) ([]checks.Check, error) {
	// Define all security/privacy checks that Scan() should execute
<<<<<<< HEAD
	securityChecks := []func() checks.Check{
		func() checks.Check {
			return checks.PasswordManager(checks.RealProgramLister{})
		},
		func() checks.Check {
			return checks.WindowsDefender(mocking.LocalMachine, mocking.LocalMachine)
		},
		func() checks.Check {
			return checks.LastPasswordChange(&mocking.RealCommandExecutor{})
		},
		func() checks.Check {
			return checks.LoginMethod(mocking.LocalMachine)
		},
		func() checks.Check {
			return checks.Permission(checks.LocationID, "location", mocking.CurrentUser)
		},
		func() checks.Check {
			return checks.Permission(checks.MicrophoneID, "microphone", mocking.CurrentUser)
		},
		func() checks.Check {
			return checks.Permission(checks.WebcamID, "webcam", mocking.CurrentUser)
		},
		func() checks.Check {
			return checks.Permission(checks.AppointmentsID, "appointments", mocking.CurrentUser)
		},
		func() checks.Check {
			return checks.Permission(checks.ContactsID, "contacts", mocking.CurrentUser)
		},
		func() checks.Check {
			return checks.Bluetooth(mocking.NewRegistryKeyWrapper(registry.LOCAL_MACHINE))
		},
		func() checks.Check {
			return checks.OpenPorts(&mocking.RealCommandExecutor{}, &mocking.RealCommandExecutor{})
		},
		func() checks.Check { return checks.WindowsOutdated(&mocking.RealCommandExecutor{}) },
		func() checks.Check {
			return checks.SecureBoot(mocking.LocalMachine)
		},
		func() checks.Check {
			return checks.SmbCheck(&mocking.RealCommandExecutor{}, &mocking.RealCommandExecutor{})
		},
		func() checks.Check {
			return checks.Startup(mocking.CurrentUser, mocking.LocalMachine, mocking.LocalMachine)
		},
		func() checks.Check {
			return checks.GuestAccount(&mocking.RealCommandExecutor{}, &mocking.RealCommandExecutor{},
				&mocking.RealCommandExecutor{}, &mocking.RealCommandExecutor{})
		},
		func() checks.Check { return checks.UACCheck(&mocking.RealCommandExecutor{}) },
		func() checks.Check {
			return checks.RemoteDesktopCheck(mocking.LocalMachine)
		},
		func() checks.Check { return checks.ExternalDevices(&mocking.RealCommandExecutor{}) },
		func() checks.Check { return checks.NetworkProfileTypes(mocking.LocalMachine) },
		func() checks.Check { return chromium.HistoryChromium("Chrome") },
		func() checks.Check { return chromium.ExtensionsChromium("Chrome") },
		func() checks.Check { return chromium.SearchEngineChromium("Chrome") },
		func() checks.Check { c, _ := firefox.ExtensionFirefox(); return c },
		func() checks.Check { _, c := firefox.ExtensionFirefox(); return c },
		func() checks.Check { return firefox.HistoryFirefox(utils.RealProfileFinder{}) },
		firefox.SearchEngineFirefox,
	}
=======
>>>>>>> 3727a7c5
	totalChecks := len(securityChecks)

	var checkResults []checks.Check
	// Run all security/privacy checks
	for i, check := range securityChecks {
		// Display the currently running check in the progress dialog
		err := dialog.Text(fmt.Sprintf("Running check %d of %d", i+1, totalChecks))
		if err != nil {
			logger.Log.ErrorWithErr("Error setting progress text:", err)
			return checkResults, err
		}

		result := check()
		checkResults = append(checkResults, result)

		// Update the progress bar within the progress dialog
		progress := float64(i+1) / float64(totalChecks) * 100
		err = dialog.Value(int(progress))
		if err != nil {
			logger.Log.ErrorWithErr("Error setting progress value:", err)
			return checkResults, err
		}
	}

	// Serialize check results to JSON
	jsonData, err := json.MarshalIndent(checkResults, "", "  ")
	if err != nil {
		logger.Log.ErrorWithErr("Error marshalling JSON:", err)
		return checkResults, err
	}
	logger.Log.Info(string(jsonData))

	return checkResults, nil
}<|MERGE_RESOLUTION|>--- conflicted
+++ resolved
@@ -6,7 +6,6 @@
 import (
 	"encoding/json"
 	"fmt"
-	"github.com/InfoSec-Agent/InfoSec-Agent/utils"
 
 	"github.com/InfoSec-Agent/InfoSec-Agent/checks"
 	"github.com/InfoSec-Agent/InfoSec-Agent/checks/browsers/chromium"
@@ -100,71 +99,6 @@
 //   - error: An error object that describes the error (if any) that occurred while running the checks or serializing the results to JSON. If no error occurred, this value is nil.
 func Scan(dialog zenity.ProgressDialog) ([]checks.Check, error) {
 	// Define all security/privacy checks that Scan() should execute
-<<<<<<< HEAD
-	securityChecks := []func() checks.Check{
-		func() checks.Check {
-			return checks.PasswordManager(checks.RealProgramLister{})
-		},
-		func() checks.Check {
-			return checks.WindowsDefender(mocking.LocalMachine, mocking.LocalMachine)
-		},
-		func() checks.Check {
-			return checks.LastPasswordChange(&mocking.RealCommandExecutor{})
-		},
-		func() checks.Check {
-			return checks.LoginMethod(mocking.LocalMachine)
-		},
-		func() checks.Check {
-			return checks.Permission(checks.LocationID, "location", mocking.CurrentUser)
-		},
-		func() checks.Check {
-			return checks.Permission(checks.MicrophoneID, "microphone", mocking.CurrentUser)
-		},
-		func() checks.Check {
-			return checks.Permission(checks.WebcamID, "webcam", mocking.CurrentUser)
-		},
-		func() checks.Check {
-			return checks.Permission(checks.AppointmentsID, "appointments", mocking.CurrentUser)
-		},
-		func() checks.Check {
-			return checks.Permission(checks.ContactsID, "contacts", mocking.CurrentUser)
-		},
-		func() checks.Check {
-			return checks.Bluetooth(mocking.NewRegistryKeyWrapper(registry.LOCAL_MACHINE))
-		},
-		func() checks.Check {
-			return checks.OpenPorts(&mocking.RealCommandExecutor{}, &mocking.RealCommandExecutor{})
-		},
-		func() checks.Check { return checks.WindowsOutdated(&mocking.RealCommandExecutor{}) },
-		func() checks.Check {
-			return checks.SecureBoot(mocking.LocalMachine)
-		},
-		func() checks.Check {
-			return checks.SmbCheck(&mocking.RealCommandExecutor{}, &mocking.RealCommandExecutor{})
-		},
-		func() checks.Check {
-			return checks.Startup(mocking.CurrentUser, mocking.LocalMachine, mocking.LocalMachine)
-		},
-		func() checks.Check {
-			return checks.GuestAccount(&mocking.RealCommandExecutor{}, &mocking.RealCommandExecutor{},
-				&mocking.RealCommandExecutor{}, &mocking.RealCommandExecutor{})
-		},
-		func() checks.Check { return checks.UACCheck(&mocking.RealCommandExecutor{}) },
-		func() checks.Check {
-			return checks.RemoteDesktopCheck(mocking.LocalMachine)
-		},
-		func() checks.Check { return checks.ExternalDevices(&mocking.RealCommandExecutor{}) },
-		func() checks.Check { return checks.NetworkProfileTypes(mocking.LocalMachine) },
-		func() checks.Check { return chromium.HistoryChromium("Chrome") },
-		func() checks.Check { return chromium.ExtensionsChromium("Chrome") },
-		func() checks.Check { return chromium.SearchEngineChromium("Chrome") },
-		func() checks.Check { c, _ := firefox.ExtensionFirefox(); return c },
-		func() checks.Check { _, c := firefox.ExtensionFirefox(); return c },
-		func() checks.Check { return firefox.HistoryFirefox(utils.RealProfileFinder{}) },
-		firefox.SearchEngineFirefox,
-	}
-=======
->>>>>>> 3727a7c5
 	totalChecks := len(securityChecks)
 
 	var checkResults []checks.Check
