--- conflicted
+++ resolved
@@ -22,7 +22,7 @@
 //
 // Returns: checks.json file containing the results of all security/privacy checks
 func Scan(dialog zenity.ProgressDialog) {
-	
+
 	// Define all security/privacy checks that Scan() should execute
 	securityChecks := []func() checks.Check{
 		checks.PasswordManager,
@@ -35,7 +35,9 @@
 		func() checks.Check { return checks.Permission("appointments") },
 		func() checks.Check { return checks.Permission("contacts") },
 		checks.Bluetooth,
-		checks.OpenPorts,
+		func() checks.Check {
+			return checks.OpenPorts(&utils.RealCommandExecutor{}, &utils.RealCommandExecutor{})
+		},
 		checks.WindowsOutdated,
 		checks.SecureBoot,
 		func() checks.Check {
@@ -45,15 +47,10 @@
 		func() checks.Check {
 			return checks.GuestAccount(&utils.RealCommandExecutor{}, &utils.RealCommandExecutor{}, &utils.RealCommandExecutor{}, &utils.RealCommandExecutor{})
 		},
-		checks.UACCheck,
+		func() checks.Check { return checks.UACCheck(&utils.RealCommandExecutor{}) },
 		checks.RemoteDesktopCheck,
-<<<<<<< HEAD
 		func() checks.Check { return checks.ExternalDevices(&utils.RealCommandExecutor{}) },
-		checks.NetworkSharing,
-=======
-		checks.ExternalDevices,
 		func() checks.Check { return checks.NetworkSharing(&utils.RealCommandExecutor{}) },
->>>>>>> 934b52ee
 		func() checks.Check { return chromium.HistoryChromium("Chrome") },
 		func() checks.Check { return chromium.ExtensionsChromium("Chrome") },
 		func() checks.Check { return chromium.SearchEngineChromium("Chrome") },
