// Package scan collects all different privacy/security checks and provides a function that runs them all.
//
// Exported function(s): Scan
package scan

import (
	"github.com/InfoSec-Agent/InfoSec-Agent/checks"
	"github.com/InfoSec-Agent/InfoSec-Agent/checks/browsers/chromium"
	"github.com/InfoSec-Agent/InfoSec-Agent/checks/browsers/firefox"
	"github.com/InfoSec-Agent/InfoSec-Agent/registrymock"
	"github.com/InfoSec-Agent/InfoSec-Agent/utils"
	"golang.org/x/sys/windows/registry"

	"encoding/json"
	"fmt"

	"github.com/ncruces/zenity"
)

// Scan runs all security/privacy checks and serializes the results to JSON.
//
// Parameters: dialog (zenity.ProgressDialog)
// represents the progress dialog window which is displayed while the scan is running
//
// Returns: checks.json file containing the results of all security/privacy checks
func Scan(dialog zenity.ProgressDialog) {

	// Define all security/privacy checks that Scan() should execute
	securityChecks := []func() checks.Check{
		checks.PasswordManager,
<<<<<<< HEAD
		checks.WindowsDefender,
		func() checks.Check {
			return checks.LastPasswordChange(&utils.RealCommandExecutor{})
		},
=======
		func() checks.Check {
			return checks.WindowsDefender(registrymock.NewRegistryKeyWrapper(registry.LOCAL_MACHINE),
				registrymock.NewRegistryKeyWrapper(registry.LOCAL_MACHINE))
		},
		checks.LastPasswordChange,
>>>>>>> 4904b270
		checks.LoginMethod,
		func() checks.Check { return checks.Permission("location") },
		func() checks.Check { return checks.Permission("microphone") },
		func() checks.Check { return checks.Permission("webcam") },
		func() checks.Check { return checks.Permission("appointments") },
		func() checks.Check { return checks.Permission("contacts") },
		checks.Bluetooth,
		func() checks.Check {
			return checks.OpenPorts(&utils.RealCommandExecutor{}, &utils.RealCommandExecutor{})
		},
		checks.WindowsOutdated,
		func() checks.Check {
			return checks.SecureBoot(registrymock.NewRegistryKeyWrapper(registry.LOCAL_MACHINE))
		},
		func() checks.Check {
			return checks.SmbCheck(&utils.RealCommandExecutor{}, &utils.RealCommandExecutor{})
		},
		checks.Startup,
		func() checks.Check {
			return checks.GuestAccount(&utils.RealCommandExecutor{}, &utils.RealCommandExecutor{},
				&utils.RealCommandExecutor{}, &utils.RealCommandExecutor{})
		},
		func() checks.Check { return checks.UACCheck(&utils.RealCommandExecutor{}) },
		func() checks.Check {
			return checks.RemoteDesktopCheck(
				registrymock.NewRegistryKeyWrapper(registry.LOCAL_MACHINE))
		},
		func() checks.Check { return checks.ExternalDevices(&utils.RealCommandExecutor{}) },
		func() checks.Check { return checks.NetworkSharing(&utils.RealCommandExecutor{}) },
		func() checks.Check { return chromium.HistoryChromium("Chrome") },
		func() checks.Check { return chromium.ExtensionsChromium("Chrome") },
		func() checks.Check { return chromium.SearchEngineChromium("Chrome") },
		func() checks.Check { c, _ := firefox.ExtensionFirefox(); return c },
		func() checks.Check { _, c := firefox.ExtensionFirefox(); return c },
		firefox.SearchEngineFirefox,
	}
	totalChecks := len(securityChecks)

	var checkResults []checks.Check
	// Run all security/privacy checks
	for i, check := range securityChecks {
		// Display the currently running check in the progress dialog
		err := dialog.Text(fmt.Sprintf("Running check %d of %d", i+1, totalChecks))
		if err != nil {
			fmt.Println("Error setting progress text:", err)
			return
		}

		result := check()
		checkResults = append(checkResults, result)

		// Update the progress bar within the progress dialog
		progress := float64(i+1) / float64(totalChecks) * 100
		err = dialog.Value(int(progress))
		if err != nil {
			fmt.Println("Error setting progress value:", err)
			return
		}
	}

	// Serialize check results to JSON
	jsonData, err := json.MarshalIndent(checkResults, "", "  ")
	if err != nil {
		fmt.Println("Error marshalling JSON:", err)
		return
	}
	fmt.Println(string(jsonData))

	//// Write JSON data to a file
	//file, err := os.Create("checks.json")
	//if err != nil {
	//	fmt.Println("Error creating file:", err)
	//	return
	//}
	//defer file.Close()
	//
	//_, err = file.Write(jsonData)
	//if err != nil {
	//	fmt.Println("Error writing JSON data to file:", err)
	//	return
	//}
}<|MERGE_RESOLUTION|>--- conflicted
+++ resolved
@@ -28,18 +28,13 @@
 	// Define all security/privacy checks that Scan() should execute
 	securityChecks := []func() checks.Check{
 		checks.PasswordManager,
-<<<<<<< HEAD
-		checks.WindowsDefender,
-		func() checks.Check {
-			return checks.LastPasswordChange(&utils.RealCommandExecutor{})
-		},
-=======
 		func() checks.Check {
 			return checks.WindowsDefender(registrymock.NewRegistryKeyWrapper(registry.LOCAL_MACHINE),
 				registrymock.NewRegistryKeyWrapper(registry.LOCAL_MACHINE))
 		},
-		checks.LastPasswordChange,
->>>>>>> 4904b270
+		func() checks.Check {
+			return checks.LastPasswordChange(&utils.RealCommandExecutor{})
+		},
 		checks.LoginMethod,
 		func() checks.Check { return checks.Permission("location") },
 		func() checks.Check { return checks.Permission("microphone") },
@@ -59,14 +54,10 @@
 		},
 		checks.Startup,
 		func() checks.Check {
-			return checks.GuestAccount(&utils.RealCommandExecutor{}, &utils.RealCommandExecutor{},
-				&utils.RealCommandExecutor{}, &utils.RealCommandExecutor{})
+			return checks.GuestAccount(&utils.RealCommandExecutor{}, &utils.RealCommandExecutor{}, &utils.RealCommandExecutor{}, &utils.RealCommandExecutor{})
 		},
 		func() checks.Check { return checks.UACCheck(&utils.RealCommandExecutor{}) },
-		func() checks.Check {
-			return checks.RemoteDesktopCheck(
-				registrymock.NewRegistryKeyWrapper(registry.LOCAL_MACHINE))
-		},
+		checks.RemoteDesktopCheck,
 		func() checks.Check { return checks.ExternalDevices(&utils.RealCommandExecutor{}) },
 		func() checks.Check { return checks.NetworkSharing(&utils.RealCommandExecutor{}) },
 		func() checks.Check { return chromium.HistoryChromium("Chrome") },
