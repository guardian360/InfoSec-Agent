// Package scan collects all different privacy/security checks and provides a function that runs them all.
//
// Exported function(s): Scan
package scan

import (
	"encoding/json"
	"fmt"
	"github.com/InfoSec-Agent/InfoSec-Agent/checks"
	"github.com/InfoSec-Agent/InfoSec-Agent/checks/browsers/chromium"
	"github.com/InfoSec-Agent/InfoSec-Agent/checks/browsers/firefox"
	"github.com/InfoSec-Agent/InfoSec-Agent/commandmock"
	"github.com/InfoSec-Agent/InfoSec-Agent/registrymock"
	"github.com/InfoSec-Agent/InfoSec-Agent/windowsmock"

	"github.com/ncruces/zenity"
)

// Scan runs all security/privacy checks and serializes the results to JSON.
//
// Parameters: dialog (zenity.ProgressDialog)
// represents the progress dialog window which is displayed while the scan is running
//
// Returns: checks.json file containing the results of all security/privacy checks
func Scan(dialog zenity.ProgressDialog) {

	// Define all security/privacy checks that Scan() should execute
	securityChecks := []func() checks.Check{
		checks.PasswordManager,
		func() checks.Check {
			return checks.WindowsDefender(registrymock.LOCAL_MACHINE, registrymock.LOCAL_MACHINE)
		},
<<<<<<< HEAD
		func() checks.Check {
			return checks.LastPasswordChange(&utils.RealCommandExecutor{})
		},
		checks.LoginMethod,
		func() checks.Check {
			return checks.Permission("location", registrymock.NewRegistryKeyWrapper(registry.CURRENT_USER))
		},
		func() checks.Check {
			return checks.Permission("microphone", registrymock.NewRegistryKeyWrapper(registry.CURRENT_USER))
		},
		func() checks.Check {
			return checks.Permission("webcam", registrymock.NewRegistryKeyWrapper(registry.CURRENT_USER))
		},
		func() checks.Check {
			return checks.Permission("appointments", registrymock.NewRegistryKeyWrapper(registry.CURRENT_USER))
		},
		func() checks.Check {
			return checks.Permission("contacts", registrymock.NewRegistryKeyWrapper(registry.CURRENT_USER))
		},
=======
		checks.LastPasswordChange,
		func() checks.Check {
			return checks.LoginMethod(registrymock.LOCAL_MACHINE)
		},
		func() checks.Check { return checks.Permission("location") },
		func() checks.Check { return checks.Permission("microphone") },
		func() checks.Check { return checks.Permission("webcam") },
		func() checks.Check { return checks.Permission("appointments") },
		func() checks.Check { return checks.Permission("contacts") },
>>>>>>> 34483ad3
		checks.Bluetooth,
		func() checks.Check {
			return checks.OpenPorts(&commandmock.RealCommandExecutor{}, &commandmock.RealCommandExecutor{})
		},
		func() checks.Check { return checks.WindowsOutdated(&windowsmock.RealWindowsVersion{}) },
		func() checks.Check {
			return checks.SecureBoot(registrymock.LOCAL_MACHINE)
		},
		func() checks.Check {
			return checks.SmbCheck(&commandmock.RealCommandExecutor{}, &commandmock.RealCommandExecutor{})
		},
		checks.Startup,
		func() checks.Check {
			return checks.GuestAccount(&commandmock.RealCommandExecutor{}, &commandmock.RealCommandExecutor{},
				&commandmock.RealCommandExecutor{}, &commandmock.RealCommandExecutor{})
		},
		func() checks.Check { return checks.UACCheck(&commandmock.RealCommandExecutor{}) },
		func() checks.Check {
			return checks.RemoteDesktopCheck(registrymock.LOCAL_MACHINE)
		},
		func() checks.Check { return checks.ExternalDevices(&commandmock.RealCommandExecutor{}) },
		func() checks.Check { return checks.NetworkSharing(&commandmock.RealCommandExecutor{}) },
		func() checks.Check { return chromium.HistoryChromium("Chrome") },
		func() checks.Check { return chromium.ExtensionsChromium("Chrome") },
		func() checks.Check { return chromium.SearchEngineChromium("Chrome") },
		func() checks.Check { c, _ := firefox.ExtensionFirefox(); return c },
		func() checks.Check { _, c := firefox.ExtensionFirefox(); return c },
		firefox.SearchEngineFirefox,
	}
	totalChecks := len(securityChecks)

	var checkResults []checks.Check
	// Run all security/privacy checks
	for i, check := range securityChecks {
		// Display the currently running check in the progress dialog
		err := dialog.Text(fmt.Sprintf("Running check %d of %d", i+1, totalChecks))
		if err != nil {
			fmt.Println("Error setting progress text:", err)
			return
		}

		result := check()
		checkResults = append(checkResults, result)

		// Update the progress bar within the progress dialog
		progress := float64(i+1) / float64(totalChecks) * 100
		err = dialog.Value(int(progress))
		if err != nil {
			fmt.Println("Error setting progress value:", err)
			return
		}
	}

	// Serialize check results to JSON
	jsonData, err := json.MarshalIndent(checkResults, "", "  ")
	if err != nil {
		fmt.Println("Error marshalling JSON:", err)
		return
	}
	fmt.Println(string(jsonData))

	//// Write JSON data to a file
	//file, err := os.Create("checks.json")
	//if err != nil {
	//	fmt.Println("Error creating file:", err)
	//	return
	//}
	//defer file.Close()
	//
	//_, err = file.Write(jsonData)
	//if err != nil {
	//	fmt.Println("Error writing JSON data to file:", err)
	//	return
	//}
}<|MERGE_RESOLUTION|>--- conflicted
+++ resolved
@@ -30,7 +30,6 @@
 		func() checks.Check {
 			return checks.WindowsDefender(registrymock.LOCAL_MACHINE, registrymock.LOCAL_MACHINE)
 		},
-<<<<<<< HEAD
 		func() checks.Check {
 			return checks.LastPasswordChange(&utils.RealCommandExecutor{})
 		},
@@ -49,19 +48,7 @@
 		},
 		func() checks.Check {
 			return checks.Permission("contacts", registrymock.NewRegistryKeyWrapper(registry.CURRENT_USER))
-		},
-=======
-		checks.LastPasswordChange,
-		func() checks.Check {
-			return checks.LoginMethod(registrymock.LOCAL_MACHINE)
-		},
-		func() checks.Check { return checks.Permission("location") },
-		func() checks.Check { return checks.Permission("microphone") },
-		func() checks.Check { return checks.Permission("webcam") },
-		func() checks.Check { return checks.Permission("appointments") },
-		func() checks.Check { return checks.Permission("contacts") },
->>>>>>> 34483ad3
-		checks.Bluetooth,
+		},		checks.Bluetooth,
 		func() checks.Check {
 			return checks.OpenPorts(&commandmock.RealCommandExecutor{}, &commandmock.RealCommandExecutor{})
 		},
