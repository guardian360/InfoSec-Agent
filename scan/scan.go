// Package scan collects all different privacy/security checks and provides a function that runs them all.
//
// Exported function(s): Scan
package scan

import (
	"encoding/json"
	"errors"
	"fmt"

	"github.com/InfoSec-Agent/InfoSec-Agent/checks"
	"github.com/InfoSec-Agent/InfoSec-Agent/checks/browsers/chromium"
	"github.com/InfoSec-Agent/InfoSec-Agent/checks/browsers/firefox"
	"github.com/InfoSec-Agent/InfoSec-Agent/commandmock"
	"github.com/InfoSec-Agent/InfoSec-Agent/logger"
	"github.com/InfoSec-Agent/InfoSec-Agent/registrymock"
	"github.com/InfoSec-Agent/InfoSec-Agent/windowsmock"
	"golang.org/x/sys/windows/registry"

	"github.com/ncruces/zenity"
)

// Scan runs all security/privacy checks and serializes the results to JSON.
//
// Parameters: dialog (zenity.ProgressDialog)
// represents the progress dialog window which is displayed while the scan is running
//
// Returns: checks.Check list containing all found issues
func Scan(dialog zenity.ProgressDialog) ([]checks.Check, error) {
	// Define all security/privacy checks that Scan() should execute
	securityChecks := []func() checks.Check{
		func() checks.Check {
			return checks.PasswordManager(checks.RealProgramLister{})
		},
		func() checks.Check {
			return checks.WindowsDefender(registrymock.LocalMachine, registrymock.LocalMachine)
		},
		func() checks.Check {
			return checks.LastPasswordChange(&commandmock.RealCommandExecutor{})
		},
		func() checks.Check {
			return checks.LoginMethod(registrymock.LocalMachine)
		},
		func() checks.Check {
			return checks.Permission(checks.LocationID, "location", registrymock.CurrentUser)
		},
		func() checks.Check {
			return checks.Permission(checks.MicrophoneID, "microphone", registrymock.CurrentUser)
		},
		func() checks.Check {
			return checks.Permission(checks.WebcamID, "webcam", registrymock.CurrentUser)
		},
		func() checks.Check {
			return checks.Permission(checks.AppointmentsID, "appointments", registrymock.CurrentUser)
		},
		func() checks.Check {
			return checks.Permission(checks.ContactsID, "contacts", registrymock.CurrentUser)
		},
		func() checks.Check {
			return checks.Bluetooth(registrymock.NewRegistryKeyWrapper(registry.LOCAL_MACHINE))
		},
		func() checks.Check {
			return checks.OpenPorts(&commandmock.RealCommandExecutor{}, &commandmock.RealCommandExecutor{})
		},
		func() checks.Check { return checks.WindowsOutdated(&windowsmock.RealWindowsVersion{}) },
		func() checks.Check {
			return checks.SecureBoot(registrymock.LocalMachine)
		},
		func() checks.Check {
			return checks.SmbCheck(&commandmock.RealCommandExecutor{}, &commandmock.RealCommandExecutor{})
		},
		func() checks.Check {
			return checks.Startup(registrymock.CurrentUser, registrymock.LocalMachine, registrymock.LocalMachine)
		},
		func() checks.Check {
			return checks.GuestAccount(&commandmock.RealCommandExecutor{}, &commandmock.RealCommandExecutor{},
				&commandmock.RealCommandExecutor{}, &commandmock.RealCommandExecutor{})
		},
		func() checks.Check { return checks.UACCheck(&commandmock.RealCommandExecutor{}) },
		func() checks.Check {
			return checks.RemoteDesktopCheck(registrymock.LocalMachine)
		},
		func() checks.Check { return checks.ExternalDevices(&commandmock.RealCommandExecutor{}) },
		func() checks.Check { return checks.NetworkSharing(&commandmock.RealCommandExecutor{}) },
		func() checks.Check { return chromium.HistoryChromium("Chrome") },
		func() checks.Check { return chromium.ExtensionsChromium("Chrome") },
		func() checks.Check { return chromium.SearchEngineChromium("Chrome") },
		func() checks.Check { c, _ := firefox.ExtensionFirefox(); return c },
		func() checks.Check { _, c := firefox.ExtensionFirefox(); return c },
		firefox.HistoryFirefox,
		firefox.SearchEngineFirefox,
	}
	totalChecks := len(securityChecks)

	var checkResults []checks.Check
	// Run all security/privacy checks
	for i, check := range securityChecks {
		// Display the currently running check in the progress dialog
		err := dialog.Text(fmt.Sprintf("Running check %d of %d", i+1, totalChecks))
		if err != nil {
<<<<<<< HEAD
			fmt.Println("Error setting progress text:", err)
			err2 := errors.Unwrap(err)
			fmt.Println(err2)
=======
			logger.Log.ErrorWithErr("Error setting progress text:", err)
>>>>>>> 5b48ecbe
			return checkResults, err
		}

		result := check()
		checkResults = append(checkResults, result)

		// Update the progress bar within the progress dialog
		progress := float64(i+1) / float64(totalChecks) * 100
		err = dialog.Value(int(progress))
		if err != nil {
			logger.Log.ErrorWithErr("Error setting progress value:", err)
			return checkResults, err
		}
	}

	// Serialize check results to JSON
	jsonData, err := json.MarshalIndent(checkResults, "", "  ")
	if err != nil {
		logger.Log.ErrorWithErr("Error marshalling JSON:", err)
		return checkResults, err
	}
	logger.Log.Info(string(jsonData))

	return checkResults, nil

	//// Write JSON data to a file
	// file, err := os.Create("checks.json")
	// if err != nil {
	//	fmt.Println("Error creating file:", err)
	//	return
	//}
	// defer file.Close()
	//
	// _, err = file.Write(jsonData)
	// if err != nil {
	//	fmt.Println("Error writing JSON data to file:", err)
	//	return
	//}
}<|MERGE_RESOLUTION|>--- conflicted
+++ resolved
@@ -5,7 +5,6 @@
 
 import (
 	"encoding/json"
-	"errors"
 	"fmt"
 
 	"github.com/InfoSec-Agent/InfoSec-Agent/checks"
@@ -98,13 +97,7 @@
 		// Display the currently running check in the progress dialog
 		err := dialog.Text(fmt.Sprintf("Running check %d of %d", i+1, totalChecks))
 		if err != nil {
-<<<<<<< HEAD
-			fmt.Println("Error setting progress text:", err)
-			err2 := errors.Unwrap(err)
-			fmt.Println(err2)
-=======
 			logger.Log.ErrorWithErr("Error setting progress text:", err)
->>>>>>> 5b48ecbe
 			return checkResults, err
 		}
 
