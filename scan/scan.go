--- conflicted
+++ resolved
@@ -81,13 +81,8 @@
 	func() checks.Check { return chromium.SearchEngineChromium("Chrome") },
 	func() checks.Check { c, _ := firefox.ExtensionFirefox(); return c },
 	func() checks.Check { _, c := firefox.ExtensionFirefox(); return c },
-<<<<<<< HEAD
-	//func() checks.Check { return firefox.HistoryFirefox(utils.RealProfileFinder{}) },
-	//func() checks.Check { return firefox.SearchEngineFirefox(utils.RealProfileFinder{}) },
-=======
 	func() checks.Check { return firefox.HistoryFirefox(browserutils.RealProfileFinder{}) },
-	firefox.SearchEngineFirefox,
->>>>>>> 3b692e0e
+	func() checks.Check { return firefox.SearchEngineFirefox(browserutils.RealProfileFinder{}) },
 }
 
 // Scan executes all security/privacy checks, serializes the results to JSON, and returns a list of all found issues.
